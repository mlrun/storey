aiohttp>=3.6,<3.8
v3io~=0.5.8
pandas~=1.0
<<<<<<< HEAD
numpy>=1.16.5, <1.20.0
pyarrow>=1,<4
# grpcio 1.34.0 must not be used as it segfaults (1.34.1 ok).
# Upper limit is in order to avoid surprises with this sensitive dependency.
grpcio-tools>=1.30,!=1.34.0,<1.42
grpcio>=1.30,!=1.34.0,<1.42
v3io-frames~=0.10
=======
numpy>=1.16.5, <1.22
pyarrow>=1,<6
# Can be loosened, but grpcio 1.34.0 must not be used as it segfaults (1.34.1 ok).
grpcio-tools>=1.30,<1.33
grpcio>=1.30,<1.33
v3io-frames~=0.8
>>>>>>> 2a0358ad
v3iofs~=0.1<|MERGE_RESOLUTION|>--- conflicted
+++ resolved
@@ -1,20 +1,11 @@
 aiohttp>=3.6,<3.8
 v3io~=0.5.8
 pandas~=1.0
-<<<<<<< HEAD
-numpy>=1.16.5, <1.20.0
-pyarrow>=1,<4
+numpy>=1.16.5, <1.22
+pyarrow>=1,<6
 # grpcio 1.34.0 must not be used as it segfaults (1.34.1 ok).
 # Upper limit is in order to avoid surprises with this sensitive dependency.
 grpcio-tools>=1.30,!=1.34.0,<1.42
 grpcio>=1.30,!=1.34.0,<1.42
-v3io-frames~=0.10
-=======
-numpy>=1.16.5, <1.22
-pyarrow>=1,<6
-# Can be loosened, but grpcio 1.34.0 must not be used as it segfaults (1.34.1 ok).
-grpcio-tools>=1.30,<1.33
-grpcio>=1.30,<1.33
 v3io-frames~=0.8
->>>>>>> 2a0358ad
 v3iofs~=0.1