import asyncio
from datetime import datetime, timedelta
import pytest

from storey import build_flow, Source, Reduce, Table, V3ioDriver, FlowError, MapWithState, AggregateByKey, FieldAggregator, \
    QueryAggregationByKey, Persist

from storey.dtypes import SlidingWindows
from storey.flow import _split_path

from .integration_test_utils import setup_teardown_test

test_base_time = datetime.fromisoformat("2020-07-21T21:40:00+00:00")


def append_return(lst, x):
    lst.append(x)
    return lst


@pytest.mark.parametrize('partitioned_by_key', [True, False])
def test_query_aggregate_by_key(setup_teardown_test, partitioned_by_key):
    table = Table(setup_teardown_test, V3ioDriver(), partitioned_by_key=partitioned_by_key)

    controller = build_flow([
        Source(),
        AggregateByKey([FieldAggregator("number_of_stuff", "col1", ["sum", "avg", "min", "max", "sqr"],
                                        SlidingWindows(['1h', '2h', '24h'], '10m'))],
                       table),
        Persist(table),
        Reduce([], lambda acc, x: append_return(acc, x)),
    ]).run()

    items_in_ingest_batch = 10
    for i in range(items_in_ingest_batch):
        data = {'col1': i}
        controller.emit(data, 'tal', test_base_time + timedelta(minutes=25 * i))

    controller.terminate()
    actual = controller.await_termination()
    expected_results = [
        {'number_of_stuff_sum_1h': 0, 'number_of_stuff_sum_2h': 0, 'number_of_stuff_sum_24h': 0, 'number_of_stuff_min_1h': 0,
         'number_of_stuff_min_2h': 0, 'number_of_stuff_min_24h': 0, 'number_of_stuff_max_1h': 0, 'number_of_stuff_max_2h': 0,
         'number_of_stuff_max_24h': 0, 'number_of_stuff_sqr_1h': 0, 'number_of_stuff_sqr_2h': 0, 'number_of_stuff_sqr_24h': 0,
         'number_of_stuff_avg_1h': 0.0, 'number_of_stuff_avg_2h': 0.0, 'number_of_stuff_avg_24h': 0.0, 'col1': 0},
        {'number_of_stuff_sum_1h': 1, 'number_of_stuff_sum_2h': 1, 'number_of_stuff_sum_24h': 1, 'number_of_stuff_min_1h': 0,
         'number_of_stuff_min_2h': 0, 'number_of_stuff_min_24h': 0, 'number_of_stuff_max_1h': 1, 'number_of_stuff_max_2h': 1,
         'number_of_stuff_max_24h': 1, 'number_of_stuff_sqr_1h': 1, 'number_of_stuff_sqr_2h': 1, 'number_of_stuff_sqr_24h': 1,
         'number_of_stuff_avg_1h': 0.5, 'number_of_stuff_avg_2h': 0.5, 'number_of_stuff_avg_24h': 0.5, 'col1': 1},
        {'number_of_stuff_sum_1h': 3, 'number_of_stuff_sum_2h': 3, 'number_of_stuff_sum_24h': 3, 'number_of_stuff_min_1h': 0,
         'number_of_stuff_min_2h': 0, 'number_of_stuff_min_24h': 0, 'number_of_stuff_max_1h': 2, 'number_of_stuff_max_2h': 2,
         'number_of_stuff_max_24h': 2, 'number_of_stuff_sqr_1h': 5, 'number_of_stuff_sqr_2h': 5, 'number_of_stuff_sqr_24h': 5,
         'number_of_stuff_avg_1h': 1.0, 'number_of_stuff_avg_2h': 1.0, 'number_of_stuff_avg_24h': 1.0, 'col1': 2},
        {'number_of_stuff_sum_1h': 6, 'number_of_stuff_sum_2h': 6, 'number_of_stuff_sum_24h': 6, 'number_of_stuff_min_1h': 1,
         'number_of_stuff_min_2h': 0, 'number_of_stuff_min_24h': 0, 'number_of_stuff_max_1h': 3, 'number_of_stuff_max_2h': 3,
         'number_of_stuff_max_24h': 3, 'number_of_stuff_sqr_1h': 14, 'number_of_stuff_sqr_2h': 14, 'number_of_stuff_sqr_24h': 14,
         'number_of_stuff_avg_1h': 2.0, 'number_of_stuff_avg_2h': 1.5, 'number_of_stuff_avg_24h': 1.5, 'col1': 3},
        {'number_of_stuff_sum_1h': 9, 'number_of_stuff_sum_2h': 10, 'number_of_stuff_sum_24h': 10, 'number_of_stuff_min_1h': 2,
         'number_of_stuff_min_2h': 0, 'number_of_stuff_min_24h': 0, 'number_of_stuff_max_1h': 4, 'number_of_stuff_max_2h': 4,
         'number_of_stuff_max_24h': 4, 'number_of_stuff_sqr_1h': 29, 'number_of_stuff_sqr_2h': 30, 'number_of_stuff_sqr_24h': 30,
         'number_of_stuff_avg_1h': 3.0, 'number_of_stuff_avg_2h': 2.0, 'number_of_stuff_avg_24h': 2.0, 'col1': 4},
        {'number_of_stuff_sum_1h': 12, 'number_of_stuff_sum_2h': 15, 'number_of_stuff_sum_24h': 15, 'number_of_stuff_min_1h': 3,
         'number_of_stuff_min_2h': 1, 'number_of_stuff_min_24h': 0, 'number_of_stuff_max_1h': 5, 'number_of_stuff_max_2h': 5,
         'number_of_stuff_max_24h': 5, 'number_of_stuff_sqr_1h': 50, 'number_of_stuff_sqr_2h': 55, 'number_of_stuff_sqr_24h': 55,
         'number_of_stuff_avg_1h': 4.0, 'number_of_stuff_avg_2h': 3.0, 'number_of_stuff_avg_24h': 2.5, 'col1': 5},
        {'number_of_stuff_sum_1h': 15, 'number_of_stuff_sum_2h': 20, 'number_of_stuff_sum_24h': 21, 'number_of_stuff_min_1h': 4,
         'number_of_stuff_min_2h': 2, 'number_of_stuff_min_24h': 0, 'number_of_stuff_max_1h': 6, 'number_of_stuff_max_2h': 6,
         'number_of_stuff_max_24h': 6, 'number_of_stuff_sqr_1h': 77, 'number_of_stuff_sqr_2h': 90, 'number_of_stuff_sqr_24h': 91,
         'number_of_stuff_avg_1h': 5.0, 'number_of_stuff_avg_2h': 4.0, 'number_of_stuff_avg_24h': 3.0, 'col1': 6},
        {'number_of_stuff_sum_1h': 18, 'number_of_stuff_sum_2h': 25, 'number_of_stuff_sum_24h': 28, 'number_of_stuff_min_1h': 5,
         'number_of_stuff_min_2h': 3, 'number_of_stuff_min_24h': 0, 'number_of_stuff_max_1h': 7, 'number_of_stuff_max_2h': 7,
         'number_of_stuff_max_24h': 7, 'number_of_stuff_sqr_1h': 110, 'number_of_stuff_sqr_2h': 135, 'number_of_stuff_sqr_24h': 140,
         'number_of_stuff_avg_1h': 6.0, 'number_of_stuff_avg_2h': 5.0, 'number_of_stuff_avg_24h': 3.5, 'col1': 7},
        {'number_of_stuff_sum_1h': 21, 'number_of_stuff_sum_2h': 30, 'number_of_stuff_sum_24h': 36, 'number_of_stuff_min_1h': 6,
         'number_of_stuff_min_2h': 4, 'number_of_stuff_min_24h': 0, 'number_of_stuff_max_1h': 8, 'number_of_stuff_max_2h': 8,
         'number_of_stuff_max_24h': 8, 'number_of_stuff_sqr_1h': 149, 'number_of_stuff_sqr_2h': 190, 'number_of_stuff_sqr_24h': 204,
         'number_of_stuff_avg_1h': 7.0, 'number_of_stuff_avg_2h': 6.0, 'number_of_stuff_avg_24h': 4.0, 'col1': 8},
        {'number_of_stuff_sum_1h': 24, 'number_of_stuff_sum_2h': 35, 'number_of_stuff_sum_24h': 45, 'number_of_stuff_min_1h': 7,
         'number_of_stuff_min_2h': 5, 'number_of_stuff_min_24h': 0, 'number_of_stuff_max_1h': 9, 'number_of_stuff_max_2h': 9,
         'number_of_stuff_max_24h': 9, 'number_of_stuff_sqr_1h': 194, 'number_of_stuff_sqr_2h': 255, 'number_of_stuff_sqr_24h': 285,
         'number_of_stuff_avg_1h': 8.0, 'number_of_stuff_avg_2h': 7.0, 'number_of_stuff_avg_24h': 4.5, 'col1': 9}
    ]

    assert actual == expected_results, \
        f'actual did not match expected. \n actual: {actual} \n expected: {expected_results}'

    other_table = Table(setup_teardown_test, V3ioDriver())
    controller = build_flow([
        Source(),
        QueryAggregationByKey([FieldAggregator("number_of_stuff", "col1", ["sum", "avg", "min", "max"],
                                               SlidingWindows(['1h', '2h', '24h'], '10m'))],
                              other_table),
        Reduce([], lambda acc, x: append_return(acc, x)),
    ]).run()

    base_time = test_base_time + timedelta(minutes=25 * items_in_ingest_batch)
    data = {'col1': items_in_ingest_batch}
    controller.emit(data, 'tal', base_time)

    controller.terminate()
    actual = controller.await_termination()
    expected_results = [
        {'col1': 10, 'number_of_stuff_sum_1h': 17, 'number_of_stuff_sum_2h': 30, 'number_of_stuff_sum_24h': 45,
         'number_of_stuff_min_1h': 8, 'number_of_stuff_min_2h': 6, 'number_of_stuff_min_24h': 0, 'number_of_stuff_max_1h': 9,
         'number_of_stuff_max_2h': 9, 'number_of_stuff_max_24h': 9, 'number_of_stuff_avg_1h': 8.5, 'number_of_stuff_avg_2h': 7.5,
         'number_of_stuff_avg_24h': 4.5}
    ]

    assert actual == expected_results, \
        f'actual did not match expected. \n actual: {actual} \n expected: {expected_results}'


@pytest.mark.parametrize('partitioned_by_key', [True, False])
def test_aggregate_by_key_one_underlying_window(setup_teardown_test, partitioned_by_key):
    expected = {1: [{'number_of_stuff_count_1h': 1, 'other_stuff_sum_1h': 0.0, 'col1': 0},
                    {'number_of_stuff_count_1h': 2, 'other_stuff_sum_1h': 1.0, 'col1': 1},
                    {'number_of_stuff_count_1h': 3, 'other_stuff_sum_1h': 3.0, 'col1': 2}],
                2: [{'number_of_stuff_count_1h': 4, 'other_stuff_sum_1h': 6.0, 'col1': 3},
                    {'number_of_stuff_count_1h': 5, 'other_stuff_sum_1h': 10.0, 'col1': 4},
                    {'number_of_stuff_count_1h': 6, 'other_stuff_sum_1h': 15.0, 'col1': 5}],
                3: [{'number_of_stuff_count_1h': 7, 'other_stuff_sum_1h': 21.0, 'col1': 6},
                    {'number_of_stuff_count_1h': 8, 'other_stuff_sum_1h': 28.0, 'col1': 7},
                    {'number_of_stuff_count_1h': 9, 'other_stuff_sum_1h': 36.0, 'col1': 8}]}

    items_in_ingest_batch = 3
    current_index = 0

    for current_expected in expected.values():

        table = Table(setup_teardown_test, V3ioDriver(), partitioned_by_key=partitioned_by_key)
        controller = build_flow([
            Source(),
            AggregateByKey([FieldAggregator("number_of_stuff", "col1", ["count"],
                                            SlidingWindows(['1h'], '10m')),
                            FieldAggregator("other_stuff", "col1", ["sum"],
                                            SlidingWindows(['1h'], '10m'))],
                           table),
            Persist(table),
            Reduce([], lambda acc, x: append_return(acc, x)),
        ]).run()

        for i in range(items_in_ingest_batch):
            data = {'col1': current_index}
            controller.emit(data, 'tal', test_base_time + timedelta(minutes=1 * current_index))
            current_index = current_index + 1

        controller.terminate()
        actual = controller.await_termination()

        assert actual == current_expected, \
            f'actual did not match expected. \n actual: {actual} \n expected: {current_expected}'


@pytest.mark.parametrize('partitioned_by_key', [True, False])
def test_aggregate_by_key_two_underlying_windows(setup_teardown_test, partitioned_by_key):
    expected = {1: [{'number_of_stuff_count_24h': 1, 'other_stuff_sum_24h': 0.0, 'col1': 0},
                    {'number_of_stuff_count_24h': 2, 'other_stuff_sum_24h': 1.0, 'col1': 1},
                    {'number_of_stuff_count_24h': 3, 'other_stuff_sum_24h': 3.0, 'col1': 2}],
                2: [{'number_of_stuff_count_24h': 4, 'other_stuff_sum_24h': 6.0, 'col1': 3},
                    {'number_of_stuff_count_24h': 5, 'other_stuff_sum_24h': 10.0, 'col1': 4},
                    {'number_of_stuff_count_24h': 6, 'other_stuff_sum_24h': 15.0, 'col1': 5}],
                3: [{'number_of_stuff_count_24h': 7, 'other_stuff_sum_24h': 21.0, 'col1': 6},
                    {'number_of_stuff_count_24h': 8, 'other_stuff_sum_24h': 28.0, 'col1': 7},
                    {'number_of_stuff_count_24h': 9, 'other_stuff_sum_24h': 36.0, 'col1': 8}]}

    items_in_ingest_batch = 3
    current_index = 0
    for current_expected in expected.values():

        table = Table(setup_teardown_test, V3ioDriver(), partitioned_by_key=partitioned_by_key)
        controller = build_flow([
            Source(),
            AggregateByKey([FieldAggregator("number_of_stuff", "col1", ["count"],
                                            SlidingWindows(['24h'], '10m')),
                            FieldAggregator("other_stuff", "col1", ["sum"],
                                            SlidingWindows(['24h'], '10m'))],
                           table),
            Persist(table),
            Reduce([], lambda acc, x: append_return(acc, x)),
        ]).run()

        for i in range(items_in_ingest_batch):
            data = {'col1': current_index}
            controller.emit(data, 'tal', test_base_time + timedelta(minutes=25 * current_index))
            current_index = current_index + 1

        controller.terminate()
        actual = controller.await_termination()

        assert actual == current_expected, \
            f'actual did not match expected. \n actual: {actual} \n expected: {current_expected}'


<<<<<<< HEAD
def test_aggregate_by_key_with_extra_aliases(setup_teardown_test):
    cache = Cache(setup_teardown_test, V3ioDriver())

    cache._cache['tal'] = {'color': 'blue', 'age': 41, 'iss': True, 'sometime': test_base_time}
=======
def test_write_cache_with_aggregations(setup_teardown_test):
    table = Table(setup_teardown_test, V3ioDriver())

    table._cache['tal'] = {'color': 'blue', 'age': 41, 'iss': True, 'sometime': datetime.now()}
>>>>>>> b02d216c

    def enrich(event, state):
        if 'first_activity' not in state:
            state['first_activity'] = event.time

        event.body['time_since_activity'] = (event.time - state['first_activity']).seconds
        state['last_event'] = event.time
        event.body['total_activities'] = state['total_activities'] = state.get('total_activities', 0) + 1
        event.body['color'] = state['color']
        return event, state

    controller = build_flow([
        Source(),
        MapWithState(table, enrich, group_by_key=True, full_event=True),
        AggregateByKey([FieldAggregator("number_of_stuff", "col1", ["sum", "avg"],
                                        SlidingWindows(['2h'], '10m'))],
                       table),
        Persist(table),
        Reduce([], lambda acc, x: append_return(acc, x)),
    ]).run()

    items_in_ingest_batch = 10
    for i in range(items_in_ingest_batch):
        data = {'col1': i}
        controller.emit(data, 'tal', test_base_time + timedelta(minutes=25 * i))

    controller.terminate()
    actual = controller.await_termination()
    expected_results = [
        {'number_of_stuff_sum_2h': 0, 'number_of_stuff_avg_2h': 0.0, 'col1': 0, 'time_since_activity': 0, 'total_activities': 1,
         'color': 'blue'},
        {'number_of_stuff_sum_2h': 1, 'number_of_stuff_avg_2h': 0.5, 'col1': 1, 'time_since_activity': 1500, 'total_activities': 2,
         'color': 'blue'},
        {'number_of_stuff_sum_2h': 3, 'number_of_stuff_avg_2h': 1.0, 'col1': 2, 'time_since_activity': 3000, 'total_activities': 3,
         'color': 'blue'},
        {'number_of_stuff_sum_2h': 6, 'number_of_stuff_avg_2h': 1.5, 'col1': 3, 'time_since_activity': 4500, 'total_activities': 4,
         'color': 'blue'},
        {'number_of_stuff_sum_2h': 10, 'number_of_stuff_avg_2h': 2.0, 'col1': 4, 'time_since_activity': 6000, 'total_activities': 5,
         'color': 'blue'},
        {'number_of_stuff_sum_2h': 15, 'number_of_stuff_avg_2h': 3.0, 'col1': 5, 'time_since_activity': 7500, 'total_activities': 6,
         'color': 'blue'},
        {'number_of_stuff_sum_2h': 20, 'number_of_stuff_avg_2h': 4.0, 'col1': 6, 'time_since_activity': 9000, 'total_activities': 7,
         'color': 'blue'},
        {'number_of_stuff_sum_2h': 25, 'number_of_stuff_avg_2h': 5.0, 'col1': 7, 'time_since_activity': 10500, 'total_activities': 8,
         'color': 'blue'},
        {'number_of_stuff_sum_2h': 30, 'number_of_stuff_avg_2h': 6.0, 'col1': 8, 'time_since_activity': 12000, 'total_activities': 9,
         'color': 'blue'},
        {'number_of_stuff_sum_2h': 35, 'number_of_stuff_avg_2h': 7.0, 'col1': 9, 'time_since_activity': 13500, 'total_activities': 10,
         'color': 'blue'}]

    assert actual == expected_results, \
        f'actual did not match expected. \n actual: {actual} \n expected: {expected_results}'

    other_table = Table(setup_teardown_test, V3ioDriver())

    controller = build_flow([
        Source(),
<<<<<<< HEAD
        QueryAggregationByKey([FieldAggregator("number_of_stuff", "col1", ["sum", "avg"],
                                               SlidingWindows(['2h'], '10m'))],
                              other_cache, enrich_with=['color', 'age', 'iss', 'sometime'],
                              aliases={'color': 'external.color', 'iss': 'external.iss'}),
=======
        MapWithState(other_table, enrich, group_by_key=True, full_event=True),
        QueryAggregationByKey([FieldAggregator("number_of_stuff", "col1", ["sum", "avg"],
                                               SlidingWindows(['2h'], '10m'))],
                              other_table),
>>>>>>> b02d216c
        Reduce([], lambda acc, x: append_return(acc, x)),
    ]).run()

    base_time = test_base_time + timedelta(minutes=25 * items_in_ingest_batch)
    data = {'col1': items_in_ingest_batch}
    controller.emit(data, 'tal', base_time)

    controller.terminate()
    actual = controller.await_termination()
    expected_results = [
        {'number_of_stuff_sum_2h': 30, 'number_of_stuff_avg_2h': 7.5, 'col1': 10, 'external.color': 'blue', 'age': 41, 'external.iss': True,
         'sometime': test_base_time}]

    assert actual == expected_results, \
        f'actual did not match expected. \n actual: {actual} \n expected: {expected_results}'


def test_write_cache_with_aggregations(setup_teardown_test):
    cache = Cache(setup_teardown_test, V3ioDriver())

    cache._cache['tal'] = {'color': 'blue', 'age': 41, 'iss': True, 'sometime': test_base_time}

    def enrich(event, state):
        if 'first_activity' not in state:
            state['first_activity'] = event.time

        event.body['time_since_activity'] = (event.time - state['first_activity']).seconds
        state['last_event'] = event.time
        event.body['total_activities'] = state['total_activities'] = state.get('total_activities', 0) + 1
        event.body['color'] = state['color']
        return event, state

    controller = build_flow([
        Source(),
        MapWithState(cache, enrich, group_by_key=True, full_event=True),
        AggregateByKey([FieldAggregator("number_of_stuff", "col1", ["sum", "avg"],
                                        SlidingWindows(['2h'], '10m'))],
                       cache),
        Persist(cache),
        Reduce([], lambda acc, x: append_return(acc, x)),
    ]).run()

    items_in_ingest_batch = 10
    for i in range(items_in_ingest_batch):
        data = {'col1': i}
        controller.emit(data, 'tal', test_base_time + timedelta(minutes=25 * i))

    controller.terminate()
    actual = controller.await_termination()
    expected_results = [
        {'number_of_stuff_sum_2h': 0, 'number_of_stuff_avg_2h': 0.0, 'col1': 0, 'time_since_activity': 0, 'total_activities': 1,
         'color': 'blue'},
        {'number_of_stuff_sum_2h': 1, 'number_of_stuff_avg_2h': 0.5, 'col1': 1, 'time_since_activity': 1500, 'total_activities': 2,
         'color': 'blue'},
        {'number_of_stuff_sum_2h': 3, 'number_of_stuff_avg_2h': 1.0, 'col1': 2, 'time_since_activity': 3000, 'total_activities': 3,
         'color': 'blue'},
        {'number_of_stuff_sum_2h': 6, 'number_of_stuff_avg_2h': 1.5, 'col1': 3, 'time_since_activity': 4500, 'total_activities': 4,
         'color': 'blue'},
        {'number_of_stuff_sum_2h': 10, 'number_of_stuff_avg_2h': 2.0, 'col1': 4, 'time_since_activity': 6000, 'total_activities': 5,
         'color': 'blue'},
        {'number_of_stuff_sum_2h': 15, 'number_of_stuff_avg_2h': 3.0, 'col1': 5, 'time_since_activity': 7500, 'total_activities': 6,
         'color': 'blue'},
        {'number_of_stuff_sum_2h': 20, 'number_of_stuff_avg_2h': 4.0, 'col1': 6, 'time_since_activity': 9000, 'total_activities': 7,
         'color': 'blue'},
        {'number_of_stuff_sum_2h': 25, 'number_of_stuff_avg_2h': 5.0, 'col1': 7, 'time_since_activity': 10500, 'total_activities': 8,
         'color': 'blue'},
        {'number_of_stuff_sum_2h': 30, 'number_of_stuff_avg_2h': 6.0, 'col1': 8, 'time_since_activity': 12000, 'total_activities': 9,
         'color': 'blue'},
        {'number_of_stuff_sum_2h': 35, 'number_of_stuff_avg_2h': 7.0, 'col1': 9, 'time_since_activity': 13500, 'total_activities': 10,
         'color': 'blue'}]

    assert actual == expected_results, \
        f'actual did not match expected. \n actual: {actual} \n expected: {expected_results}'

    other_cache = Cache(setup_teardown_test, V3ioDriver())

    controller = build_flow([
        Source(),
        QueryAggregationByKey([FieldAggregator("number_of_stuff", "col1", ["sum", "avg"],
                                               SlidingWindows(['2h'], '10m'))],
                              other_cache, enrich_with=['color', 'age', 'iss', 'sometime']),
        Reduce([], lambda acc, x: append_return(acc, x)),
    ]).run()

    base_time = test_base_time + timedelta(minutes=25 * items_in_ingest_batch)
    data = {'col1': items_in_ingest_batch}
    controller.emit(data, 'tal', base_time)

    controller.terminate()
    actual = controller.await_termination()
    expected_results = [
        {'number_of_stuff_sum_2h': 30, 'number_of_stuff_avg_2h': 7.5, 'col1': 10, 'color': 'blue', 'age': 41, 'iss': True,
         'sometime': test_base_time}]

    assert actual == expected_results, \
        f'actual did not match expected. \n actual: {actual} \n expected: {expected_results}'


def test_write_cache(setup_teardown_test):
    table = Table(setup_teardown_test, V3ioDriver())

    table._cache['tal'] = {'color': 'blue', 'age': 41, 'iss': True, 'sometime': datetime.now()}

    def enrich(event, state):
        if 'first_activity' not in state:
            state['first_activity'] = event.time

        event.body['time_since_activity'] = (event.time - state['first_activity']).seconds
        state['last_event'] = event.time
        event.body['total_activities'] = state['total_activities'] = state.get('total_activities', 0) + 1
        event.body['color'] = state['color']
        return event, state

    controller = build_flow([
        Source(),
        MapWithState(table, enrich, group_by_key=True, full_event=True),
        Persist(table),
        Reduce([], lambda acc, x: append_return(acc, x)),
    ]).run()

    items_in_ingest_batch = 10
    for i in range(items_in_ingest_batch):
        data = {'col1': i}
        controller.emit(data, 'tal', test_base_time + timedelta(minutes=25 * i))

    controller.terminate()
    actual = controller.await_termination()
    expected_results = [
        {'col1': 0, 'time_since_activity': 0, 'total_activities': 1, 'color': 'blue'},
        {'col1': 1, 'time_since_activity': 1500, 'total_activities': 2, 'color': 'blue'},
        {'col1': 2, 'time_since_activity': 3000, 'total_activities': 3, 'color': 'blue'},
        {'col1': 3, 'time_since_activity': 4500, 'total_activities': 4, 'color': 'blue'},
        {'col1': 4, 'time_since_activity': 6000, 'total_activities': 5, 'color': 'blue'},
        {'col1': 5, 'time_since_activity': 7500, 'total_activities': 6, 'color': 'blue'},
        {'col1': 6, 'time_since_activity': 9000, 'total_activities': 7, 'color': 'blue'},
        {'col1': 7, 'time_since_activity': 10500, 'total_activities': 8, 'color': 'blue'},
        {'col1': 8, 'time_since_activity': 12000, 'total_activities': 9, 'color': 'blue'},
        {'col1': 9, 'time_since_activity': 13500, 'total_activities': 10, 'color': 'blue'}]

    assert actual == expected_results, \
        f'actual did not match expected. \n actual: {actual} \n expected: {expected_results}'

    other_table = Table(setup_teardown_test, V3ioDriver())

    controller = build_flow([
        Source(),
        MapWithState(other_table, enrich, group_by_key=True, full_event=True),
        Reduce([], lambda acc, x: append_return(acc, x)),
    ]).run()

    base_time = test_base_time + timedelta(minutes=25 * items_in_ingest_batch)
    data = {'col1': items_in_ingest_batch}
    controller.emit(data, 'tal', base_time)

    controller.terminate()
    actual = controller.await_termination()
    other_table.close()
    expected_results = [
        {'col1': 10, 'time_since_activity': 15000, 'total_activities': 11, 'color': 'blue'}]

    assert actual == expected_results, \
        f'actual did not match expected. \n actual: {actual} \n expected: {expected_results}'


def _assert_schema_equal(actual, expected):
    assert len(actual) == len(expected)
    for key, item in actual.items():
        current_expected = expected[key]
        assert item['period_millis'] == current_expected['period_millis']
        assert set(item['aggregates']) == set(current_expected['aggregates'])


async def load_schema(path):
    driver = V3ioDriver()
    container, table_path = _split_path(path)
    res = await driver._load_schema(container, table_path)
    await driver.close()
    return res


def test_modify_schema(setup_teardown_test):
    table = Table(setup_teardown_test, V3ioDriver())

    controller = build_flow([
        Source(),
        AggregateByKey([FieldAggregator("number_of_stuff", "col1", ["sum", "avg", "min", "max"],
                                        SlidingWindows(['1h', '2h', '24h'], '10m'))],
                       table),
        Persist(table),
        Reduce([], lambda acc, x: append_return(acc, x)),
    ]).run()

    items_in_ingest_batch = 10
    for i in range(items_in_ingest_batch):
        data = {'col1': i}
        controller.emit(data, 'tal', test_base_time + timedelta(minutes=25 * i))

    controller.terminate()
    actual = controller.await_termination()
    expected_results = [
        {'col1': 0, 'number_of_stuff_sum_1h': 0, 'number_of_stuff_sum_2h': 0, 'number_of_stuff_sum_24h': 0, 'number_of_stuff_min_1h': 0,
         'number_of_stuff_min_2h': 0, 'number_of_stuff_min_24h': 0, 'number_of_stuff_max_1h': 0, 'number_of_stuff_max_2h': 0,
         'number_of_stuff_max_24h': 0, 'number_of_stuff_avg_1h': 0.0, 'number_of_stuff_avg_2h': 0.0, 'number_of_stuff_avg_24h': 0.0},
        {'col1': 1, 'number_of_stuff_sum_1h': 1, 'number_of_stuff_sum_2h': 1, 'number_of_stuff_sum_24h': 1, 'number_of_stuff_min_1h': 0,
         'number_of_stuff_min_2h': 0, 'number_of_stuff_min_24h': 0, 'number_of_stuff_max_1h': 1, 'number_of_stuff_max_2h': 1,
         'number_of_stuff_max_24h': 1, 'number_of_stuff_avg_1h': 0.5, 'number_of_stuff_avg_2h': 0.5, 'number_of_stuff_avg_24h': 0.5},
        {'col1': 2, 'number_of_stuff_sum_1h': 3, 'number_of_stuff_sum_2h': 3, 'number_of_stuff_sum_24h': 3, 'number_of_stuff_min_1h': 0,
         'number_of_stuff_min_2h': 0, 'number_of_stuff_min_24h': 0, 'number_of_stuff_max_1h': 2, 'number_of_stuff_max_2h': 2,
         'number_of_stuff_max_24h': 2, 'number_of_stuff_avg_1h': 1.0, 'number_of_stuff_avg_2h': 1.0, 'number_of_stuff_avg_24h': 1.0},
        {'col1': 3, 'number_of_stuff_sum_1h': 6, 'number_of_stuff_sum_2h': 6, 'number_of_stuff_sum_24h': 6, 'number_of_stuff_min_1h': 1,
         'number_of_stuff_min_2h': 0, 'number_of_stuff_min_24h': 0, 'number_of_stuff_max_1h': 3, 'number_of_stuff_max_2h': 3,
         'number_of_stuff_max_24h': 3, 'number_of_stuff_avg_1h': 2.0, 'number_of_stuff_avg_2h': 1.5, 'number_of_stuff_avg_24h': 1.5},
        {'col1': 4, 'number_of_stuff_sum_1h': 9, 'number_of_stuff_sum_2h': 10, 'number_of_stuff_sum_24h': 10, 'number_of_stuff_min_1h': 2,
         'number_of_stuff_min_2h': 0, 'number_of_stuff_min_24h': 0, 'number_of_stuff_max_1h': 4, 'number_of_stuff_max_2h': 4,
         'number_of_stuff_max_24h': 4, 'number_of_stuff_avg_1h': 3.0, 'number_of_stuff_avg_2h': 2.0, 'number_of_stuff_avg_24h': 2.0},
        {'col1': 5, 'number_of_stuff_sum_1h': 12, 'number_of_stuff_sum_2h': 15, 'number_of_stuff_sum_24h': 15,
         'number_of_stuff_min_1h': 3, 'number_of_stuff_min_2h': 1, 'number_of_stuff_min_24h': 0, 'number_of_stuff_max_1h': 5,
         'number_of_stuff_max_2h': 5, 'number_of_stuff_max_24h': 5, 'number_of_stuff_avg_1h': 4.0, 'number_of_stuff_avg_2h': 3.0,
         'number_of_stuff_avg_24h': 2.5},
        {'col1': 6, 'number_of_stuff_sum_1h': 15, 'number_of_stuff_sum_2h': 20, 'number_of_stuff_sum_24h': 21,
         'number_of_stuff_min_1h': 4, 'number_of_stuff_min_2h': 2, 'number_of_stuff_min_24h': 0, 'number_of_stuff_max_1h': 6,
         'number_of_stuff_max_2h': 6, 'number_of_stuff_max_24h': 6, 'number_of_stuff_avg_1h': 5.0, 'number_of_stuff_avg_2h': 4.0,
         'number_of_stuff_avg_24h': 3.0},
        {'col1': 7, 'number_of_stuff_sum_1h': 18, 'number_of_stuff_sum_2h': 25, 'number_of_stuff_sum_24h': 28,
         'number_of_stuff_min_1h': 5, 'number_of_stuff_min_2h': 3, 'number_of_stuff_min_24h': 0, 'number_of_stuff_max_1h': 7,
         'number_of_stuff_max_2h': 7, 'number_of_stuff_max_24h': 7, 'number_of_stuff_avg_1h': 6.0, 'number_of_stuff_avg_2h': 5.0,
         'number_of_stuff_avg_24h': 3.5},
        {'col1': 8, 'number_of_stuff_sum_1h': 21, 'number_of_stuff_sum_2h': 30, 'number_of_stuff_sum_24h': 36,
         'number_of_stuff_min_1h': 6, 'number_of_stuff_min_2h': 4, 'number_of_stuff_min_24h': 0, 'number_of_stuff_max_1h': 8,
         'number_of_stuff_max_2h': 8, 'number_of_stuff_max_24h': 8, 'number_of_stuff_avg_1h': 7.0, 'number_of_stuff_avg_2h': 6.0,
         'number_of_stuff_avg_24h': 4.0},
        {'col1': 9, 'number_of_stuff_sum_1h': 24, 'number_of_stuff_sum_2h': 35, 'number_of_stuff_sum_24h': 45,
         'number_of_stuff_min_1h': 7, 'number_of_stuff_min_2h': 5, 'number_of_stuff_min_24h': 0, 'number_of_stuff_max_1h': 9,
         'number_of_stuff_max_2h': 9, 'number_of_stuff_max_24h': 9, 'number_of_stuff_avg_1h': 8.0, 'number_of_stuff_avg_2h': 7.0,
         'number_of_stuff_avg_24h': 4.5}
    ]

    assert actual == expected_results, \
        f'actual did not match expected. \n actual: {actual} \n expected: {expected_results}'

    schema = asyncio.run(load_schema(setup_teardown_test))
    expected_schema = {"number_of_stuff": {"period_millis": 600000, "aggregates": ['max', 'min', 'sum', 'count']}}
    _assert_schema_equal(schema, expected_schema)

    other_table = Table(setup_teardown_test, V3ioDriver())
    controller = build_flow([
        Source(),
        AggregateByKey([FieldAggregator("number_of_stuff", "col1", ["sum", "avg", "min", "max"],
                                        SlidingWindows(['1h', '2h', '24h'], '10m')),
                        FieldAggregator("new_aggr", "col1", ["min", "max"],
                                        SlidingWindows(['3h'], '10m'))],
                       other_table),
        Reduce([], lambda acc, x: append_return(acc, x)),
    ]).run()

    base_time = test_base_time + timedelta(minutes=25 * items_in_ingest_batch)
    data = {'col1': items_in_ingest_batch}
    controller.emit(data, 'tal', base_time)

    controller.terminate()
    actual = controller.await_termination()
    expected_results = [
        {'col1': 10, 'number_of_stuff_sum_1h': 27, 'number_of_stuff_sum_2h': 40, 'number_of_stuff_sum_24h': 55, 'number_of_stuff_min_1h': 8,
         'number_of_stuff_min_2h': 6, 'number_of_stuff_min_24h': 0, 'number_of_stuff_max_1h': 10, 'number_of_stuff_max_2h': 10,
         'number_of_stuff_max_24h': 10, 'new_aggr_min_3h': 10, 'new_aggr_max_3h': 10, 'number_of_stuff_avg_1h': 9.0,
         'number_of_stuff_avg_2h': 8.0, 'number_of_stuff_avg_24h': 5.0, 'col1': 10}
    ]

    assert actual == expected_results, \
        f'actual did not match expected. \n actual: {actual} \n expected: {expected_results}'

    schema = asyncio.run(load_schema(setup_teardown_test))
    expected_schema = {"number_of_stuff": {"period_millis": 600000, "aggregates": ["sum", "max", "min", "count"]},
                       "new_aggr": {"period_millis": 600000, "aggregates": ["min", "max"]}}
    _assert_schema_equal(schema, expected_schema)


def test_invalid_modify_schema(setup_teardown_test):
    table = Table(setup_teardown_test, V3ioDriver())

    controller = build_flow([
        Source(),
        AggregateByKey([FieldAggregator("number_of_stuff", "col1", ["sum", "avg", "min", "max"],
                                        SlidingWindows(['1h', '2h', '24h'], '10m'))],
                       table),
        Persist(table),
        Reduce([], lambda acc, x: append_return(acc, x)),
    ]).run()

    items_in_ingest_batch = 10
    for i in range(items_in_ingest_batch):
        data = {'col1': i}
        controller.emit(data, 'tal', test_base_time + timedelta(minutes=25 * i))

    controller.terminate()
    actual = controller.await_termination()
    expected_results = [
        {'col1': 0, 'number_of_stuff_sum_1h': 0, 'number_of_stuff_sum_2h': 0, 'number_of_stuff_sum_24h': 0, 'number_of_stuff_min_1h': 0,
         'number_of_stuff_min_2h': 0, 'number_of_stuff_min_24h': 0, 'number_of_stuff_max_1h': 0, 'number_of_stuff_max_2h': 0,
         'number_of_stuff_max_24h': 0, 'number_of_stuff_avg_1h': 0.0, 'number_of_stuff_avg_2h': 0.0, 'number_of_stuff_avg_24h': 0.0},
        {'col1': 1, 'number_of_stuff_sum_1h': 1, 'number_of_stuff_sum_2h': 1, 'number_of_stuff_sum_24h': 1, 'number_of_stuff_min_1h': 0,
         'number_of_stuff_min_2h': 0, 'number_of_stuff_min_24h': 0, 'number_of_stuff_max_1h': 1, 'number_of_stuff_max_2h': 1,
         'number_of_stuff_max_24h': 1, 'number_of_stuff_avg_1h': 0.5, 'number_of_stuff_avg_2h': 0.5, 'number_of_stuff_avg_24h': 0.5},
        {'col1': 2, 'number_of_stuff_sum_1h': 3, 'number_of_stuff_sum_2h': 3, 'number_of_stuff_sum_24h': 3, 'number_of_stuff_min_1h': 0,
         'number_of_stuff_min_2h': 0, 'number_of_stuff_min_24h': 0, 'number_of_stuff_max_1h': 2, 'number_of_stuff_max_2h': 2,
         'number_of_stuff_max_24h': 2, 'number_of_stuff_avg_1h': 1.0, 'number_of_stuff_avg_2h': 1.0, 'number_of_stuff_avg_24h': 1.0},
        {'col1': 3, 'number_of_stuff_sum_1h': 6, 'number_of_stuff_sum_2h': 6, 'number_of_stuff_sum_24h': 6, 'number_of_stuff_min_1h': 1,
         'number_of_stuff_min_2h': 0, 'number_of_stuff_min_24h': 0, 'number_of_stuff_max_1h': 3, 'number_of_stuff_max_2h': 3,
         'number_of_stuff_max_24h': 3, 'number_of_stuff_avg_1h': 2.0, 'number_of_stuff_avg_2h': 1.5, 'number_of_stuff_avg_24h': 1.5},
        {'col1': 4, 'number_of_stuff_sum_1h': 9, 'number_of_stuff_sum_2h': 10, 'number_of_stuff_sum_24h': 10, 'number_of_stuff_min_1h': 2,
         'number_of_stuff_min_2h': 0, 'number_of_stuff_min_24h': 0, 'number_of_stuff_max_1h': 4, 'number_of_stuff_max_2h': 4,
         'number_of_stuff_max_24h': 4, 'number_of_stuff_avg_1h': 3.0, 'number_of_stuff_avg_2h': 2.0, 'number_of_stuff_avg_24h': 2.0},
        {'col1': 5, 'number_of_stuff_sum_1h': 12, 'number_of_stuff_sum_2h': 15, 'number_of_stuff_sum_24h': 15,
         'number_of_stuff_min_1h': 3, 'number_of_stuff_min_2h': 1, 'number_of_stuff_min_24h': 0, 'number_of_stuff_max_1h': 5,
         'number_of_stuff_max_2h': 5, 'number_of_stuff_max_24h': 5, 'number_of_stuff_avg_1h': 4.0, 'number_of_stuff_avg_2h': 3.0,
         'number_of_stuff_avg_24h': 2.5},
        {'col1': 6, 'number_of_stuff_sum_1h': 15, 'number_of_stuff_sum_2h': 20, 'number_of_stuff_sum_24h': 21,
         'number_of_stuff_min_1h': 4, 'number_of_stuff_min_2h': 2, 'number_of_stuff_min_24h': 0, 'number_of_stuff_max_1h': 6,
         'number_of_stuff_max_2h': 6, 'number_of_stuff_max_24h': 6, 'number_of_stuff_avg_1h': 5.0, 'number_of_stuff_avg_2h': 4.0,
         'number_of_stuff_avg_24h': 3.0},
        {'col1': 7, 'number_of_stuff_sum_1h': 18, 'number_of_stuff_sum_2h': 25, 'number_of_stuff_sum_24h': 28,
         'number_of_stuff_min_1h': 5, 'number_of_stuff_min_2h': 3, 'number_of_stuff_min_24h': 0, 'number_of_stuff_max_1h': 7,
         'number_of_stuff_max_2h': 7, 'number_of_stuff_max_24h': 7, 'number_of_stuff_avg_1h': 6.0, 'number_of_stuff_avg_2h': 5.0,
         'number_of_stuff_avg_24h': 3.5},
        {'col1': 8, 'number_of_stuff_sum_1h': 21, 'number_of_stuff_sum_2h': 30, 'number_of_stuff_sum_24h': 36,
         'number_of_stuff_min_1h': 6, 'number_of_stuff_min_2h': 4, 'number_of_stuff_min_24h': 0, 'number_of_stuff_max_1h': 8,
         'number_of_stuff_max_2h': 8, 'number_of_stuff_max_24h': 8, 'number_of_stuff_avg_1h': 7.0, 'number_of_stuff_avg_2h': 6.0,
         'number_of_stuff_avg_24h': 4.0},
        {'col1': 9, 'number_of_stuff_sum_1h': 24, 'number_of_stuff_sum_2h': 35, 'number_of_stuff_sum_24h': 45,
         'number_of_stuff_min_1h': 7, 'number_of_stuff_min_2h': 5, 'number_of_stuff_min_24h': 0, 'number_of_stuff_max_1h': 9,
         'number_of_stuff_max_2h': 9, 'number_of_stuff_max_24h': 9, 'number_of_stuff_avg_1h': 8.0, 'number_of_stuff_avg_2h': 7.0,
         'number_of_stuff_avg_24h': 4.5}
    ]

    assert actual == expected_results, \
        f'actual did not match expected. \n actual: {actual} \n expected: {expected_results}'

    schema = asyncio.run(load_schema(setup_teardown_test))
    expected_schema = {"number_of_stuff": {"period_millis": 600000, "aggregates": ['max', 'min', 'sum', 'count']}}
    _assert_schema_equal(schema, expected_schema)

    other_table = Table(setup_teardown_test, V3ioDriver())

    try:
        controller = build_flow([
            Source(),
            AggregateByKey([FieldAggregator("number_of_stuff", "col1", ["sum", "avg", "min", "max"],
                                            SlidingWindows(['1h', '24h'], '3m'))],
                           other_table),
            Reduce([], lambda acc, x: append_return(acc, x)),
        ]).run()

        base_time = test_base_time + timedelta(minutes=25 * items_in_ingest_batch)
        data = {'col1': items_in_ingest_batch}
        controller.emit(data, 'tal', base_time)

        controller.terminate()
        controller.await_termination()
    except FlowError as flow_ex:
        assert isinstance(flow_ex.__cause__, ValueError)<|MERGE_RESOLUTION|>--- conflicted
+++ resolved
@@ -191,17 +191,10 @@
             f'actual did not match expected. \n actual: {actual} \n expected: {current_expected}'
 
 
-<<<<<<< HEAD
 def test_aggregate_by_key_with_extra_aliases(setup_teardown_test):
-    cache = Cache(setup_teardown_test, V3ioDriver())
-
-    cache._cache['tal'] = {'color': 'blue', 'age': 41, 'iss': True, 'sometime': test_base_time}
-=======
-def test_write_cache_with_aggregations(setup_teardown_test):
     table = Table(setup_teardown_test, V3ioDriver())
 
-    table._cache['tal'] = {'color': 'blue', 'age': 41, 'iss': True, 'sometime': datetime.now()}
->>>>>>> b02d216c
+    table._cache['tal'] = {'color': 'blue', 'age': 41, 'iss': True, 'sometime': test_base_time}
 
     def enrich(event, state):
         if 'first_activity' not in state:
@@ -259,17 +252,10 @@
 
     controller = build_flow([
         Source(),
-<<<<<<< HEAD
         QueryAggregationByKey([FieldAggregator("number_of_stuff", "col1", ["sum", "avg"],
                                                SlidingWindows(['2h'], '10m'))],
-                              other_cache, enrich_with=['color', 'age', 'iss', 'sometime'],
+                              other_table, enrich_with=['color', 'age', 'iss', 'sometime'],
                               aliases={'color': 'external.color', 'iss': 'external.iss'}),
-=======
-        MapWithState(other_table, enrich, group_by_key=True, full_event=True),
-        QueryAggregationByKey([FieldAggregator("number_of_stuff", "col1", ["sum", "avg"],
-                                               SlidingWindows(['2h'], '10m'))],
-                              other_table),
->>>>>>> b02d216c
         Reduce([], lambda acc, x: append_return(acc, x)),
     ]).run()
 
@@ -288,9 +274,9 @@
 
 
 def test_write_cache_with_aggregations(setup_teardown_test):
-    cache = Cache(setup_teardown_test, V3ioDriver())
-
-    cache._cache['tal'] = {'color': 'blue', 'age': 41, 'iss': True, 'sometime': test_base_time}
+    table = Table(setup_teardown_test, V3ioDriver())
+
+    table._cache['tal'] = {'color': 'blue', 'age': 41, 'iss': True, 'sometime': test_base_time}
 
     def enrich(event, state):
         if 'first_activity' not in state:
@@ -304,11 +290,11 @@
 
     controller = build_flow([
         Source(),
-        MapWithState(cache, enrich, group_by_key=True, full_event=True),
+        MapWithState(table, enrich, group_by_key=True, full_event=True),
         AggregateByKey([FieldAggregator("number_of_stuff", "col1", ["sum", "avg"],
                                         SlidingWindows(['2h'], '10m'))],
-                       cache),
-        Persist(cache),
+                       table),
+        Persist(table),
         Reduce([], lambda acc, x: append_return(acc, x)),
     ]).run()
 
@@ -344,13 +330,13 @@
     assert actual == expected_results, \
         f'actual did not match expected. \n actual: {actual} \n expected: {expected_results}'
 
-    other_cache = Cache(setup_teardown_test, V3ioDriver())
+    other_table = Table(setup_teardown_test, V3ioDriver())
 
     controller = build_flow([
         Source(),
         QueryAggregationByKey([FieldAggregator("number_of_stuff", "col1", ["sum", "avg"],
                                                SlidingWindows(['2h'], '10m'))],
-                              other_cache, enrich_with=['color', 'age', 'iss', 'sometime']),
+                              other_table, enrich_with=['color', 'age', 'iss', 'sometime']),
         Reduce([], lambda acc, x: append_return(acc, x)),
     ]).run()
 
