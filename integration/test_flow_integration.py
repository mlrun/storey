# Copyright 2020 Iguazio
#
# Licensed under the Apache License, Version 2.0 (the "License");
# you may not use this file except in compliance with the License.
# You may obtain a copy of the License at
#
#   http://www.apache.org/licenses/LICENSE-2.0
#
# Unless required by applicable law or agreed to in writing, software
# distributed under the License is distributed on an "AS IS" BASIS,
# WITHOUT WARRANTIES OR CONDITIONS OF ANY KIND, either express or implied.
# See the License for the specific language governing permissions and
# limitations under the License.
#
import asyncio
import base64
import json
import time
from datetime import datetime, timedelta

import aiohttp
import pandas as pd
import pytest
import v3io
import v3io.aio.dataplane
import v3io_frames as frames
from typing import List, Union

<<<<<<< HEAD
from storey import Filter, JoinWithV3IOTable, SendToHttp, Map, Reduce, SyncEmitSource, HttpRequest, build_flow, \
    StreamTarget, V3ioDriver, TSDBTarget, Table, JoinWithTable, MapWithState, NoSqlTarget, DataframeSource, \
    CSVSource, AsyncEmitSource, Event
from .integration_test_utils import V3ioHeaders, append_return, test_base_time, setup_kv_teardown_test, \
    setup_teardown_test, TestContext, assign_stream_teardown_test, create_stream, create_sql_table

_prevents_ide_from_optimizing_these_away = [
    setup_kv_teardown_test,
    setup_teardown_test,
    assign_stream_teardown_test,
]
=======
from storey import (
    AsyncEmitSource,
    CSVSource,
    DataframeSource,
    Event,
    Filter,
    HttpRequest,
    JoinWithTable,
    JoinWithV3IOTable,
    Map,
    MapWithState,
    NoSqlTarget,
    Reduce,
    SendToHttp,
    StreamTarget,
    SyncEmitSource,
    Table,
    TSDBTarget,
    V3ioDriver,
    build_flow,
)

from .integration_test_utils import (
    TestContext,
    V3ioHeaders,
    append_return,
    create_stream,
    test_base_time,
)
>>>>>>> 026b1d24


class GetShardData(V3ioHeaders):
    async def get_shard_data(self, path):
        connector = aiohttp.TCPConnector()
        client_session = aiohttp.ClientSession(connector=connector)
        request_body = json.dumps({"Type": "EARLIEST"})
        response = await client_session.request(
            "PUT",
            f"{self._webapi_url}/{path}",
            headers=self._seek_headers,
            data=request_body,
            ssl=False,
        )
        if response.status == 404:
            return []
        if response.status == 400:  # Regression in 2.10
            body = await response.text()
            try:
                body_obj = json.loads(body)
                if body_obj["ErrorMessage"] == "ResourceNotFoundException":
                    return []
            except Exception:
                raise AssertionError(f"Got response status code 400: {body}")
        assert response.status == 200, await response.text()
        location = json.loads(await response.text())["Location"]
        data = []
        while True:
            request_body = json.dumps({"Location": location})
            response = await client_session.request(
                "PUT",
                f"{self._webapi_url}/{path}",
                headers=self._get_records_headers,
                data=request_body,
                ssl=False,
            )
            assert response.status == 200, await response.text()
            response_dict = json.loads(await response.text())
            for record in response_dict["Records"]:
                data.append(base64.b64decode(record["Data"]))
            if response_dict["RecordsBehindLatest"] == 0:
                break
            location = response_dict["NextLocation"]
        return data


def _get_redis_kv_all_attrs(setup_teardown_test: TestContext, key: str):
    from storey.redis_driver import RedisDriver

    from .integration_test_utils import get_redis_client

    table_name = setup_teardown_test.table_name
    redis_key = f"storey-test:{table_name}{key}:static"
    redis_fake_server = setup_teardown_test.redis_fake_server
    values = get_redis_client(redis_fake_server=redis_fake_server).hgetall(redis_key)
    return {
        RedisDriver.convert_to_str(key): RedisDriver.convert_redis_value_to_python_obj(val)
        for key, val in values.items()
    }


def _get_sql_by_key_all_attrs(setup_teardown_test: TestContext, key: Union[str, List[str]],
                              key_name: Union[str, List[str]]):
    import sqlalchemy as db
    where_statement = ""
    if isinstance(key, str) and '.' in key:
        key = key.split('.')
    if isinstance(key, list):
        for i in range(len(key_name)):
            if i != 0:
                where_statement += " and "
            where_statement += f'{key_name[i]}="{key[i]}"'
    else:
        where_statement += f'{key_name}="{key}"'
    table_name = setup_teardown_test._sql_table_name
    engine = db.create_engine(setup_teardown_test.sql_db_path, echo=True)
    metadata = db.MetaData()
    sql_table = db.Table(
        table_name,
        metadata,
        autoload=True,
        autoload_with=engine,
    )
    my_query = f"SELECT * FROM {sql_table} where ({where_statement})"
    with engine.connect() as conn:
        results = conn.execute(my_query).fetchall()
    values = {results[0]._fields[i]: results[0][i] for i in range(len(results[0]))}
    return values


def get_key_all_attrs_test_helper(setup_teardown_test: TestContext, key: Union[str, List[str]],
                                  key_name: Union[str, List[str]] = None):
    if setup_teardown_test.driver_name == "RedisDriver":
        result = _get_redis_kv_all_attrs(setup_teardown_test, key)
    elif setup_teardown_test.driver_name == "SQLDriver":
        result = _get_sql_by_key_all_attrs(setup_teardown_test, key, key_name)
    else:
        response = asyncio.run(get_kv_item(setup_teardown_test.table_name, key))
        assert response.status_code == 200
        result = response.output.item
    return result


def test_join_with_v3io_table(setup_kv_teardown_test):
    if setup_kv_teardown_test.driver_name == "RedisDriver":
        pytest.skip(msg="test not relevant for Redis")

    table_path = setup_kv_teardown_test.table_name
    controller = build_flow(
        [
            SyncEmitSource(),
            Map(lambda x: x + 1),
            Filter(lambda x: x < 8),
            JoinWithV3IOTable(V3ioDriver(), lambda x: x, lambda x, y: y["age"], table_path),
            Reduce(0, lambda x, y: x + y),
        ]
    ).run()
    for i in range(10):
        controller.emit(i)

    controller.terminate()
    termination_result = controller.await_termination()
    assert termination_result == 42


def test_join_with_http():
    controller = build_flow(
        [
            SyncEmitSource(),
            Map(lambda x: x + 1),
            Filter(lambda x: x < 8),
            SendToHttp(
                lambda _: HttpRequest("GET", "https://google.com", ""),
                lambda _, response: response.status,
            ),
            Reduce(0, lambda x, y: x + y),
        ]
    ).run()
    for i in range(10):
        controller.emit(i)

    controller.terminate()
    termination_result = controller.await_termination()
    assert termination_result == 200 * 7


async def async_test_write_to_v3io_stream(setup_stream_teardown_test):
    stream_path = setup_stream_teardown_test
    controller = build_flow(
        [
            AsyncEmitSource(),
            Map(lambda x: str(x)),
            StreamTarget(
                V3ioDriver(),
                stream_path,
                sharding_func=lambda event: int(event.body),
                batch_size=8,
                shards=2,
                full_event=False,
            ),
        ]
    ).run()
    for i in range(10):
        await controller.emit(i)

    await asyncio.sleep(5)

    try:
        shard0_data = await GetShardData().get_shard_data(f"{stream_path}/0")
        assert shard0_data == [b"0", b"2", b"4", b"6", b"8"]
        shard1_data = await GetShardData().get_shard_data(f"{stream_path}/1")
        assert shard1_data == [b"1", b"3", b"5", b"7", b"9"]
    finally:
        await controller.terminate()
        await controller.await_termination()


def test_write_to_v3io_stream(assign_stream_teardown_test):
    asyncio.run(async_test_write_to_v3io_stream(assign_stream_teardown_test))


async def async_test_write_to_v3io_stream_full_event_readback(
    setup_stream_teardown_test,
):
    stream_path = setup_stream_teardown_test
    event_time = datetime(2022, 8, 8)

    controller = build_flow(
        [
            AsyncEmitSource(),
            StreamTarget(
                V3ioDriver(),
                stream_path,
                sharding_func=lambda event: int(event.body),
                batch_size=8,
                shards=2,
                full_event=True,
            ),
        ]
    ).run()
    for i in range(10):
        await controller.emit(Event(i, time=event_time, id=str(i)))

    await asyncio.sleep(5)

    try:
        shard0_data = await GetShardData().get_shard_data(f"{stream_path}/0")
        assert shard0_data == [
            b'{"full_event_wrapper": true, "body": 0, "time": "2022-08-08T00:00:00", "id": "0"}',
            b'{"full_event_wrapper": true, "body": 2, "time": "2022-08-08T00:00:00", "id": "2"}',
            b'{"full_event_wrapper": true, "body": 4, "time": "2022-08-08T00:00:00", "id": "4"}',
            b'{"full_event_wrapper": true, "body": 6, "time": "2022-08-08T00:00:00", "id": "6"}',
            b'{"full_event_wrapper": true, "body": 8, "time": "2022-08-08T00:00:00", "id": "8"}',
        ]
        shard1_data = await GetShardData().get_shard_data(f"{stream_path}/1")
        assert shard1_data == [
            b'{"full_event_wrapper": true, "body": 1, "time": "2022-08-08T00:00:00", "id": "1"}',
            b'{"full_event_wrapper": true, "body": 3, "time": "2022-08-08T00:00:00", "id": "3"}',
            b'{"full_event_wrapper": true, "body": 5, "time": "2022-08-08T00:00:00", "id": "5"}',
            b'{"full_event_wrapper": true, "body": 7, "time": "2022-08-08T00:00:00", "id": "7"}',
            b'{"full_event_wrapper": true, "body": 9, "time": "2022-08-08T00:00:00", "id": "9"}',
        ]
    finally:
        await controller.terminate()
        await controller.await_termination()

    controller = build_flow(
        [
            AsyncEmitSource(),
            Reduce([], lambda acc, x: append_return(acc, x), full_event=True),
        ]
    ).run()
    for record in shard0_data + shard1_data:
        await controller.emit(
            Event(
                json.loads(record.decode("utf8")),
                id="this-id-is-overridden-by-the-original-id",
            )
        )

    await controller.terminate()
    result = await controller.await_termination()

    assert len(result) == 10
    expected_bodies = [0, 2, 4, 6, 8, 1, 3, 5, 7, 9]
    for i, record in enumerate(result):
        assert record.body == expected_bodies[i]
        assert record.id == str(expected_bodies[i])
        assert record.time == event_time


def test_async_test_write_to_v3io_stream_full_event_readback(
    assign_stream_teardown_test,
):
    asyncio.run(async_test_write_to_v3io_stream_full_event_readback(assign_stream_teardown_test))


# ML-1219
def test_write_to_v3io_stream_timestamps(assign_stream_teardown_test):
    df = pd.DataFrame(
        [
            [
                "hello",
                pd.Timestamp("2018-05-07 13:52:37"),
                datetime(2012, 8, 8, 21, 46, 24, 862000),
            ]
        ],
        columns=["string", "ts", "datetime"],
    )
    stream_path = assign_stream_teardown_test
    controller = build_flow(
        [
            DataframeSource(df),
            StreamTarget(
                V3ioDriver(),
                stream_path,
                sharding_func=lambda event: 0,
                infer_columns_from_data=True,
                full_event=False,
            ),
        ]
    ).run()
    controller.await_termination()
    shard0_data = asyncio.run(GetShardData().get_shard_data(f"{stream_path}/0"))
    assert len(shard0_data) == 1
    assert json.loads(shard0_data[0].decode("utf-8")) == {
        "datetime": "2012-08-08 21:46:24.862000",
        "string": "hello",
        "ts": "2018-05-07 13:52:37",
    }


def test_write_to_v3io_stream_with_column_inference(assign_stream_teardown_test):
    stream_path = assign_stream_teardown_test
    controller = build_flow(
        [
            SyncEmitSource(),
            StreamTarget(
                V3ioDriver(),
                stream_path,
                sharding_func=lambda event: event.body["x"],
                infer_columns_from_data=True,
                shards=2,
                full_event=False,
            ),
        ]
    ).run()
    for i in range(10):
        controller.emit({"x": i, "y": f"{i}+{i}={i * 2}"})

    controller.terminate()
    controller.await_termination()
    shard0_data = asyncio.run(GetShardData().get_shard_data(f"{stream_path}/0"))
    assert shard0_data == [
        b'{"x": 0, "y": "0+0=0"}',
        b'{"x": 2, "y": "2+2=4"}',
        b'{"x": 4, "y": "4+4=8"}',
        b'{"x": 6, "y": "6+6=12"}',
        b'{"x": 8, "y": "8+8=16"}',
    ]
    shard1_data = asyncio.run(GetShardData().get_shard_data(f"{stream_path}/1"))
    assert shard1_data == [
        b'{"x": 1, "y": "1+1=2"}',
        b'{"x": 3, "y": "3+3=6"}',
        b'{"x": 5, "y": "5+5=10"}',
        b'{"x": 7, "y": "7+7=14"}',
        b'{"x": 9, "y": "9+9=18"}',
    ]


def test_write_to_pre_existing_stream(assign_stream_teardown_test):
    stream_path = assign_stream_teardown_test
    asyncio.run(create_stream(stream_path))
    df = pd.DataFrame([["hello", "goodbye"]], columns=["first", "second"])
    controller = build_flow(
        [
            DataframeSource(df),
            StreamTarget(
                V3ioDriver(),
                stream_path,
                sharding_func=lambda event: 0,
                infer_columns_from_data=True,
                full_event=False,
            ),
        ]
    ).run()
    controller.await_termination()
    shard0_data = asyncio.run(GetShardData().get_shard_data(f"{stream_path}/0"))
    assert shard0_data == [b'{"first": "hello", "second": "goodbye"}']


def test_write_dict_to_v3io_stream(assign_stream_teardown_test):
    stream_path = assign_stream_teardown_test
    controller = build_flow(
        [
            SyncEmitSource(),
            StreamTarget(
                V3ioDriver(),
                stream_path,
                sharding_func=lambda event: int(event.key),
                columns=["$key"],
                infer_columns_from_data=True,
                shards=2,
                full_event=False,
            ),
        ]
    ).run()
    expected_shard0 = []
    expected_shard1 = []
    for i in range(10):
        controller.emit({"mydata": "abcdefg"}, key=f"{i}")
        expected = {"mydata": "abcdefg", "key": f"{i}"}
        if i % 2 == 0:
            expected_shard0.append(expected)
        else:
            expected_shard1.append(expected)

    controller.terminate()
    controller.await_termination()
    shard0_data = asyncio.run(GetShardData().get_shard_data(f"{stream_path}/0"))
    shard1_data = asyncio.run(GetShardData().get_shard_data(f"{stream_path}/1"))

    for i in range(len(shard0_data)):
        shard0_data[i] = json.loads(shard0_data[i])
    for i in range(len(shard1_data)):
        shard1_data[i] = json.loads(shard1_data[i])

    assert shard0_data == expected_shard0
    assert shard1_data == expected_shard1


@pytest.mark.parametrize("sharding_func_type", ["func", "partition_num", "field"])
def test_write_to_v3io_stream_unbalanced(assign_stream_teardown_test, sharding_func_type):
    if sharding_func_type == "func":

        def sharding_func(event):
            return 0

    elif sharding_func_type == "partition_num":
        sharding_func = 0
    elif sharding_func_type == "field":
        sharding_func = "n"
    else:
        raise ValueError(f"Bad sharding_func_type: {sharding_func_type}")

    stream_path = assign_stream_teardown_test
    controller = build_flow(
        [
            SyncEmitSource(),
            Map((lambda x: {"n": x}) if sharding_func_type == "field" else (lambda x: str(x))),
            StreamTarget(
                V3ioDriver(),
                stream_path,
                sharding_func=sharding_func,
                shards=2,
                full_event=False,
            ),
        ]
    ).run()
    for i in range(5):
        controller.emit(i * 2)

    controller.terminate()
    controller.await_termination()
    shard0_data = asyncio.run(GetShardData().get_shard_data(f"{stream_path}/0"))
    expected_data = [b"0", b"2", b"4", b"6", b"8"]
    if sharding_func_type == "field":
        for i, element in enumerate(expected_data):
            expected_data[i] = json.dumps({"n": int(element)}).encode("utf8")
    assert shard0_data == expected_data
    shard1_data = asyncio.run(GetShardData().get_shard_data(f"{stream_path}/1"))
    assert shard1_data == []


def test_push_error_on_write_to_v3io_stream(assign_stream_teardown_test):
    class Context:
        def __init__(self):
            self.num_push_error_called = 0

        def push_error(self, *args, **kwargs):
            self.num_push_error_called += 1

    context = Context()
    stream_path = assign_stream_teardown_test
    controller = build_flow(
        [
            SyncEmitSource(),
            StreamTarget(
                V3ioDriver(),
                stream_path,
                sharding_func=lambda event: 0,
                shards=1,
                context=context,
                full_event=False,
            ),
        ]
    ).run()
    # Write a 3MB record, which exceeds the 2MB v3io record size limit, then a small record.
    controller.emit("3" * (1024 * 1024 * 3))
    controller.emit("0")

    controller.terminate()
    controller.await_termination()
    assert context.num_push_error_called == 1
    shard0_data = asyncio.run(GetShardData().get_shard_data(f"{stream_path}/0"))
    assert shard0_data == [b"0"]


def test_write_to_tsdb():
    table_name = f"storey_ci/tsdb_path-{int(time.time_ns() / 1000)}"
    tsdb_path = f"v3io://bigdata/{table_name}"
    controller = build_flow(
        [
            SyncEmitSource(),
            TSDBTarget(
                path=tsdb_path,
                time_col="time",
                index_cols="node",
                columns=["cpu", "disk"],
                rate="1/h",
                max_events=2,
            ),
        ]
    ).run()

    expected = []
    date_time_str = "18/09/19 01:55:1"
    for i in range(9):
        now = datetime.strptime(date_time_str + str(i) + " UTC-0000", "%d/%m/%y %H:%M:%S UTC%z")
        controller.emit([now, i, i + 1, i + 2])
        expected.append([now, f"{i}", float(i + 1), float(i + 2)])

    controller.terminate()
    controller.await_termination()

    client = frames.Client()
    res = client.read("tsdb", table_name, start="0", end="now", multi_index=True)
    res = res.sort_values(["time"])
    df = pd.DataFrame(expected, columns=["time", "node", "cpu", "disk"])
    df.set_index(keys=["time", "node"], inplace=True)
    assert res.equals(df), f"result{res}\n!=\nexpected{df}"


def test_write_to_tsdb_with_metadata_label():
    table_name = f"tsdb_path-{int(time.time_ns() / 1000)}"
    tsdb_path = f"projects/{table_name}"
    controller = build_flow(
        [
            SyncEmitSource(),
            TSDBTarget(
                path=tsdb_path,
                index_cols="node",
                columns=["cpu", "disk"],
                rate="1/h",
                max_events=2,
            ),
        ]
    ).run()

    expected = []
    date_time_str = "18/09/19 01:55:1"
    for i in range(9):
        now = datetime.strptime(date_time_str + str(i) + " UTC-0000", "%d/%m/%y %H:%M:%S UTC%z")
        controller.emit([i, i + 1, i + 2], event_time=now)
        expected.append([now, f"{i}", float(i + 1), float(i + 2)])

    controller.terminate()
    controller.await_termination()

    client = frames.Client(container="projects")
    res = client.read("tsdb", table_name, start="0", end="now", multi_index=True)
    res = res.sort_values(["time"])
    df = pd.DataFrame(expected, columns=["time", "node", "cpu", "disk"])
    df.set_index(keys=["time", "node"], inplace=True)
    assert res.equals(df), f"result{res}\n!=\nexpected{df}"


def test_join_by_key(setup_kv_teardown_test):
    table = Table(setup_kv_teardown_test.table_name, setup_kv_teardown_test.driver())

    controller = build_flow(
        [
            SyncEmitSource(),
            JoinWithTable(table, "col1", key="age"),
            Reduce([], lambda acc, x: append_return(acc, x)),
        ]
    ).run()

    controller.emit({"col1": 9})

    expected = [{"col1": 9, "age": 1, "color": "blue9"}]
    controller.terminate()
    termination_result = controller.await_termination()
    assert termination_result == expected


def test_join_by_key_specific_attributes(setup_kv_teardown_test):
    table = Table(setup_kv_teardown_test.table_name, setup_kv_teardown_test.driver())

    controller = build_flow(
        [
            SyncEmitSource(),
            JoinWithTable(table, "col1", attributes=["age"]),
            Reduce([], lambda acc, x: append_return(acc, x)),
        ]
    ).run()
    controller.emit({"col1": 9})

    expected = [{"col1": 9, "age": 1}]
    controller.terminate()
    termination_result = controller.await_termination()
    assert termination_result == expected


def test_outer_join_by_key(setup_kv_teardown_test):
    table = Table(setup_kv_teardown_test.table_name, setup_kv_teardown_test.driver())

    controller = build_flow(
        [
            SyncEmitSource(),
            JoinWithTable(table, "col1", attributes=["age"]),
            Reduce([], lambda acc, x: append_return(acc, x)),
        ]
    ).run()
    for i in range(9, 11):
        controller.emit({"col1": i})

    expected = [{"col1": 9, "age": 1}, {"col1": 10}]
    controller.terminate()
    termination_result = controller.await_termination()
    assert termination_result == expected


def test_inner_join_by_key(setup_kv_teardown_test):
    table = Table(setup_kv_teardown_test.table_name, setup_kv_teardown_test.driver())

    controller = build_flow(
        [
            SyncEmitSource(),
            JoinWithTable(table, "col1", attributes=["age"], inner_join=True),
            Reduce([], lambda acc, x: append_return(acc, x)),
        ]
    ).run()
    for i in range(9, 11):
        controller.emit({"col1": i})

    expected = [{"col1": 9, "age": 1}]
    controller.terminate()
    termination_result = controller.await_termination()
    assert termination_result == expected


def test_write_table_specific_columns(setup_teardown_test):
    if setup_teardown_test.driver_name == 'SQLDriver':
        pytest.skip(f'test_write_table_specific_columns not testing over SQLDriver')
    else:
        table = Table(setup_teardown_test.table_name, setup_teardown_test.driver())

    table["tal"] = {
        "color": "blue",
        "age": 41,
        "iss": True,
        "sometime": test_base_time,
        "min": 1,
        "Avg": 3,
    }

    def enrich(event, state):
        if "first_activity" not in state:
            state["first_activity"] = event.time

        event.body["time_since_activity"] = (event.time - state["first_activity"]).seconds
        state["last_event"] = event.time
        state["total_activities"] = state.get("total_activities", 0) + 1
        event.body["color"] = state["color"]
        event.body["twice_total_activities"] = state["total_activities"] * 2
        return event, state

    controller = build_flow(
        [
            SyncEmitSource(),
            MapWithState(table, enrich, group_by_key=True, full_event=True),
            NoSqlTarget(table, columns=["twice_total_activities"]),
            Reduce([], lambda acc, x: append_return(acc, x)),
        ]
    ).run()

    items_in_ingest_batch = 10
    for i in range(items_in_ingest_batch):
        data = {"col1": i}
        controller.emit(data, "tal", test_base_time + timedelta(minutes=25 * i))

    controller.terminate()
    actual = controller.await_termination()
    expected_results = [
        {
            "col1": 0,
            "time_since_activity": 0,
            "twice_total_activities": 2,
            "color": "blue",
        },
        {
            "col1": 1,
            "time_since_activity": 1500,
            "twice_total_activities": 4,
            "color": "blue",
        },
        {
            "col1": 2,
            "time_since_activity": 3000,
            "twice_total_activities": 6,
            "color": "blue",
        },
        {
            "col1": 3,
            "time_since_activity": 4500,
            "twice_total_activities": 8,
            "color": "blue",
        },
        {
            "col1": 4,
            "time_since_activity": 6000,
            "twice_total_activities": 10,
            "color": "blue",
        },
        {
            "col1": 5,
            "time_since_activity": 7500,
            "twice_total_activities": 12,
            "color": "blue",
        },
        {
            "col1": 6,
            "time_since_activity": 9000,
            "twice_total_activities": 14,
            "color": "blue",
        },
        {
            "col1": 7,
            "time_since_activity": 10500,
            "twice_total_activities": 16,
            "color": "blue",
        },
        {
            "col1": 8,
            "time_since_activity": 12000,
            "twice_total_activities": 18,
            "color": "blue",
        },
        {
            "col1": 9,
            "time_since_activity": 13500,
            "twice_total_activities": 20,
            "color": "blue",
        },
    ]

    assert (
        actual == expected_results
    ), f"actual did not match expected. \n actual: {actual} \n expected: {expected_results}"

    expected_cache = {
        "color": "blue",
        "age": 41,
        "iss": True,
        "sometime": test_base_time,
        "first_activity": test_base_time,
        "last_event": test_base_time + timedelta(minutes=25 * (items_in_ingest_batch - 1)),
        "total_activities": 10,
        "twice_total_activities": 20,
        "min": 1,
        "Avg": 3,
    }

    actual_cache = get_key_all_attrs_test_helper(setup_teardown_test, "tal")
    assert expected_cache == actual_cache


def test_write_table_metadata_columns(setup_teardown_test):
    if setup_teardown_test.driver_name == 'SQLDriver':
        pytest.skip(f'test_write_table_metadata_columns not testing over SQLDriver')
    else:
        table = Table(setup_teardown_test.table_name, setup_teardown_test.driver())

    table["tal"] = {"color": "blue", "age": 41, "iss": True, "sometime": test_base_time}

    def enrich(event, state):
        if "first_activity" not in state:
            state["first_activity"] = event.time

        event.body["time_since_activity"] = (event.time - state["first_activity"]).seconds
        state["last_event"] = event.time
        state["total_activities"] = state.get("total_activities", 0) + 1
        event.body["color"] = state["color"]
        event.body["twice_total_activities"] = state["total_activities"] * 2
        return event, state

    controller = build_flow(
        [
            SyncEmitSource(),
            MapWithState(table, enrich, group_by_key=True, full_event=True),
            NoSqlTarget(table, columns=["twice_total_activities", "my_key=$key"]),
            Reduce([], lambda acc, x: append_return(acc, x)),
        ]
    ).run()

    items_in_ingest_batch = 10
    for i in range(items_in_ingest_batch):
        data = {"col1": i}
        controller.emit(data, "tal", test_base_time + timedelta(minutes=25 * i))

    controller.terminate()
    actual = controller.await_termination()
    expected_results = [
        {
            "col1": 0,
            "time_since_activity": 0,
            "twice_total_activities": 2,
            "color": "blue",
        },
        {
            "col1": 1,
            "time_since_activity": 1500,
            "twice_total_activities": 4,
            "color": "blue",
        },
        {
            "col1": 2,
            "time_since_activity": 3000,
            "twice_total_activities": 6,
            "color": "blue",
        },
        {
            "col1": 3,
            "time_since_activity": 4500,
            "twice_total_activities": 8,
            "color": "blue",
        },
        {
            "col1": 4,
            "time_since_activity": 6000,
            "twice_total_activities": 10,
            "color": "blue",
        },
        {
            "col1": 5,
            "time_since_activity": 7500,
            "twice_total_activities": 12,
            "color": "blue",
        },
        {
            "col1": 6,
            "time_since_activity": 9000,
            "twice_total_activities": 14,
            "color": "blue",
        },
        {
            "col1": 7,
            "time_since_activity": 10500,
            "twice_total_activities": 16,
            "color": "blue",
        },
        {
            "col1": 8,
            "time_since_activity": 12000,
            "twice_total_activities": 18,
            "color": "blue",
        },
        {
            "col1": 9,
            "time_since_activity": 13500,
            "twice_total_activities": 20,
            "color": "blue",
        },
    ]

    assert (
        actual == expected_results
    ), f"actual did not match expected. \n actual: {actual} \n expected: {expected_results}"

    expected_cache = {
        "color": "blue",
        "age": 41,
        "iss": True,
        "sometime": test_base_time,
        "first_activity": test_base_time,
        "last_event": test_base_time + timedelta(minutes=25 * (items_in_ingest_batch - 1)),
        "total_activities": 10,
        "twice_total_activities": 20,
        "my_key": "tal",
    }
    actual_cache = get_key_all_attrs_test_helper(setup_teardown_test, "tal")
    assert expected_cache == actual_cache


async def get_kv_item(full_path, key):
    try:
        headers = V3ioHeaders()
        container, path = full_path.split("/", 1)

        _v3io_client = v3io.aio.dataplane.Client(endpoint=headers._webapi_url, access_key=headers._access_key)
        response = await _v3io_client.kv.get(
            container,
            path,
            key,
            raise_for_status=v3io.aio.dataplane.RaiseForStatus.never,
        )
        return response
    finally:
        await _v3io_client.close()


def test_writing_int_key(setup_teardown_test):
    if setup_teardown_test.driver_name == 'SQLDriver':
        create_sql_table({'num': int, 'color': str}, setup_teardown_test._sql_table_name,
                         setup_teardown_test.sql_db_path, 'num')
        table = Table(setup_teardown_test.table_name,
                      setup_teardown_test.driver(primary_key='num', IsAggregationlessDriver=True))
    else:
        table = Table(setup_teardown_test.table_name, setup_teardown_test.driver())

    df = pd.DataFrame({"num": [0, 1, 2], "color": ["green", "blue", "red"]})

    controller = build_flow(
        [
            DataframeSource(df, key_field="num"),
            NoSqlTarget(table),
        ]
    ).run()
    controller.await_termination()


def test_writing_timedelta_key(setup_teardown_test):
    if setup_teardown_test.driver_name == 'SQLDriver':
        pytest.skip(f'test_writing_timedelta_key not testing over SQLDriver')
    else:
        table = Table(setup_teardown_test.table_name, setup_teardown_test.driver())

    df = pd.DataFrame(
        {
            "key": ["a", "b"],
            "timedelta": [
                pd.Timedelta("-1 days 2 min 3us"),
                pd.Timedelta("P0DT0H1M0S"),
            ],
        }
    )

    controller = build_flow(
        [
            DataframeSource(df, key_field="key"),
            NoSqlTarget(table),
        ]
    ).run()
    controller.await_termination()


def test_write_two_keys_to_v3io_from_df(setup_teardown_test):
    if setup_teardown_test.driver_name == 'SQLDriver':
        create_sql_table({'first_name': str, 'last_name': str, 'city': str}, setup_teardown_test._sql_table_name,
                         setup_teardown_test.sql_db_path, ['first_name', 'last_name'])
        table = Table(setup_teardown_test.table_name,
                      setup_teardown_test.driver(primary_key=['first_name', 'last_name'], IsAggregationlessDriver=True))

    else:
        table = Table(setup_teardown_test.table_name, setup_teardown_test.driver())
    data = pd.DataFrame(
        {
            "first_name": ["moshe", "yosi"],
            "last_name": ["cohen", "levi"],
            "city": ["tel aviv", "ramat gan"],
        }
    )

    keys = ["first_name", "last_name"]
    controller = build_flow(
        [
            DataframeSource(data, key_field=keys),
            NoSqlTarget(table),
        ]
    ).run()
    controller.await_termination()
<<<<<<< HEAD
    expected = {'city': 'tel aviv', 'first_name': 'moshe', 'last_name': 'cohen'}
    actual = get_key_all_attrs_test_helper(setup_teardown_test, 'moshe.cohen', keys)
=======

    expected = {"city": "tel aviv", "first_name": "moshe", "last_name": "cohen"}
    actual = get_key_all_attrs_test_helper(setup_teardown_test, "moshe.cohen")
>>>>>>> 026b1d24
    assert expected == actual


# ML-775
def test_write_three_keys_to_v3io_from_df(setup_teardown_test):
    if setup_teardown_test.driver_name == 'SQLDriver':
        pytest.skip(f'test_write_three_keys_to_v3io_from_df not testing over SQLDriver')
    else:
        table = Table(setup_teardown_test.table_name, setup_teardown_test.driver())

    data = pd.DataFrame(
        {
            "first_name": ["moshe", "yosi"],
            "middle_name": ["tuna", "fluffy"],
            "last_name": ["cohen", "levi"],
            "city": ["tel aviv", "ramat gan"],
        }
    )

    keys = ["first_name", "middle_name", "last_name"]
    controller = build_flow(
        [
            DataframeSource(data, key_field=keys),
            NoSqlTarget(table),
        ]
    ).run()
    controller.await_termination()

    expected = {
        "city": "tel aviv",
        "first_name": "moshe",
        "middle_name": "tuna",
        "last_name": "cohen",
    }
    actual = get_key_all_attrs_test_helper(setup_teardown_test, "moshe.dc1e617eaae40eea3449baf3795bb5b50676c963")
    assert expected == actual


def test_write_string_as_time_via_time_field(setup_teardown_test):
<<<<<<< HEAD
    if setup_teardown_test.driver_name == 'SQLDriver':
        pytest.skip(f'test_write_string_as_time_via_time_field not testing over SQLDriver')
    else:
        table = Table(setup_teardown_test.table_name, setup_teardown_test.driver())

    t1 = '2020-03-16T05:00:00+00:00'
    t2 = '2020-03-15T18:00:00+00:00'
=======
    table = Table(setup_teardown_test.table_name, setup_teardown_test.driver())
    t1 = "2020-03-16T05:00:00+00:00"
    t2 = "2020-03-15T18:00:00+00:00"
>>>>>>> 026b1d24
    df = pd.DataFrame(
        {
            "name": ["jack", "tuna"],
            "time": [t1, t2],
        }
    )

    controller = build_flow(
        [
            DataframeSource(df, key_field="name", time_field="time"),
            NoSqlTarget(table, columns=["name", "$time"]),
        ]
    ).run()
    controller.await_termination()

<<<<<<< HEAD
    expected = {'name': 'tuna', 'time': datetime.fromisoformat(t2)}
    actual = get_key_all_attrs_test_helper(setup_teardown_test, 'tuna', 'name')
=======
    expected = {"name": "tuna", "time": datetime.fromisoformat(t2)}
    actual = get_key_all_attrs_test_helper(setup_teardown_test, "tuna")
>>>>>>> 026b1d24
    assert expected == actual


def test_write_string_as_time_via_schema(setup_teardown_test):
<<<<<<< HEAD
    if setup_teardown_test.driver_name == 'SQLDriver':
        pytest.skip(f'test_write_string_as_time_via_schema not testing over SQLDriver')
    else:
        table = Table(setup_teardown_test.table_name, setup_teardown_test.driver())
    t1 = '2020-03-16T05:00:00+00:00'
    t2 = '2020-03-15T18:00:00+00:00'
=======
    table = Table(setup_teardown_test.table_name, setup_teardown_test.driver())
    t1 = "2020-03-16T05:00:00+00:00"
    t2 = "2020-03-15T18:00:00+00:00"
>>>>>>> 026b1d24
    df = pd.DataFrame(
        {
            "name": ["jack", "tuna"],
            "time": [t1, t2],
        }
    )

    controller = build_flow(
        [
            DataframeSource(df, key_field="name"),
            NoSqlTarget(table, columns=[("name", "str"), ("time", "datetime")]),
        ]
    ).run()
    controller.await_termination()

    expected = {"name": "tuna", "time": datetime.fromisoformat(t2)}
    actual = get_key_all_attrs_test_helper(setup_teardown_test, "tuna")
    assert expected == actual


def test_write_multiple_keys_to_v3io_from_csv(setup_teardown_test):
    if setup_teardown_test.driver_name == 'SQLDriver':
        create_sql_table({'n1': int, 'n2': int, 'n3': int}, setup_teardown_test._sql_table_name,
                         setup_teardown_test.sql_db_path, ['n1', 'n2'])
        table = Table(setup_teardown_test.table_name,
                      setup_teardown_test.driver(primary_key=['n1', 'n2'], IsAggregationlessDriver=True))
    else:
        table = Table(setup_teardown_test.table_name, setup_teardown_test.driver())

    controller = build_flow(
        [
            CSVSource("tests/test.csv", header=True, key_field=["n1", "n2"], build_dict=True),
            NoSqlTarget(table),
        ]
    ).run()
    controller.await_termination()

<<<<<<< HEAD
    expected = {'n1': 1, 'n2': 2, 'n3': 3}
    actual = get_key_all_attrs_test_helper(setup_teardown_test, '1.2', ['n1', 'n2'])
    assert expected == actual

    expected = {'n1': 4, 'n2': 5, 'n3': 6}
    actual = get_key_all_attrs_test_helper(setup_teardown_test, '4.5', ['n1', 'n2'])
=======
    expected = {"n1": 1, "n2": 2, "n3": 3}
    actual = get_key_all_attrs_test_helper(setup_teardown_test, "1.2")
    assert expected == actual

    expected = {"n1": 4, "n2": 5, "n3": 6}
    actual = get_key_all_attrs_test_helper(setup_teardown_test, "4.5")
>>>>>>> 026b1d24
    assert expected == actual


def test_write_multiple_keys_to_v3io(setup_teardown_test):
    if setup_teardown_test.driver_name == 'SQLDriver':
        create_sql_table({'n1': int, 'n2': int, 'n3': int}, setup_teardown_test._sql_table_name,
                         setup_teardown_test.sql_db_path, ['n1', 'n2'])
        table = Table(setup_teardown_test.table_name,
                      setup_teardown_test.driver(primary_key=['n1', 'n2'], IsAggregationlessDriver=True))
    else:
        table = Table(setup_teardown_test.table_name, setup_teardown_test.driver())

    controller = build_flow(
        [
            SyncEmitSource(key_field=["n1", "n2"]),
            NoSqlTarget(table),
        ]
    ).run()

    controller.emit({"n1": 1, "n2": 2, "n3": 3})
    controller.emit({"n1": 4, "n2": 5, "n3": 6})

    controller.terminate()
    controller.await_termination()

<<<<<<< HEAD
    expected = {'n1': 1, 'n2': 2, 'n3': 3}
    actual = get_key_all_attrs_test_helper(setup_teardown_test, '1.2', ['n1', 'n2'])
    assert expected == actual

    expected = {'n1': 4, 'n2': 5, 'n3': 6}
    actual = get_key_all_attrs_test_helper(setup_teardown_test, '4.5', ['n1', 'n2'])
=======
    expected = {"n1": 1, "n2": 2, "n3": 3}
    actual = get_key_all_attrs_test_helper(setup_teardown_test, "1.2")
    assert expected == actual

    expected = {"n1": 4, "n2": 5, "n3": 6}
    actual = get_key_all_attrs_test_helper(setup_teardown_test, "4.5")
>>>>>>> 026b1d24
    assert expected == actual


def test_write_none_time(setup_teardown_test):
    if setup_teardown_test.driver_name == 'SQLDriver':
        pytest.skip(f'test_write_none_time not testing over SQLDriver')
    else:
        table = Table(setup_teardown_test.table_name, setup_teardown_test.driver())

    data = pd.DataFrame(
        {
            "first_name": ["moshe", "yosi"],
            "color": ["blue", "yellow"],
            "time": [test_base_time, None],
        }
    )

    def set_moshe_time_to_none(data):
        if data["first_name"] == "moshe":
            data["time"] = pd.NaT
        return data

    controller = build_flow(
        [
            DataframeSource(data, key_field="first_name"),
            NoSqlTarget(table),
            Map(set_moshe_time_to_none),
            NoSqlTarget(table),
        ]
    ).run()
    controller.await_termination()

<<<<<<< HEAD
    expected = {'first_name': 'yosi', 'color': 'yellow'}
    actual = get_key_all_attrs_test_helper(setup_teardown_test, 'yosi', 'first_name')
    assert expected == actual

    expected = {'first_name': 'moshe', 'color': 'blue'}
    actual = get_key_all_attrs_test_helper(setup_teardown_test, 'moshe', 'first_name')
=======
    expected = {"first_name": "yosi", "color": "yellow"}
    actual = get_key_all_attrs_test_helper(setup_teardown_test, "yosi")
    assert expected == actual

    expected = {"first_name": "moshe", "color": "blue"}
    actual = get_key_all_attrs_test_helper(setup_teardown_test, "moshe")
>>>>>>> 026b1d24
    assert expected == actual


def test_cache_flushing(setup_teardown_test):
<<<<<<< HEAD
    if setup_teardown_test.driver_name == 'SQLDriver':
        pytest.skip(f'test_cache_flushing not testing over SQLDriver')
    else:
        table = Table(setup_teardown_test.table_name, setup_teardown_test.driver(), flush_interval_secs=3)
    controller = build_flow([
        SyncEmitSource(),
        NoSqlTarget(table),
    ]).run()
=======
    table = Table(
        setup_teardown_test.table_name,
        setup_teardown_test.driver(),
        flush_interval_secs=3,
    )
    controller = build_flow(
        [
            SyncEmitSource(),
            NoSqlTarget(table),
        ]
    ).run()
>>>>>>> 026b1d24

    controller.emit({"col1": 0}, "dina", test_base_time + timedelta(minutes=25))

    response = None
    if setup_teardown_test.driver_name == "RedisDriver":
        response = _get_redis_kv_all_attrs(setup_teardown_test, "dina")
    else:
        response = asyncio.run(get_kv_item(setup_teardown_test.table_name, "dina")).output.item
    assert response == {}

    time.sleep(4)

    response = None
    if setup_teardown_test.driver_name == "RedisDriver":
        response = _get_redis_kv_all_attrs(setup_teardown_test, "dina")
    else:
        response = asyncio.run(get_kv_item(setup_teardown_test.table_name, "dina")).output.item
    assert response == {"col1": 0}

    controller.terminate()
    controller.await_termination()


def test_write_empty_df(setup_teardown_test):
    table = Table(setup_teardown_test.table_name, setup_teardown_test.driver(
        IsAggregationlessDriver=setup_teardown_test.driver_name == "SQLDriver"))
    df = pd.DataFrame({})

    controller = build_flow(
        [
            DataframeSource(df),
            NoSqlTarget(table),
        ]
    ).run()
    controller.await_termination()<|MERGE_RESOLUTION|>--- conflicted
+++ resolved
@@ -26,19 +26,6 @@
 import v3io_frames as frames
 from typing import List, Union
 
-<<<<<<< HEAD
-from storey import Filter, JoinWithV3IOTable, SendToHttp, Map, Reduce, SyncEmitSource, HttpRequest, build_flow, \
-    StreamTarget, V3ioDriver, TSDBTarget, Table, JoinWithTable, MapWithState, NoSqlTarget, DataframeSource, \
-    CSVSource, AsyncEmitSource, Event
-from .integration_test_utils import V3ioHeaders, append_return, test_base_time, setup_kv_teardown_test, \
-    setup_teardown_test, TestContext, assign_stream_teardown_test, create_stream, create_sql_table
-
-_prevents_ide_from_optimizing_these_away = [
-    setup_kv_teardown_test,
-    setup_teardown_test,
-    assign_stream_teardown_test,
-]
-=======
 from storey import (
     AsyncEmitSource,
     CSVSource,
@@ -68,7 +55,6 @@
     create_stream,
     test_base_time,
 )
->>>>>>> 026b1d24
 
 
 class GetShardData(V3ioHeaders):
@@ -1011,14 +997,8 @@
         ]
     ).run()
     controller.await_termination()
-<<<<<<< HEAD
     expected = {'city': 'tel aviv', 'first_name': 'moshe', 'last_name': 'cohen'}
     actual = get_key_all_attrs_test_helper(setup_teardown_test, 'moshe.cohen', keys)
-=======
-
-    expected = {"city": "tel aviv", "first_name": "moshe", "last_name": "cohen"}
-    actual = get_key_all_attrs_test_helper(setup_teardown_test, "moshe.cohen")
->>>>>>> 026b1d24
     assert expected == actual
 
 
@@ -1058,7 +1038,7 @@
 
 
 def test_write_string_as_time_via_time_field(setup_teardown_test):
-<<<<<<< HEAD
+
     if setup_teardown_test.driver_name == 'SQLDriver':
         pytest.skip(f'test_write_string_as_time_via_time_field not testing over SQLDriver')
     else:
@@ -1066,11 +1046,7 @@
 
     t1 = '2020-03-16T05:00:00+00:00'
     t2 = '2020-03-15T18:00:00+00:00'
-=======
-    table = Table(setup_teardown_test.table_name, setup_teardown_test.driver())
-    t1 = "2020-03-16T05:00:00+00:00"
-    t2 = "2020-03-15T18:00:00+00:00"
->>>>>>> 026b1d24
+
     df = pd.DataFrame(
         {
             "name": ["jack", "tuna"],
@@ -1086,29 +1062,18 @@
     ).run()
     controller.await_termination()
 
-<<<<<<< HEAD
     expected = {'name': 'tuna', 'time': datetime.fromisoformat(t2)}
     actual = get_key_all_attrs_test_helper(setup_teardown_test, 'tuna', 'name')
-=======
-    expected = {"name": "tuna", "time": datetime.fromisoformat(t2)}
-    actual = get_key_all_attrs_test_helper(setup_teardown_test, "tuna")
->>>>>>> 026b1d24
     assert expected == actual
 
 
 def test_write_string_as_time_via_schema(setup_teardown_test):
-<<<<<<< HEAD
     if setup_teardown_test.driver_name == 'SQLDriver':
         pytest.skip(f'test_write_string_as_time_via_schema not testing over SQLDriver')
     else:
         table = Table(setup_teardown_test.table_name, setup_teardown_test.driver())
     t1 = '2020-03-16T05:00:00+00:00'
     t2 = '2020-03-15T18:00:00+00:00'
-=======
-    table = Table(setup_teardown_test.table_name, setup_teardown_test.driver())
-    t1 = "2020-03-16T05:00:00+00:00"
-    t2 = "2020-03-15T18:00:00+00:00"
->>>>>>> 026b1d24
     df = pd.DataFrame(
         {
             "name": ["jack", "tuna"],
@@ -1146,21 +1111,12 @@
     ).run()
     controller.await_termination()
 
-<<<<<<< HEAD
     expected = {'n1': 1, 'n2': 2, 'n3': 3}
     actual = get_key_all_attrs_test_helper(setup_teardown_test, '1.2', ['n1', 'n2'])
     assert expected == actual
 
     expected = {'n1': 4, 'n2': 5, 'n3': 6}
     actual = get_key_all_attrs_test_helper(setup_teardown_test, '4.5', ['n1', 'n2'])
-=======
-    expected = {"n1": 1, "n2": 2, "n3": 3}
-    actual = get_key_all_attrs_test_helper(setup_teardown_test, "1.2")
-    assert expected == actual
-
-    expected = {"n1": 4, "n2": 5, "n3": 6}
-    actual = get_key_all_attrs_test_helper(setup_teardown_test, "4.5")
->>>>>>> 026b1d24
     assert expected == actual
 
 
@@ -1185,22 +1141,13 @@
 
     controller.terminate()
     controller.await_termination()
-
-<<<<<<< HEAD
+    
     expected = {'n1': 1, 'n2': 2, 'n3': 3}
     actual = get_key_all_attrs_test_helper(setup_teardown_test, '1.2', ['n1', 'n2'])
     assert expected == actual
 
     expected = {'n1': 4, 'n2': 5, 'n3': 6}
     actual = get_key_all_attrs_test_helper(setup_teardown_test, '4.5', ['n1', 'n2'])
-=======
-    expected = {"n1": 1, "n2": 2, "n3": 3}
-    actual = get_key_all_attrs_test_helper(setup_teardown_test, "1.2")
-    assert expected == actual
-
-    expected = {"n1": 4, "n2": 5, "n3": 6}
-    actual = get_key_all_attrs_test_helper(setup_teardown_test, "4.5")
->>>>>>> 026b1d24
     assert expected == actual
 
 
@@ -1233,26 +1180,16 @@
     ).run()
     controller.await_termination()
 
-<<<<<<< HEAD
     expected = {'first_name': 'yosi', 'color': 'yellow'}
     actual = get_key_all_attrs_test_helper(setup_teardown_test, 'yosi', 'first_name')
     assert expected == actual
 
     expected = {'first_name': 'moshe', 'color': 'blue'}
     actual = get_key_all_attrs_test_helper(setup_teardown_test, 'moshe', 'first_name')
-=======
-    expected = {"first_name": "yosi", "color": "yellow"}
-    actual = get_key_all_attrs_test_helper(setup_teardown_test, "yosi")
     assert expected == actual
 
-    expected = {"first_name": "moshe", "color": "blue"}
-    actual = get_key_all_attrs_test_helper(setup_teardown_test, "moshe")
->>>>>>> 026b1d24
-    assert expected == actual
-
 
 def test_cache_flushing(setup_teardown_test):
-<<<<<<< HEAD
     if setup_teardown_test.driver_name == 'SQLDriver':
         pytest.skip(f'test_cache_flushing not testing over SQLDriver')
     else:
@@ -1261,19 +1198,7 @@
         SyncEmitSource(),
         NoSqlTarget(table),
     ]).run()
-=======
-    table = Table(
-        setup_teardown_test.table_name,
-        setup_teardown_test.driver(),
-        flush_interval_secs=3,
-    )
-    controller = build_flow(
-        [
-            SyncEmitSource(),
-            NoSqlTarget(table),
-        ]
-    ).run()
->>>>>>> 026b1d24
+
 
     controller.emit({"col1": 0}, "dina", test_base_time + timedelta(minutes=25))
 
