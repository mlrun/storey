--- conflicted
+++ resolved
@@ -106,12 +106,8 @@
     from .integration_test_utils import get_redis_client
 
     table_name = setup_teardown_test.table_name
-<<<<<<< HEAD
     hash_key = RedisDriver.make_key(f'storey-test:', table_name, key)
     redis_key = RedisDriver._static_data_key(hash_key)
-=======
-    redis_key = f"storey-test:{table_name}{key}:static"
->>>>>>> bb7102bb
     redis_fake_server = setup_teardown_test.redis_fake_server
     values = get_redis_client(redis_fake_server=redis_fake_server).hgetall(redis_key)
     return {
