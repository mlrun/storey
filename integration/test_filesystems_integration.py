--- conflicted
+++ resolved
@@ -368,13 +368,8 @@
     out_file = f'v3io:///{setup_teardown_test}/'
     controller = build_flow([
         DataframeSource(df, time_field='my_time'),
-<<<<<<< HEAD
         ParquetTarget(out_file, columns=columns, partition_cols=['$year', '$month', '$day', '$hour', 'my_city']),
-        ]).run()
-=======
-        WriteToParquet(out_file, columns=columns, partition_cols=['$year', '$month', '$day', '$hour', 'my_city']),
-    ]).run()
->>>>>>> eb0238fd
+    ]).run()
     controller.await_termination()
 
     before = pd.Timestamp('2020-12-31 14:00:00')
@@ -406,13 +401,8 @@
     out_file = f'v3io:///{setup_teardown_test}/'
     controller = build_flow([
         DataframeSource(df, time_field='my_time'),
-<<<<<<< HEAD
         ParquetTarget(out_file, columns=columns, partition_cols=['my_city', '$year', '$month', '$day', '$hour']),
-        ]).run()
-=======
-        WriteToParquet(out_file, columns=columns, partition_cols=['my_city', '$year', '$month', '$day', '$hour']),
-    ]).run()
->>>>>>> eb0238fd
+    ]).run()
     controller.await_termination()
 
     before = pd.Timestamp('2020-12-31 14:00:00')
