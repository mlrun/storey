# Copyright 2020 Iguazio
#
# Licensed under the Apache License, Version 2.0 (the "License");
# you may not use this file except in compliance with the License.
# You may obtain a copy of the License at
#
#   http://www.apache.org/licenses/LICENSE-2.0
#
# Unless required by applicable law or agreed to in writing, software
# distributed under the License is distributed on an "AS IS" BASIS,
# WITHOUT WARRANTIES OR CONDITIONS OF ANY KIND, either express or implied.
# See the License for the specific language governing permissions and
# limitations under the License.
#
import base64
import json
import os
import random
import re
import string
from datetime import datetime

import aiohttp
import fakeredis
import pandas as pd
import pytest
import redis as r

<<<<<<< HEAD
import storey.drivers
from storey import V3ioDriver
=======
>>>>>>> 83512fcb
from storey.drivers import NeedsV3ioAccess
from storey.flow import V3ioError
from storey.redis_driver import RedisDriver

_non_int_char_pattern = re.compile(r"[^-0-9]")
test_base_time = datetime.fromisoformat("2020-07-21T21:40:00+00:00")
SQL_DB = "sqlite:///test.db"


class V3ioHeaders(NeedsV3ioAccess):
    def __init__(self, **kwargs):
        super().__init__(**kwargs)
        self._get_item_headers = {
            "X-v3io-function": "GetItem",
            "X-v3io-session-key": self._access_key,
        }

        self._get_items_headers = {
            "X-v3io-function": "GetItems",
            "X-v3io-session-key": self._access_key,
        }

        self._put_item_headers = {
            "X-v3io-function": "PutItem",
            "X-v3io-session-key": self._access_key,
        }

        self._update_item_headers = {
            "X-v3io-function": "UpdateItem",
            "X-v3io-session-key": self._access_key,
        }

        self._put_records_headers = {
            "X-v3io-function": "PutRecords",
            "X-v3io-session-key": self._access_key,
        }

        self._create_stream_headers = {
            "X-v3io-function": "CreateStream",
            "X-v3io-session-key": self._access_key,
        }

        self._describe_stream_headers = {
            "X-v3io-function": "DescribeStream",
            "X-v3io-session-key": self._access_key,
        }

        self._seek_headers = {
            "X-v3io-function": "Seek",
            "X-v3io-session-key": self._access_key,
        }

        self._get_records_headers = {
            "X-v3io-function": "GetRecords",
            "X-v3io-session-key": self._access_key,
        }

        self._get_put_file_headers = {"X-v3io-session-key": self._access_key}


def append_return(lst, x):
    lst.append(x)
    return lst


def _generate_table_name(prefix="bigdata/storey_ci/Aggr_test"):
    random_table = "".join([random.choice(string.ascii_letters) for i in range(10)])
    return f"{prefix}/{random_table}/"


def get_redis_client(redis_fake_server=None):
    redis_url = os.environ.get("MLRUN_REDIS_URL")
    if redis_url:
        try:
            res = r.cluster.RedisCluster.from_url(redis_url)
            return res
        except r.cluster.RedisClusterException:
            return r.Redis.from_url(redis_url)
    else:
        return fakeredis.FakeRedis(decode_responses=True, server=redis_fake_server)


def remove_redis_table(table_name):
    redis_client = get_redis_client()
    count = 0
    for key in redis_client.scan_iter(f"*storey-test:{table_name}*"):
        redis_client.delete(key)
        count += 1


<<<<<<< HEAD
def remove_sql_tables():
    import sqlalchemy as db

    engine = db.create_engine(SQL_DB)
    with engine.connect() as _:
        metadata = db.MetaData()
        metadata.reflect(bind=engine)
        # drop them, if they exist
        metadata.drop_all(bind=engine, checkfirst=True)
        engine.dispose()


class TestContext:
    def __init__(self, driver_name: str, table_name: str):
        self._driver_name = driver_name
        self._table_name = table_name

        self._redis_fake_server = None
        if driver_name == "RedisDriver":
            redis_url = os.environ.get("MLRUN_REDIS_URL")
            if not redis_url:
                # if we are using fakeredis, create fake-server to support tests involving multiple clients
                self._redis_fake_server = fakeredis.FakeServer()
        if driver_name == "SQLDriver":
            self._sql_db_path = SQL_DB
            self._sql_table_name = table_name.split("/")[-2]
            self._table_name = f"{SQL_DB}/{self._sql_table_name}"

    @property
    def table_name(self):
        return self._table_name

    @property
    def redis_fake_server(self):
        return self._redis_fake_server

    @property
    def driver_name(self):
        return self._driver_name

    @property
    def sql_db_path(self):
        return self._sql_db_path

    class AggregationlessV3ioDriver(V3ioDriver):
        def supports_aggregations(self):
            return False

    class AggregationlessRedisDriver(RedisDriver):
        def supports_aggregations(self):
            return False

    def driver(self, IsAggregationlessDriver=False, primary_key=None, *args, **kwargs):
        if self.driver_name == "V3ioDriver":
            v3io_driver_class = TestContext.AggregationlessV3ioDriver if IsAggregationlessDriver else V3ioDriver
            return v3io_driver_class(*args, **kwargs)
        elif self.driver_name == "RedisDriver":
            redis_driver_class = TestContext.AggregationlessRedisDriver if IsAggregationlessDriver else RedisDriver
            return redis_driver_class(
                *args,
                redis_client=get_redis_client(self.redis_fake_server),
                key_prefix="storey-test:",
                **kwargs,
            )
        elif self.driver_name == "SQLDriver":
            if IsAggregationlessDriver:
                sql_driver_class = storey.sql_driver.SQLDriver
                return sql_driver_class(db_path=SQL_DB, primary_key=primary_key)
            else:
                pytest.skip("SQLDriver does not support aggregation")
        else:
            driver_name = self.driver_name
            raise ValueError(f'Unsupported driver name "{driver_name}"')


drivers_list = ["V3ioDriver", "RedisDriver", "SQLDriver"]
=======
drivers_list = ["V3ioDriver", "RedisDriver"]
>>>>>>> 83512fcb


async def create_stream(stream_path):
    v3io_access = V3ioHeaders()
    connector = aiohttp.TCPConnector()
    client_session = aiohttp.ClientSession(connector=connector)
    request_body = json.dumps({"ShardCount": 2, "RetentionPeriodHours": 1})
    response = await client_session.request(
        "POST",
        f"{v3io_access._webapi_url}/{stream_path}/",
        headers=v3io_access._create_stream_headers,
        data=request_body,
        ssl=False,
    )
    assert response.status == 204, f"Bad response {await response.text()} to request {request_body}"


def create_temp_redis_kv(setup_teardown_test):
    # Create the data we'll join with in Redis.
    table_path = setup_teardown_test.table_name
    redis_fake_server = setup_teardown_test.redis_fake_server
    redis_client = get_redis_client(redis_fake_server=redis_fake_server)

    for i in range(1, 10):
        key = RedisDriver.make_key("storey-test:", table_path, i)
        static_key = RedisDriver._static_data_key(key)
        redis_client.hset(static_key, mapping={"age": f"{10 - i}", "color": f"blue{i}"})


async def create_temp_kv(table_path):
    connector = aiohttp.TCPConnector()
    v3io_access = V3ioHeaders()
    client_session = aiohttp.ClientSession(connector=connector)
    for i in range(1, 10):
        request_body = json.dumps({"Item": {"age": {"N": f"{10 - i}"}, "color": {"S": f"blue{i}"}}})
        response = await client_session.request(
            "PUT",
            f"{v3io_access._webapi_url}/{table_path}/{i}",
            headers=v3io_access._put_item_headers,
            data=request_body,
            ssl=False,
        )
        assert response.status == 200, f"Bad response {await response.text()} to request {request_body}"


def _v3io_parse_get_items_response(response_body):
    response_object = json.loads(response_body)
    i = 0
    for item in response_object["Items"]:
        parsed_item = {}
        for name, type_to_value in item.items():
            for typ, value in type_to_value.items():
                val = _convert_nginx_to_python_type(typ, value)
                parsed_item[name] = val
        response_object["Items"][i] = parsed_item
        i = i + 1
    return response_object


# Deletes the entire table
async def recursive_delete(path, v3io_access):
    connector = aiohttp.TCPConnector()
    client_session = aiohttp.ClientSession(connector=connector)

    try:
        has_more = True
        next_marker = ""
        while has_more:
            get_items_body = {"AttributesToGet": "__name", "Marker": next_marker}
            response = await client_session.put(
                f"{v3io_access._webapi_url}/{path}/",
                headers=v3io_access._get_items_headers,
                data=json.dumps(get_items_body),
                ssl=False,
            )
            body = await response.text()
            if response.status == 200:
                res = _v3io_parse_get_items_response(body)
                for item in res["Items"]:
                    await _delete_item(
                        f'{v3io_access._webapi_url}/{path}/{item["__name"]}',
                        v3io_access,
                        client_session,
                    )

                has_more = "NextMarker" in res
                if has_more:
                    next_marker = res["NextMarker"]
            elif response.status == 404:
                break
            else:
                raise V3ioError(f"Failed to delete table {path}. Response status code was {response.status}: {body}")

        await _delete_item(f"{v3io_access._webapi_url}/{path}/", v3io_access, client_session)
    finally:
        await client_session.close()


async def _delete_item(path, v3io_access, client_session):
    response = await client_session.delete(path, headers=v3io_access._get_put_file_headers, ssl=False)
    if response.status >= 300 and response.status != 404 and response.status != 409:
        body = await response.text()
        raise V3ioError(f"Failed to delete item at {path}. Response status code was {response.status}: {body}")


def _v3io_parse_get_item_response(response_body):
    response_object = json.loads(response_body)["Item"]
    for name, type_to_value in response_object.items():
        val = None
        for typ, value in type_to_value.items():
            val = _convert_nginx_to_python_type(typ, value)
        response_object[name] = val
    return response_object


def _convert_nginx_to_python_type(typ, value):
    if typ == "S" or typ == "BOOL":
        return value
    elif typ == "N":
        if _non_int_char_pattern.search(value):
            return float(value)
        else:
            return int(value)
    elif typ == "B":
        return base64.b64decode(value)
    elif typ == "TS":
        splits = value.split(":", 1)
        secs = int(splits[0])
        nanosecs = int(splits[1])
        return datetime.utcfromtimestamp(secs + nanosecs / 1000000000)
    else:
        raise V3ioError(f"Type {typ} in get item response is not supported")


def create_sql_table(schema, table_name, sql_db_path, key):
    import sqlalchemy as db

    engine = db.create_engine(sql_db_path, echo=True)
    with engine.connect() as _:
        metadata = db.MetaData()
        columns = []
        for col, col_type in schema.items():
            if col_type == int:
                col_type = db.Integer
            elif col_type == str:
                col_type = db.String
            elif col_type == datetime or col_type == pd.Timestamp or col_type == pd.Timedelta:
                col_type = db.DateTime
            elif col_type == bool:
                col_type = db.Boolean
            elif col_type == float:
                col_type = db.Float
            else:
                raise TypeError(f"Unsupported type '{col_type}'")
            columns.append(db.Column(col, col_type, primary_key=(col in key)))

        db.Table(table_name, metadata, *columns)
        metadata.create_all(engine)<|MERGE_RESOLUTION|>--- conflicted
+++ resolved
@@ -26,11 +26,8 @@
 import pytest
 import redis as r
 
-<<<<<<< HEAD
 import storey.drivers
 from storey import V3ioDriver
-=======
->>>>>>> 83512fcb
 from storey.drivers import NeedsV3ioAccess
 from storey.flow import V3ioError
 from storey.redis_driver import RedisDriver
@@ -121,7 +118,6 @@
         count += 1
 
 
-<<<<<<< HEAD
 def remove_sql_tables():
     import sqlalchemy as db
 
@@ -133,74 +129,7 @@
         metadata.drop_all(bind=engine, checkfirst=True)
         engine.dispose()
 
-
-class TestContext:
-    def __init__(self, driver_name: str, table_name: str):
-        self._driver_name = driver_name
-        self._table_name = table_name
-
-        self._redis_fake_server = None
-        if driver_name == "RedisDriver":
-            redis_url = os.environ.get("MLRUN_REDIS_URL")
-            if not redis_url:
-                # if we are using fakeredis, create fake-server to support tests involving multiple clients
-                self._redis_fake_server = fakeredis.FakeServer()
-        if driver_name == "SQLDriver":
-            self._sql_db_path = SQL_DB
-            self._sql_table_name = table_name.split("/")[-2]
-            self._table_name = f"{SQL_DB}/{self._sql_table_name}"
-
-    @property
-    def table_name(self):
-        return self._table_name
-
-    @property
-    def redis_fake_server(self):
-        return self._redis_fake_server
-
-    @property
-    def driver_name(self):
-        return self._driver_name
-
-    @property
-    def sql_db_path(self):
-        return self._sql_db_path
-
-    class AggregationlessV3ioDriver(V3ioDriver):
-        def supports_aggregations(self):
-            return False
-
-    class AggregationlessRedisDriver(RedisDriver):
-        def supports_aggregations(self):
-            return False
-
-    def driver(self, IsAggregationlessDriver=False, primary_key=None, *args, **kwargs):
-        if self.driver_name == "V3ioDriver":
-            v3io_driver_class = TestContext.AggregationlessV3ioDriver if IsAggregationlessDriver else V3ioDriver
-            return v3io_driver_class(*args, **kwargs)
-        elif self.driver_name == "RedisDriver":
-            redis_driver_class = TestContext.AggregationlessRedisDriver if IsAggregationlessDriver else RedisDriver
-            return redis_driver_class(
-                *args,
-                redis_client=get_redis_client(self.redis_fake_server),
-                key_prefix="storey-test:",
-                **kwargs,
-            )
-        elif self.driver_name == "SQLDriver":
-            if IsAggregationlessDriver:
-                sql_driver_class = storey.sql_driver.SQLDriver
-                return sql_driver_class(db_path=SQL_DB, primary_key=primary_key)
-            else:
-                pytest.skip("SQLDriver does not support aggregation")
-        else:
-            driver_name = self.driver_name
-            raise ValueError(f'Unsupported driver name "{driver_name}"')
-
-
 drivers_list = ["V3ioDriver", "RedisDriver", "SQLDriver"]
-=======
-drivers_list = ["V3ioDriver", "RedisDriver"]
->>>>>>> 83512fcb
 
 
 async def create_stream(stream_path):
