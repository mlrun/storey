# Copyright 2020 Iguazio
#
# Licensed under the Apache License, Version 2.0 (the "License");
# you may not use this file except in compliance with the License.
# You may obtain a copy of the License at
#
#   http://www.apache.org/licenses/LICENSE-2.0
#
# Unless required by applicable law or agreed to in writing, software
# distributed under the License is distributed on an "AS IS" BASIS,
# WITHOUT WARRANTIES OR CONDITIONS OF ANY KIND, either express or implied.
# See the License for the specific language governing permissions and
# limitations under the License.
#
import asyncio
import os

import fakeredis
import pytest

from integration.integration_test_utils import (
    V3ioHeaders,
    _generate_table_name,
    create_temp_kv,
    create_temp_redis_kv,
    drivers_list,
    get_redis_client,
    recursive_delete,
    remove_redis_table,
    remove_sql_tables,
)
from storey import V3ioDriver
from storey.redis_driver import RedisDriver


@pytest.fixture(params=drivers_list)
def setup_teardown_test(request):
    # Setup
<<<<<<< HEAD
    if request.param == "SQLDriver" and request.fspath.basename != "test_flow_integration.py":
        pytest.skip("SQLDriver test only in test_flow_integration")
    test_context = TestContext(request.param, table_name=_generate_table_name())
=======
    test_context = ContextForTests(request.param, table_name=_generate_table_name())
>>>>>>> 83512fcb

    # Test runs
    yield test_context

    # Teardown
    if test_context.driver_name == "V3ioDriver":
        asyncio.run(recursive_delete(test_context.table_name, V3ioHeaders()))
    elif test_context.driver_name == "RedisDriver":
        remove_redis_table(test_context.table_name)
    elif test_context.driver_name == "SQLDriver":
        remove_sql_tables()
    else:
        raise ValueError(f'Unsupported driver name "{test_context.driver_name}"')


@pytest.fixture(params=drivers_list)
def setup_kv_teardown_test(request):
    # Setup
    test_context = ContextForTests(request.param, table_name=_generate_table_name())

    if test_context.driver_name == "V3ioDriver":
        asyncio.run(create_temp_kv(test_context.table_name))
    elif test_context.driver_name == "RedisDriver":
        create_temp_redis_kv(test_context)
    elif test_context.driver_name == "SQLDriver":
        pytest.skip(msg="test not relevant for SQLDriver")
    else:
        raise ValueError(f'Unsupported driver name "{test_context.driver_name}"')

    # Test runs
    yield test_context

    # Teardown
    if test_context.driver_name == "V3ioDriver":
        asyncio.run(recursive_delete(test_context.table_name, V3ioHeaders()))
    elif test_context.driver_name == "RedisDriver":
        remove_redis_table(test_context.table_name)
    else:
        raise ValueError(f'Unsupported driver name "{test_context.driver_name}"')


@pytest.fixture()
def assign_stream_teardown_test():
    # Setup
    stream_path = _generate_table_name("bigdata/storey_ci/stream_test")

    # Test runs
    yield stream_path

    # Teardown
    asyncio.run(recursive_delete(stream_path, V3ioHeaders()))


# Can't call it TestContext because then pytest tries to run it as if it were a test suite
class ContextForTests:
    def __init__(self, driver_name: str, table_name: str):
        self._driver_name = driver_name
        self._table_name = table_name

        self._redis_fake_server = None
        if driver_name == "RedisDriver":
            redis_url = os.environ.get("MLRUN_REDIS_URL")
            if not redis_url:
                # if we are using fakeredis, create fake-server to support tests involving multiple clients
                self._redis_fake_server = fakeredis.FakeServer()

    @property
    def table_name(self):
        return self._table_name

    @property
    def redis_fake_server(self):
        return self._redis_fake_server

    @property
    def driver_name(self):
        return self._driver_name

    class AggregationlessV3ioDriver(V3ioDriver):
        def supports_aggregations(self):
            return False

    class AggregationlessRedisDriver(RedisDriver):
        def supports_aggregations(self):
            return False

    def driver(self, IsAggregationlessDriver=False, *args, **kwargs):
        if self.driver_name == "V3ioDriver":
            v3io_driver_class = ContextForTests.AggregationlessV3ioDriver if IsAggregationlessDriver else V3ioDriver
            return v3io_driver_class(*args, **kwargs)
        elif self.driver_name == "RedisDriver":
            redis_driver_class = ContextForTests.AggregationlessRedisDriver if IsAggregationlessDriver else RedisDriver
            return redis_driver_class(
                *args,
                redis_client=get_redis_client(self.redis_fake_server),
                key_prefix="storey-test:",
                **kwargs,
            )
        else:
            driver_name = self.driver_name
            raise ValueError(f'Unsupported driver name "{driver_name}"')<|MERGE_RESOLUTION|>--- conflicted
+++ resolved
@@ -31,18 +31,17 @@
 )
 from storey import V3ioDriver
 from storey.redis_driver import RedisDriver
+from storey.sql_driver import SQLDriver
+
+SQL_DB = "sqlite:///test.db"
 
 
 @pytest.fixture(params=drivers_list)
 def setup_teardown_test(request):
     # Setup
-<<<<<<< HEAD
     if request.param == "SQLDriver" and request.fspath.basename != "test_flow_integration.py":
         pytest.skip("SQLDriver test only in test_flow_integration")
-    test_context = TestContext(request.param, table_name=_generate_table_name())
-=======
     test_context = ContextForTests(request.param, table_name=_generate_table_name())
->>>>>>> 83512fcb
 
     # Test runs
     yield test_context
@@ -108,6 +107,10 @@
             if not redis_url:
                 # if we are using fakeredis, create fake-server to support tests involving multiple clients
                 self._redis_fake_server = fakeredis.FakeServer()
+        if driver_name == "SQLDriver":
+            self._sql_db_path = SQL_DB
+            self._sql_table_name = table_name.split("/")[-2]
+            self._table_name = f"{SQL_DB}/{self._sql_table_name}"
 
     @property
     def table_name(self):
@@ -121,6 +124,10 @@
     def driver_name(self):
         return self._driver_name
 
+    @property
+    def sql_db_path(self):
+        return self._sql_db_path
+
     class AggregationlessV3ioDriver(V3ioDriver):
         def supports_aggregations(self):
             return False
@@ -129,7 +136,7 @@
         def supports_aggregations(self):
             return False
 
-    def driver(self, IsAggregationlessDriver=False, *args, **kwargs):
+    def driver(self, IsAggregationlessDriver=False, primary_key=None, *args, **kwargs):
         if self.driver_name == "V3ioDriver":
             v3io_driver_class = ContextForTests.AggregationlessV3ioDriver if IsAggregationlessDriver else V3ioDriver
             return v3io_driver_class(*args, **kwargs)
@@ -141,6 +148,12 @@
                 key_prefix="storey-test:",
                 **kwargs,
             )
+        elif self.driver_name == "SQLDriver":
+            if IsAggregationlessDriver:
+                sql_driver_class = SQLDriver
+                return sql_driver_class(db_path=SQL_DB, primary_key=primary_key)
+            else:
+                pytest.skip("SQLDriver does not support aggregation")
         else:
             driver_name = self.driver_name
             raise ValueError(f'Unsupported driver name "{driver_name}"')