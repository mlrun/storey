import asyncio
import copy
import csv
import datetime
import hashlib
import json
import os
import queue
import random
import traceback
import uuid
from typing import Optional, Union, List, Callable, Tuple
from urllib.parse import urlparse

import pandas as pd
import pyarrow
import v3io_frames as frames

from . import Driver
from .dtypes import V3ioError, Event
from .flow import Flow, _termination_obj, _split_path, _Batching
from .table import Table, _PersistJob
from .utils import url_to_file_system, stringify_key


class _Writer:
    def __init__(self, columns: Union[str, List[Union[str, Tuple[str, str]]], None],
                 infer_columns_from_data: Optional[bool],
                 index_cols: Union[str, List[Union[str, Tuple[str, str]]], None] = None,
                 partition_cols: Union[str, List[str], None] = None,
                 retain_dict: bool = False, storage_options: Optional[dict] = None):
        self._infer_columns_from_data = infer_columns_from_data
        self._metadata_columns = {}
        self._metadata_index_columns = {}
        self._rename_columns = {}
        self._rename_index_columns = {}
        columns = [columns] if isinstance(columns, str) else columns
        index_cols = [index_cols] if isinstance(index_cols, str) else index_cols
        self._retain_dict = retain_dict
        self._storage_options = storage_options

        self._field_extractor = lambda event_body, field_name: event_body.get(field_name)
        self._write_missing_fields = False

        def parse_notation(columns, metadata_columns, rename_columns):
            result = []
            if columns:
                for col in columns:
                    if col.startswith('$'):
                        col = col[1:]
                        metadata_columns[col] = col
                    elif '=$' in col:
                        col, metadata_attr = col.split('=$', maxsplit=1)
                        metadata_columns[col] = metadata_attr
                    elif '=' in col:
                        col, rename_from = col.split('=', maxsplit=1)
                        rename_columns[col] = rename_from
                    result.append(col)
            return result

        def unzip_cols(columns):
            column_types = []
            if columns and isinstance(columns[0], Tuple):
                columns_no_types = []
                for column in columns:
                    name, column_type = column
                    columns_no_types.append(name)
                    column_types.append(column_type)
            else:
                columns_no_types = columns
            return columns_no_types, column_types

        columns_no_types, column_types = unzip_cols(columns)
        index_cols_no_types, index_cols_types = unzip_cols(index_cols)

        self._initial_columns = parse_notation(columns_no_types, self._metadata_columns, self._rename_columns)
        self._initial_index_cols = parse_notation(index_cols_no_types, self._metadata_index_columns,
                                                  self._rename_index_columns)
        self._column_types = column_types
        self._index_column_types = index_cols_types

        if column_types:
            fields = []
            for i in range(len(column_types)):
                type_name = column_types[i]
                typ = self._type_string_to_pyarrow_type[type_name]
                name = self._initial_columns[i]
                if partition_cols and name in partition_cols:
                    continue
                field = pyarrow.field(name, typ, True)
                fields.append(field)
            for i in range(len(index_cols_types)):
                index_column = index_cols_no_types[i]
                type_name = index_cols_types[i]
                typ = self._type_string_to_pyarrow_type[type_name]
                field = pyarrow.field(index_column, typ, True)
                fields.append(field)
            self._schema = pyarrow.schema(fields)
        else:
            self._schema = None

        if isinstance(partition_cols, str):
            partition_cols = [partition_cols]
        self._partition_cols = partition_cols

        if partition_cols is not None and index_cols is not None:
            cols_both_partition_and_index = set(partition_cols).intersection(set(index_cols))
            if cols_both_partition_and_index:
                raise ValueError(
                    f'The following columns are used both for partitioning and indexing, which is not allowed: '
                    f'{list(cols_both_partition_and_index)}')

    _type_string_to_pyarrow_type = {
        'str': pyarrow.string(),
        'int32': pyarrow.int32(),
        'int': pyarrow.int64(),
        'float32': pyarrow.float32(),
        'float': pyarrow.float64(),
        'bool': pyarrow.bool_(),
        'datetime': pyarrow.timestamp('ns'),
    }

    def _init(self):
        self._columns = copy.copy(self._initial_columns)
        self._index_cols = copy.copy(self._initial_index_cols)
        self._init_partition_col_indices()

    def _init_partition_col_indices(self):
        self._partition_col_to_index = {}
        self._partition_col_indices = []
        self._non_partition_columns = self._columns

        self._non_partition_column_types = self._column_types
        if self._partition_cols is not None and self._columns is not None:
            self._non_partition_columns = []
            self._non_partition_column_types = []
            for index, col in enumerate(self._columns):
                if col in self._partition_cols:
                    self._partition_col_to_index[col] = index
                    self._partition_col_indices.append(index)
                else:
                    self._non_partition_columns.append(col)
                    if self._column_types:
                        self._non_partition_column_types.append(self._column_types[index])

    def _path_from_event(self, event):
        res = '/'
        for col in self._partition_cols:
            hash_into = 0
            if isinstance(col, tuple):
                col, hash_into = col
            if col == '$key':
                val = event.key
                if isinstance(val, list):
                    val = '.'.join(map(str, val))
            elif col == '$date':
                val = f'{event.time.year:02}-{event.time.month:02}-{event.time.day:02}'
            elif col == '$year':
                val = f'{event.time.year:02}'
            elif col == '$month':
                val = f'{event.time.month:02}'
            elif col == '$day':
                val = f'{event.time.day:02}'
            elif col == '$hour':
                val = f'{event.time.hour:02}'
            elif col == '$minute':
                val = f'{event.time.minute:02}'
            elif col == '$second':
                val = f'{event.time.second:02}'
            else:
                if isinstance(event.body, list):
                    val = event.body[self._partition_col_to_index[col]]
                else:
                    val = event.body[col]

            if col.startswith('$'):
                col = col[1:]

            if hash_into:
                col = f'hash{hash_into}_{col}'
                if isinstance(val, list):
                    val = '.'.join(map(str, val))
                else:
                    val = str(val)
                sha1 = hashlib.sha1()
                sha1.update(val.encode('utf8'))
                val = int(sha1.hexdigest(), 16) % hash_into

            res += f'{col}={val}/'
        return res

    def _get_column_data_from_dict(self, new_data, event, columns, columns_types, metadata_columns, rename_columns):
        if columns:
            for index, column in enumerate(columns):
                if column in metadata_columns:
                    metadata_attr = metadata_columns[column]
                    new_value = getattr(event, metadata_attr)
                elif column in rename_columns:
                    new_value = self._field_extractor(event.body, rename_columns[column])
                else:
                    new_value = self._field_extractor(event.body, column)

                if new_value is None and not self._write_missing_fields:
                    continue

                if columns_types:
                    column_type = columns_types[index]
                    if column_type == 'datetime':
                        if isinstance(new_value, str):
                            new_value = datetime.datetime.fromisoformat(new_value)
                        elif isinstance(new_value, int):
                            new_value = datetime.datetime.utcfromtimestamp(new_value)

                if isinstance(new_data, list):
                    new_data.append(new_value)
                else:
                    new_data[column] = new_value
        elif isinstance(new_data, dict):
            for column in metadata_columns:
                metadata_attr = metadata_columns[column]
                value = getattr(event, metadata_attr)
                new_data[column] = value

    @staticmethod
    def _get_column_data_from_list(new_data, event, original_data, columns, metadata_columns):
        data_cursor = 0
        for column in columns:
            if column in metadata_columns:
                metadata_attr = metadata_columns[column]
                new_value = getattr(event, metadata_attr)
                new_data.append(new_value)
            else:
                new_data.append(original_data[data_cursor])
                data_cursor += 1
        return data_cursor

    def _event_to_writer_entry(self, event):
        data = event.body
        if isinstance(data, dict):
            if self._infer_columns_from_data:
                self._columns.extend(data.keys() - self._index_cols)
                self._columns.sort()
                self._infer_columns_from_data = False
                self._init_partition_col_indices()
            data = {} if self._retain_dict else []
            self._get_column_data_from_dict(data, event, self._index_cols, self._index_column_types,
                                            self._metadata_index_columns,
                                            self._rename_index_columns)
            self._get_column_data_from_dict(data, event, self._non_partition_columns, self._non_partition_column_types,
                                            self._metadata_columns, self._rename_columns)
            if not self._non_partition_columns:
                data.update(event.body)
        elif isinstance(data, list):
            for index in self._partition_col_indices:
                del data[index]
            if self._infer_columns_from_data:
                raise TypeError(
                    'Cannot infer_columns_from_data when event type is list. Inference is only possible from dict.')
            sub_metadata = bool(self._columns) and bool(self._metadata_columns)
            sub_index_metadata = bool(self._index_cols) and bool(self._metadata_index_columns)
            if sub_metadata or sub_index_metadata:
                data = []
                cursor = self._get_column_data_from_list(data, event, event.body, self._index_cols,
                                                         self._metadata_index_columns)
                self._get_column_data_from_list(data, event, event.body[cursor:], self._columns, self._metadata_columns)
        elif self._columns:
            raise TypeError('Writer supports only events of type dict or list.')
        return data


class _V3ioCSVDialect(csv.Dialect):
    """Describe a dialect based on excel dialect but with '\n' line terminator"""
    delimiter = ','
    quotechar = '"'
    doublequote = True
    skipinitialspace = False
    lineterminator = '\n'
    quoting = csv.QUOTE_MINIMAL


class CSVTarget(_Batching, _Writer):
    """Writes events to a CSV file.

    :param path: path where CSV file will be written.
    :param columns: Fields to be written to CSV. Will be written as the file header if write_header is True. Will be extracted from
        events when an event is a dictionary (lists will be written as is). Use = notation for renaming fields
        (e.g. write_this=event_field).
        Use $ notation to refer to metadata ($key, event_time=$time). Optional. Defaults to None (will be inferred if event is dictionary).
    :param header: Whether to write the columns as a CSV header.
    :param infer_columns_from_data: Whether to infer columns from the first event, when events are dictionaries. If True, columns will be
        inferred from data and used in place of explicit columns list if none was provided, or appended to the provided list.
        If columns is not provided, infer_columns_from_data=True is implied.
        Optional. Default to False if columns is provided, True otherwise.
    :param max_lines_before_flush: Number of lines to write before flushing data to the output file. Defaults to 128.
    :param max_seconds_before_flush: Maximum delay in seconds before flushing lines. Defaults to 3.
    :param name: Name of this step, as it should appear in logs. Defaults to class name (CSVTarget).
    :type name: string
    :param max_events: Maximum number of events to write at a time. If None (default), all events will be written on flow termination,
        or after timeout_secs (if timeout_secs is set).
    :type max_events: int
    :param timeout_secs: Maximum number of seconds to hold events before they are written. If None (default), all events will be written
        on flow termination, or after max_events are accumulated (if max_events is set).
    :type timeout_secs: int
    :param key: batching will be done by key
    :type key: str or Event
    :param storage_options: Extra options that make sense for a particular storage connection, e.g. host, port, username, password, etc.,
        if using a URL that will be parsed by fsspec, e.g., starting “s3://”, “gcs://”. Optional
    :type storage_options: dict
    """

    def __init__(self, path: str, columns: Optional[List[str]] = None, header: bool = False,
                 infer_columns_from_data: Optional[bool] = None,
                 max_lines_before_flush: int = 128, max_seconds_before_flush: int = 3, **kwargs):
        if not columns:
            infer_columns_from_data = True

        _Batching.__init__(self, max_events=max_lines_before_flush, timeout_secs=max_seconds_before_flush, **kwargs)
        _Writer.__init__(self, columns, infer_columns_from_data, storage_options=kwargs.get('storage_options'))

        self._path = path
        self._write_header = header

        self._field_extractor = lambda event_body, field_name: event_body.get(field_name, '')
        self._write_missing_fields = True

    def _init(self):
        _Batching._init(self)
        _Writer._init(self)
        self._blocking_io_loop_future = None
        self._data_buffer = queue.Queue(1024)
        self._blocking_io_loop_failed = False

    def _blocking_io_loop(self):
        try:
            got_first_event = False
            fs, file_path = url_to_file_system(self._path, self._storage_options)
            dirname = os.path.dirname(self._path)
            if dirname and not fs.exists(dirname):
                fs.makedirs(dirname, exist_ok=True)
            with fs.open(file_path, mode='w') as f:
                csv_writer = csv.writer(f, _V3ioCSVDialect())
                line_number = 0
                while True:
                    batch = self._data_buffer.get()
                    if batch is _termination_obj:
                        break
                    for data in batch:
                        if not got_first_event:
                            if not self._columns and self._write_header:
                                raise ValueError(
                                    'columns must be defined when header is True and events type is not dictionary')
                            if self._write_header:
                                csv_writer.writerow(self._columns)
                            got_first_event = True
                        csv_writer.writerow(data)
                        line_number += 1
                    f.flush()
        except BaseException as ex:
            self._blocking_io_loop_failed = True
            if not self._data_buffer.empty():
                self._data_buffer.get()
            raise ex

    def _event_to_batch_entry(self, event):
        writer_entry = self._event_to_writer_entry(event)
        if not isinstance(writer_entry, list):
            raise TypeError(f'CSV writer does not support event body of type {type(event.body)}.')
        return writer_entry

    async def _terminate(self):
        asyncio.get_running_loop().run_in_executor(None, lambda: self._data_buffer.put(_termination_obj))
        await self._blocking_io_loop_future

    async def _emit(self, batch, batch_key, batch_time, last_event_time=None):
        if not self._blocking_io_loop_future:
            self._blocking_io_loop_future = asyncio.get_running_loop().run_in_executor(None, self._blocking_io_loop)

        if self._blocking_io_loop_failed:
            await self._blocking_io_loop_future
        else:
            await asyncio.get_running_loop().run_in_executor(None, lambda: self._data_buffer.put(batch))


class ParquetTarget(_Batching, _Writer):
    """Writes incoming events to parquet files.

    :param path: Output path. Can be either a file or directory. This parameter is forwarded as-is to pandas.DataFrame.to_parquet().
    :param index_cols: Index columns for writing the data. Use = notation for renaming fields (e.g. write_this=event_field). Use $ notation
        to refer to metadata ($key, event_time=$time).If None (default), no index is set.
    :param columns: Fields to be written to parquet. Will be extracted from events when an event is a dictionary
        (lists will be written as is). Use = notation for renaming fields (e.g. write_this=event_field).
        Use $ notation to refer to metadata ($key, event_time=$time). Can be a list of (name, type) tuples in order to set the
        schema explicitly, e.g. ('my_field', 'str'). Supported types: str, int32, int, float32, float, bool, datetime.
        Optional. Defaults to None (will be inferred if event is dictionary).
    :param infer_columns_from_data: Whether to infer columns from the first event, when events are dictionaries.
        If True, columns will be inferred from data and used in place of explicit columns list if none was provided, or appended to the
        provided list. If columns were not provided and infer_columns_from_data=False, PyArrow will infer the schema per file written,
        which may cause the schemas to differ between files (e.g. if a column is all null in one file but not in another).
        Optional. Defaults to False.
    :param partition_cols: Columns by which to partition the data into directories. The following metadata columns are also supported:
        $key, $date (e.g. 2020-02-09), $year, $month, $day, $hour, $minute, $second. A column may be specified as a tuple, such as
        ('$key', 64), which means partitioning by the event key hashed into 64 partitions.
        If None (the default), the data will only be partitioned if the path ends in .parquet or .pq. Otherwise, it will be partitioned by
        key/year/month/day/hour, where the key is hashed into 256 buckets.
    :param max_events: Maximum number of events to write at a time. If None (default), all events will be written on flow termination,
        or after timeout_secs (if timeout_secs is set).
    :type max_events: int
    :param timeout_secs: Maximum number of seconds to hold events before they are written. If None (default), all events will be written
        on flow termination, or after max_events are accumulated (if max_events is set).
    :type timeout_secs: int
    :param storage_options: Extra options that make sense for a particular storage connection, e.g. host, port, username, password, etc.,
        if using a URL that will be parsed by fsspec, e.g., starting “s3://”, “gcs://”. Optional
    :type storage_options: dict
    """

    def __init__(self, path: str, index_cols: Union[str, Union[List[str], List[Tuple[str, str]]], None] = None,
                 columns: Union[str, Union[List[str], List[Tuple[str, str]]], None] = None,
                 partition_cols: Union[str, Union[List[str], List[Tuple[str, int]]], None] = None,
                 infer_columns_from_data: Optional[bool] = None, max_events: Optional[int] = None,
                 flush_after_seconds: Optional[int] = None, **kwargs):
        self._single_file_mode = False
        if isinstance(partition_cols, str):
            partition_cols = [partition_cols]
        if partition_cols is None:
            if path.endswith('.parquet') or path.endswith('.pq'):
                self._single_file_mode = True
            else:
                partition_cols = [('$key', 256), '$year', '$month', '$day', '$hour']
        else:
            kwargs['partition_cols'] = partition_cols

        if max_events is None and not self._single_file_mode:
            max_events = 10000
        if flush_after_seconds is None and not self._single_file_mode:
            flush_after_seconds = 60

        kwargs['path'] = path
        if not self._single_file_mode and path.endswith('/'):
            path = path[:-1]
        if index_cols is not None:
            kwargs['index_cols'] = index_cols
        if columns is not None:
            kwargs['columns'] = columns
        if infer_columns_from_data is not None:
            kwargs['infer_columns_from_data'] = infer_columns_from_data

        storage_options = kwargs.get('storage_options')
        self._file_system, self._path = url_to_file_system(path, storage_options)
        self._full_path = path

        path_from_event = self._path_from_event if partition_cols else None

<<<<<<< HEAD
        _Batching.__init__(self, max_events=max_events, flush_after_seconds=flush_after_seconds, key=path_from_event,
                           **kwargs)
        _Writer.__init__(self, columns, infer_columns_from_data, index_cols, partition_cols,
=======
        _Batching.__init__(self, max_events=max_events, flush_after_seconds=flush_after_seconds, key=path_from_event, **kwargs)
        _Writer.__init__(self, columns, infer_columns_from_data, index_cols, partition_cols, retain_dict=True,
>>>>>>> 83c59ace
                         storage_options=storage_options)

        self._field_extractor = lambda event_body, field_name: event_body.get(field_name)
        self._write_missing_fields = True
        self._mlrun_callback = kwargs.get('update_last_written')
        self._last_written_event = None

    def _init(self):
        _Batching._init(self)
        _Writer._init(self)

    def _event_to_batch_entry(self, event):
        return self._event_to_writer_entry(event)

    async def _emit(self, batch, batch_key, batch_time, last_event_time=None):
        df_columns = []
        if self._non_partition_columns:
            if self._index_cols:
                df_columns.extend(self._index_cols)
            df_columns.extend(self._non_partition_columns)
        if not df_columns:
            df_columns = None
        df = pd.DataFrame(batch, columns=df_columns)
        if self._index_cols:
            df.set_index(self._index_cols, inplace=True)
        dir_path = os.path.dirname(self._path) if self._single_file_mode else self._path
        if self._partition_cols:
            dir_path = f'{dir_path}{batch_key}'
        else:
            dir_path += '/'
        if dir_path and not self._file_system.exists(dir_path):
            self._file_system.makedirs(dir_path, exist_ok=True)
        file_path = self._path if self._single_file_mode else f'{dir_path}{uuid.uuid4()}.parquet'
        # Remove nanosecs from timestamp columns & index
        for name, _ in df.items():
            if pd.core.dtypes.common.is_string_dtype(df[name]) and self._schema and \
                    isinstance(self._schema.field(name).type, pyarrow.TimestampType):
                df[name] = pd.to_datetime(df[name])
            elif pd.core.dtypes.common.is_datetime64_dtype(df[name]):
                df[name] = df[name].astype('datetime64[us]')
        if pd.core.dtypes.common.is_datetime64_dtype(df.index) or pd.core.dtypes.common.is_datetime64tz_dtype(df.index):
            df.index = df.index.floor('u')
        with self._file_system.open(file_path, 'wb') as file:
            kwargs = {}
            if self._schema is not None:
                kwargs['schema'] = self._schema
            df.to_parquet(path=file, index=bool(self._index_cols), **kwargs)
            if not self._last_written_event or last_event_time > self._last_written_event:
                self._last_written_event = last_event_time

    async def _terminate(self):
        if self._mlrun_callback:
            if self._last_written_event:
                self._mlrun_callback(self._full_path, self._last_written_event)
            else:
                # min is a special case that indicates to mlrun that nothing was written
                self._mlrun_callback(self._full_path, datetime.datetime.min)


class TSDBTarget(_Batching, _Writer):
    """Writes incoming events to TSDB table.

    :param path: Path to TSDB table.
    :param time_col: Name of the time column. Optional. Defaults to '$time'.
    :param columns: List of column names to be passed to the DataFrame constructor. Use = notation for renaming fields (e.g.
        write_this=event_field). Use $ notation to refer to metadata ($key, event_time=$time).
    :param infer_columns_from_data: Whether to infer columns from the first event, when events are dictionaries. If True, columns will be
        inferred from data and used in place of explicit columns list if none was provided, or appended to the provided list. If header is
        True and columns is not provided, infer_columns_from_data=True is implied. Optional. Default to False if columns is provided,
        True otherwise.
    :param index_cols: List of column names to be used for metric labels.
    :param v3io_frames: Frames service url.
    :param access_key: Access key to the system.
    :param container: Container name for this TSDB table.
    :param rate: TSDB table sample rate.
    :param aggr: Server-side aggregations for this TSDB table (e.g. 'sum,count').
    :param aggr_granularity: Granularity of server-side aggregations for this TSDB table (e.g. '1h').
    :param frames_client: Frames instance. Allows usage of an existing frames client.
    :param max_events: Maximum number of events to write at a time. If None (default), all events will be written on flow termination,
        or after timeout_secs (if timeout_secs is set).
    :type max_events: int
    :param timeout_secs: Maximum number of seconds to hold events before they are written. If None (default), all events will be written
        on flow termination, or after max_events are accumulated (if max_events is set).
    :type timeout_secs: int
    :param storage_options: Extra options that make sense for a particular storage connection, e.g. host, port, username, password, etc.,
        if using a URL that will be parsed by fsspec, e.g., starting “s3://”, “gcs://”. Optional
    :type storage_options: dict
    """

    def __init__(self, path: str, time_col: str = '$time', columns: Union[str, List[str], None] = None,
                 infer_columns_from_data: Optional[bool] = None, index_cols: Union[str, List[str], None] = None,
                 v3io_frames: Optional[str] = None, access_key: Optional[str] = None, rate: str = "", aggr: str = "",
                 aggr_granularity: Optional[str] = None, frames_client=None, **kwargs):
        kwargs['path'] = path
        kwargs['time_col'] = time_col
        if columns is not None:
            kwargs['columns'] = columns
        if infer_columns_from_data is not None:
            kwargs['infer_columns_from_data'] = infer_columns_from_data
        if index_cols is not None:
            kwargs['index_cols'] = index_cols
        if v3io_frames is not None:
            kwargs['v3io_frames'] = v3io_frames
        if rate:
            kwargs['rate'] = rate
        if aggr:
            kwargs['aggr'] = aggr
        if aggr_granularity:
            kwargs['aggr_granularity'] = aggr_granularity
        _Batching.__init__(self, **kwargs)
        new_index_cols = [time_col]
        if index_cols:
            if isinstance(index_cols, str):
                index_cols = [index_cols]
            new_index_cols.extend(index_cols)
        _Writer.__init__(self, columns, infer_columns_from_data, index_cols=new_index_cols)
        parts = urlparse(path)
        self._path = parts.path
        container = parts.netloc
        if not parts.scheme:
            container, self._path = _split_path(self._path)
        self._rate = rate
        self._aggr = aggr
        self.aggr_granularity = aggr_granularity
        self._created = False
        self._frames_client = frames_client or frames.Client(address=v3io_frames, token=access_key, container=container)

    def _init(self):
        _Batching._init(self)
        _Writer._init(self)

    def _event_to_batch_entry(self, event):
        return self._event_to_writer_entry(event)

    async def _emit(self, batch, batch_key, batch_time, last_event_time=None):
        df_columns = []
        if self._index_cols:
            df_columns.extend(self._index_cols)
        df_columns.extend(self._columns)
        df = pd.DataFrame(batch, columns=df_columns)
        df.set_index(keys=self._index_cols, inplace=True)
        if not self._created and self._rate:
            self._created = True
            self._frames_client.create(
                'tsdb', table=self._path, if_exists=frames.frames_pb2.IGNORE, rate=self._rate,
                aggregates=self._aggr, aggregation_granularity=self.aggr_granularity or '')
        self._frames_client.write("tsdb", self._path, df)


class StreamTarget(Flow, _Writer):
    """Writes all incoming events into a V3IO stream.

    :param storage: Database driver.
    :param stream_path: Path to the V3IO stream.
    :param sharding_func: Function for determining the shard ID to which to write each event. Optional. Default is None
    :param batch_size: Batch size for each write request.
    :param columns: Fields to be written to stream. Will be extracted from events when an event is a dictionary (other types will be written
        as is). Use = notation for renaming fields (e.g. write_this=event_field). Use $ notation to refer to metadata
        ($key, event_time=$time). Optional. Defaults to None (will be inferred if event is dictionary).
    :param infer_columns_from_data: Whether to infer columns from the first event, when events are dictionaries. If True, columns will be
        inferred from data and used in place of explicit columns list if none was provided, or appended to the provided list. If header is
        True and columns is not provided, infer_columns_from_data=True is implied. Optional. Default to False if columns is provided,
        True otherwise.
    :param shard_count: If stream doesn't exist, it will be created with this number of shards. Defaults to 1.
    :param retention_period_hours: If stream doesn't exist, it will be created with this retention time in hours. Defaults to 24.
    :param storage_options: Extra options that make sense for a particular storage connection, e.g. host, port, username, password, etc.,
        if using a URL that will be parsed by fsspec, e.g., starting “s3://”, “gcs://”. Optional
    :type storage_options: dict
    """

    def __init__(self, storage: Driver, stream_path: str, sharding_func: Optional[Callable[[Event], int]] = None,
                 batch_size: int = 8,
                 columns: Optional[List[str]] = None, infer_columns_from_data: Optional[bool] = None,
                 shard_count: int = 1, retention_period_hours: int = 24, **kwargs):
        kwargs['stream_path'] = stream_path
        kwargs['batch_size'] = batch_size
        if columns:
            kwargs['columns'] = columns
        if infer_columns_from_data:
            kwargs['infer_columns_from_data'] = infer_columns_from_data
        Flow.__init__(self, **kwargs)
        _Writer.__init__(self, columns, infer_columns_from_data, retain_dict=True)

        self._storage = storage

        if sharding_func is not None and not callable(sharding_func):
            raise TypeError(f'Expected a callable, got {type(sharding_func)}')

        self._container, self._stream_path = _split_path(stream_path)

        self._sharding_func = sharding_func
        self._batch_size = batch_size

        self._shard_count = shard_count
        self._retention_period_hours = retention_period_hours
        self._initialized = False

    def _init(self):
        Flow._init(self)
        _Writer._init(self)
        self._worker_exited = False

    @staticmethod
    async def _handle_response(request):
        if request:
            response = await request
            if response.output.failed_record_count == 0:
                return
            raise V3ioError(f'Failed to put records to V3IO. Got {response.status_code} response: {response.body}')

    def _build_request_put_records(self, shard_id, records):
        record_list_for_json = []
        for record in records:
            if isinstance(record, dict):
                record = json.dumps(record, default=str).encode("utf-8")
            record_list_for_json.append({'shard_id': shard_id, 'data': record})

        return record_list_for_json

    def _send_batch(self, buffers, in_flight_reqs, shard_id):
        buffer = buffers[shard_id]
        buffers[shard_id] = []
        request_body = self._build_request_put_records(shard_id, buffer)
        request = self._storage._put_records(self._container, self._stream_path, request_body)
        in_flight_reqs[shard_id] = asyncio.get_running_loop().create_task(request)

    async def _worker(self):
        try:
            buffers = []
            in_flight_reqs = []
            for _ in range(self._shard_count):
                buffers.append([])
                in_flight_reqs.append(None)
            while True:
                try:
                    for shard_id in range(self._shard_count):
                        if self._q.empty():
                            req = in_flight_reqs[shard_id]
                            in_flight_reqs[shard_id] = None
                            await self._handle_response(req)
                            self._send_batch(buffers, in_flight_reqs, shard_id)
                    event = await self._q.get()
                    if event is _termination_obj:  # handle outstanding batches and in flight requests on termination
                        for req in in_flight_reqs:
                            await self._handle_response(req)
                        for shard_id in range(self._shard_count):
                            if buffers[shard_id]:
                                self._send_batch(buffers, in_flight_reqs, shard_id)
                        for req in in_flight_reqs:
                            await self._handle_response(req)
                        break
                    shard_id = self._sharding_func(event) % self._shard_count
                    record = self._event_to_writer_entry(event)
                    buffers[shard_id].append(record)
                    if len(buffers[shard_id]) >= self._batch_size:
                        if in_flight_reqs[shard_id]:
                            req = in_flight_reqs[shard_id]
                            in_flight_reqs[shard_id] = None
                            await self._handle_response(req)
                        self._send_batch(buffers, in_flight_reqs, shard_id)
                except BaseException as ex:
                    ex._raised_by_storey_step = self
                    if self.context and hasattr(self.context, 'push_error'):
                        message = traceback.format_exc()
                        if self.logger:
                            self.logger.error(f'Pushing error to error stream: {ex}\n{message}')
                        self.context.push_error(event, f"{ex}\n{message}", source=self.name)
                    else:
                        raise ex
        finally:
            self._worker_exited = True
            await self._storage.close()

    async def _lazy_init(self):
        if not self._initialized:
            status_code = await self._storage._create_stream(self._container, self._stream_path, self._shard_count,
                                                             self._retention_period_hours)
            if status_code == 409:
                # get actual number of shards (for pre existing stream)
                response = await self._storage._describe(self._container, self._stream_path)
                self._shard_count = response.shard_count
            if self._sharding_func is None:
                def f(_):
                    return random.randint(0, self._shard_count - 1)

                self._sharding_func = f

            self._q = asyncio.queues.Queue(self._batch_size * self._shard_count)
            self._worker_awaitable = asyncio.get_running_loop().create_task(self._worker())
            self._initialized = True

    async def _do(self, event):
        await self._lazy_init()

        if self._worker_exited:
            await self._worker_awaitable
            raise AssertionError("StreamTarget worker has already terminated")

        if event is _termination_obj:
            await self._q.put(_termination_obj)
            await self._worker_awaitable
            return await self._do_downstream(_termination_obj)
        else:
            await self._q.put(event)
            if self._worker_exited:
                await self._worker_awaitable


class KafkaTarget(Flow, _Writer):
    """Writes all incoming events into a Kafka stream.

    :param topic: Kafka topic.
    :param bootstrap_servers: Kafka bootstrap servers (brokers).
    :param producer_options: Extra options to be passed as kwargs to kafka.KafkaProducer.
    :param sharding_func: Function for determining the partition ID to which to write each event. Optional. Default is None
    :param columns: Fields to be written to topic. Will be extracted from events when an event is a dictionary (other types will be written
        as is). Use = notation for renaming fields (e.g. write_this=event_field). Use $ notation to refer to metadata
        ($key, event_time=$time). Optional. Defaults to None (will be inferred if event is dictionary).
    :param infer_columns_from_data: Whether to infer columns from the first event, when events are dictionaries. If True, columns will be
        inferred from data and used in place of explicit columns list if none was provided, or appended to the provided list. If header is
        True and columns is not provided, infer_columns_from_data=True is implied. Optional. Default to False if columns is provided,
        True otherwise.
    """

    def __init__(self, bootstrap_servers: str, topic: str, producer_options: Optional[dict] = None,
                 sharding_func: Optional[Callable[[Event], int]] = None, columns: Optional[List[str]] = None,
                 infer_columns_from_data: Optional[bool] = None, **kwargs):
        if not bootstrap_servers:
            raise ValueError('bootstrap_servers must be defined')
        if not topic:
            raise ValueError('topic must be defined')

        self._bootstrap_servers = bootstrap_servers
        self._topic = topic
        self._producer_options = producer_options

        if sharding_func is not None and not callable(sharding_func):
            raise TypeError(f'Expected a callable, got {type(sharding_func)}')

        self._sharding_func = sharding_func

        if columns:
            kwargs['columns'] = columns
        if infer_columns_from_data:
            kwargs['infer_columns_from_data'] = infer_columns_from_data
        Flow.__init__(self, **kwargs)
        _Writer.__init__(self, columns, infer_columns_from_data, retain_dict=True)

        self._initialized = False

    def _init(self):
        _Writer._init(self)

    async def _lazy_init(self):
        from kafka import KafkaProducer
        if not self._initialized:
            kwargs = self._producer_options or {}
            self._producer = KafkaProducer(bootstrap_servers=self._bootstrap_servers, **kwargs)
            self._initialized = True

    async def _do(self, event):
        await self._lazy_init()

        if event is _termination_obj:
            self._producer.close()
            return await self._do_downstream(_termination_obj)
        else:
            key = None
            if event.key is not None:
                key = stringify_key(event.key).encode("UTF-8")
            record = self._event_to_writer_entry(event)
            record = json.dumps(record).encode("UTF-8")
            partition = None
            if self._sharding_func:
                partition = self._sharding_func(event)
            self._producer.send(self._topic, record, key, partition=partition)


class NoSqlTarget(_Writer, Flow):
    """
    Persists the data in `table` to its associated storage by key.

    :param table: A Table object or name to persist. If a table name is provided, it will be looked up in the context.
    :param columns: Fields to be written to the storage. Will be extracted from events when an event is a dictionary (lists will be written
        as is). Use = notation for renaming fields (e.g. write_this=event_field).
        Use $ notation to refer to metadata ($key, event_time=$time). Optional. Defaults to None (will be inferred if event is dictionary).
    :param infer_columns_from_data: Whether to infer columns from the first event, when events are dictionaries. If True, columns will be
        inferred from data and used in place of explicit columns list if none was provided, or appended to the provided list. If header is
        True and columns is not provided, infer_columns_from_data=True is implied. Optional. Default to False if columns is provided, True
        otherwise.
    :param storage_options: Extra options that make sense for a particular storage connection, e.g. host, port, username, password, etc.,
        if using a URL that will be parsed by fsspec, e.g., starting “s3://”, “gcs://”. Optional
    :type storage_options: dict
    """

    def __init__(self, table: Union[Table, str], columns: Optional[List[Union[str, Tuple[str, str]]]] = None,
                 infer_columns_from_data: Optional[bool] = None, **kwargs):
        kwargs['table'] = table
        if columns:
            kwargs['columns'] = columns
        if infer_columns_from_data:
            kwargs['infer_columns_from_data'] = infer_columns_from_data
        Flow.__init__(self, **kwargs)
        _Writer.__init__(self, columns, infer_columns_from_data, retain_dict=True)
        self._table = table
        if isinstance(table, str):
            if not self.context:
                raise TypeError("Table can not be string if no context was provided to the step")
            self._table = self.context.get_table(table)
        self._closeables = [self._table]

        self._field_extractor = lambda event_body, field_name: event_body.get(field_name)
        self._write_missing_fields = False

    def _init(self):
        _Writer._init(self)

    async def _handle_completed(self, event, response):
        await self._do_downstream(event)

    async def _do(self, event):
        if event is _termination_obj:
            await self._table._terminate()
            return await self._do_downstream(_termination_obj)

        if event.key is None:
            raise ValueError("Event could not be written to table because it has no key")

        key = stringify_key(event.key)
        if not self._table._flush_interval_secs:
            data_to_persist = self._event_to_writer_entry(event)
            await self._table._persist(_PersistJob(key, data_to_persist, self._handle_completed, event))
        else:
            data_to_persist = self._event_to_writer_entry(event)
            async with self._table._get_lock(key):
                self._table._update_static_attrs(key, data_to_persist)
            self._table._init_flush_task()
            await self._do_downstream(event)


class MongoDBTarget(Flow, _Writer):
    def __init__(self, db_name: str = None, connection_string: str = None, collection_name: str = None,
                 sharding_func: Optional[Callable[[Event], int]] = None,
                 columns: Optional[List[str]] = None, infer_columns_from_data: Optional[bool] = None, **kwargs):

        if not all([db_name, collection_name, connection_string]):
            raise ValueError(
                "cannot specify without connection_string, db_name and collection_name args"
            )
        from pymongo import MongoClient

        mongodb_client = MongoClient(connection_string)
        all_dbs = mongodb_client.list_database_names()
        if db_name not in all_dbs:
            raise ValueError(
                f"DataBase named {db_name} is not exist"
            )

        all_collections = mongodb_client[db_name].list_collection_names()
        if collection_name not in all_collections:
            raise ValueError(
                f"Collection named {collection_name} is not exist in {db_name} database"
            )
        self._my_collection = mongodb_client[db_name][collection_name]
        self.attrs = {
            "collection_name": collection_name,
            "db_name": db_name,
            "connection_string": connection_string,
        }
        kwargs["collection_name"] = collection_name
        kwargs["db_name"] = db_name
        kwargs["connection_string"] = connection_string

        if sharding_func is not None and not callable(sharding_func):
            raise TypeError(f'Expected a callable, got {type(sharding_func)}')

        self._sharding_func = sharding_func

        if columns:
            kwargs['columns'] = columns
        if infer_columns_from_data:
            kwargs['infer_columns_from_data'] = infer_columns_from_data
        Flow.__init__(self, **kwargs)
        _Writer.__init__(self, columns, infer_columns_from_data, retain_dict=True)

        self._initialized = True

    def _init(self):
        _Writer._init(self)

    async def _lazy_init(self):
        from pymongo import MongoClient
        if not self._initialized:
            mongodb_client = MongoClient(self.attrs['connection_string'])
            my_db = mongodb_client[self.attrs["db_name"]]
            self._my_collection = my_db[self.attrs["collection_name"]]
            self._initialized = True

    async def _do(self, event):
        await self._lazy_init()

        if event is _termination_obj:
            return await self._do_downstream(_termination_obj)
        else:
            record = self._event_to_writer_entry(event)
            self._my_collection.insert_one(record)<|MERGE_RESOLUTION|>--- conflicted
+++ resolved
@@ -450,14 +450,10 @@
 
         path_from_event = self._path_from_event if partition_cols else None
 
-<<<<<<< HEAD
+
         _Batching.__init__(self, max_events=max_events, flush_after_seconds=flush_after_seconds, key=path_from_event,
                            **kwargs)
         _Writer.__init__(self, columns, infer_columns_from_data, index_cols, partition_cols,
-=======
-        _Batching.__init__(self, max_events=max_events, flush_after_seconds=flush_after_seconds, key=path_from_event, **kwargs)
-        _Writer.__init__(self, columns, infer_columns_from_data, index_cols, partition_cols, retain_dict=True,
->>>>>>> 83c59ace
                          storage_options=storage_options)
 
         self._field_extractor = lambda event_body, field_name: event_body.get(field_name)
