import asyncio
from datetime import datetime

from .dtypes import EmitAfterMaxEvent, LateDataHandling, EmitAfterPeriod, EmitAfterWindow, EmitAfterDelay, EmitEveryEvent, EmissionType
from .flow import Flow, NeedsV3ioAccess, _termination_obj


class Window(Flow, NeedsV3ioAccess):
    def __init__(self, window, emit_policy=EmitAfterMaxEvent(10),
                 late_data_handling=LateDataHandling.Nothing, webapi=None, access_key=None):
        Flow.__init__(self)
        NeedsV3ioAccess.__init__(self, webapi, access_key)
        self._windowed_store = WindowedStore(window, late_data_handling)
        self._window = window
        self._emit_policy = emit_policy
        self._late_data_handling = late_data_handling
        self._events_in_batch = 0
        self._emit_worker_running = False
        self._terminate_worker = False

    async def _emit_worker(self):
        while not self._terminate_worker:
            if isinstance(self._emit_policy, EmitAfterPeriod):
                await asyncio.sleep(self._window.period_millis / 1000)
            elif isinstance(self._emit_policy, EmitAfterWindow):
                await asyncio.sleep(self._window.window_millis / 1000)
            elif isinstance(self._emit_policy, EmitAfterDelay):
                await asyncio.sleep(self._emit_policy.delay_in_seconds)

            await self.emit_window()

    async def _do(self, event):
        element = event.element
        if (not self._emit_worker_running) and \
                (isinstance(self._emit_policy, EmitAfterPeriod) or isinstance(self._emit_policy, EmitAfterWindow)):
            asyncio.get_running_loop().create_task(self._emit_worker())
            self._emit_worker_running = True
<<<<<<< HEAD

        if element == _termination_obj:
            self._terminate_worker = True
            await self._do_downstream(_termination_obj)

        key = element.pop(self._key_column)
        timestamp = element.pop(self._time_column)
        self._windowed_store.add(key, element, timestamp)
=======
        key = event.key
        event_time = event.time
        self._windowed_store.add(key, element, event_time)
>>>>>>> cb308323
        self._events_in_batch = self._events_in_batch + 1

        if isinstance(self._emit_policy, EmitEveryEvent) or \
                isinstance(self._emit_policy,
                           EmitAfterMaxEvent) and self._events_in_batch == self._emit_policy.max_events:
            await self.emit_window()
            self._events_in_batch = 0

    async def emit_window(self):
        await self._do_downstream(self._windowed_store)

        # when emission type is incremental we need to flush the window after every emit
        if self._emit_policy.emission_type == EmissionType.Incremental:
            self._windowed_store.flush()


class WindowBucket:
    def __init__(self, late_data_handling):
        self.data = []
        self.max_time = 0
        self.late_data_handling = late_data_handling

    def add(self, t, v):
        if t < self.max_time and self.late_data_handling == LateDataHandling.Sort_before_emit:
            index = 0
            for data_point in self.data:
                if t < data_point[0]:
                    self.data.insert(index, (t, v))
                    break
                index = index + 1
        else:
            self.data.append((t, v))
            if t > self.max_time:
                self.max_time = t

    def __repr__(self):
        return str(self)

    def __str__(self):
        return f'{self.data} - {self.max_time}'


# a class that accepts - window, (data, key, timestamp)
class WindowedStoreElement:
    def __init__(self, key, window, late_data_handling):
        self.key = key
        self.late_data_handling = late_data_handling
        self.window = window
        self.features = {}
        self.first_bucket_start_time = self.window.get_window_start_time()
        self.last_bucket_start_time = \
            self.first_bucket_start_time + (window.get_total_number_of_buckets() - 1) * window.period_millis

        # for feature in aggregations:
        #     for aggr in aggregations[feature]:
        #         self.features[self.get_column_name(feature, aggr)] = \
        #             [0.0] * window.get_total_number_of_buckets()

    def add(self, data, timestamp):
        # add a new point and aggregate
        for column_name in data:
            if column_name not in self.features:
                self.initialize_column(column_name)
            index = self.get_or_advance_bucket_index_by_timestamp(timestamp)
            self.features[column_name][index].add(timestamp, data[column_name])

    def get_column_name(self, column, aggregation):
        return f'{column}_{aggregation}_{self.window.window_str}'

    def initialize_column(self, column):
        self.features[column] = []
        for _ in range(self.window.get_total_number_of_buckets()):
            self.features[column].append(WindowBucket(self.late_data_handling))

    def get_or_advance_bucket_index_by_timestamp(self, timestamp):
        if timestamp < self.last_bucket_start_time + self.window.period_millis:
            bucket_index = int((timestamp - self.first_bucket_start_time) / self.window.period_millis)
            return bucket_index
        else:
            self.advance_window_period(timestamp)
            return self.window.get_total_number_of_buckets() - 1  # return last index

    def advance_window_period(self, advance_to=None):
        if not advance_to:
            advance_to = datetime.now().timestamp() * 1000
        desired_bucket_index = int((advance_to - self.first_bucket_start_time) / self.window.period_millis)
        buckets_to_advnace = desired_bucket_index - (self.window.get_total_number_of_buckets() - 1)

        if buckets_to_advnace > 0:
            if buckets_to_advnace > self.window.get_total_number_of_buckets():
                for column in self.features:
                    self.initialize_column(column)
            else:
                for column in self.features:
                    self.features[column] = self.features[column][buckets_to_advnace:]
                    for _ in range(buckets_to_advnace):
                        self.features[column].extend([WindowBucket(self.late_data_handling)])

            self.first_bucket_start_time = \
                self.first_bucket_start_time + buckets_to_advnace * self.window.period_millis
            self.last_bucket_start_time = \
                self.last_bucket_start_time + buckets_to_advnace * self.window.period_millis

    def flush(self):
        for column in self.features:
            self.initialize_column(column)


def aggregate(self, aggregation, old_value, new_value):
    if aggregation == 'min':
        return min(old_value, new_value)
    elif aggregation == 'max':
        return max(old_value, new_value)
    elif aggregation == 'sum':
        return old_value + new_value
    elif aggregation == 'count':
        return old_value + 1
    elif aggregation == 'last':
        return new_value
    elif aggregation == 'first':
        return old_value


class WindowedStore:
    def __init__(self, window, late_data_handling):
        self.window = window
        self.late_data_handling = late_data_handling
        self.cache = {}

    def __iter__(self):
        return iter(self.cache.items())

    def add(self, key, data, timestamp):
        if key not in self.cache:
            self.cache[key] = WindowedStoreElement(key, self.window, self.late_data_handling)

        if isinstance(timestamp, datetime):
            timestamp = timestamp.timestamp() * 1000
        self.cache[key].add(data, timestamp)

    def flush(self):
        for key in self.cache:
            self.cache[key].flush()<|MERGE_RESOLUTION|>--- conflicted
+++ resolved
@@ -35,20 +35,14 @@
                 (isinstance(self._emit_policy, EmitAfterPeriod) or isinstance(self._emit_policy, EmitAfterWindow)):
             asyncio.get_running_loop().create_task(self._emit_worker())
             self._emit_worker_running = True
-<<<<<<< HEAD
 
         if element == _termination_obj:
             self._terminate_worker = True
             await self._do_downstream(_termination_obj)
 
-        key = element.pop(self._key_column)
-        timestamp = element.pop(self._time_column)
-        self._windowed_store.add(key, element, timestamp)
-=======
         key = event.key
         event_time = event.time
         self._windowed_store.add(key, element, event_time)
->>>>>>> cb308323
         self._events_in_batch = self._events_in_batch + 1
 
         if isinstance(self._emit_policy, EmitEveryEvent) or \
