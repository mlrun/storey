import copy
<<<<<<< HEAD
from asyncio import Lock
=======
import math
>>>>>>> 1224d2f4
from datetime import datetime
from typing import List

from .aggregation_utils import is_raw_aggregate, get_virtual_aggregation_func, get_implied_aggregates, get_all_raw_aggregates, \
    get_all_raw_aggregates_with_hidden
from .drivers import Driver
from .dtypes import FieldAggregator, SlidingWindows, FixedWindows
<<<<<<< HEAD
from .utils import _split_path


class _NoOpLock:

    async def __aenter__(self):
        pass

    async def __aexit__(self, exc_type, exc_val, exc_tb):
        pass
=======
from .utils import _split_path, get_hashed_key
>>>>>>> 1224d2f4


class Table:
    """Table object, represents a single table in a specific storage.

    :param table_path: Path to the table in the storage.
    :param storage: Storage driver
    :param partitioned_by_key: Whether that data is partitioned by the key or not, based on this indication storage drivers
     can optimize writes. Defaults to True.
     """

    _no_op_lock = _NoOpLock()

    def __init__(self, table_path: str, storage: Driver, partitioned_by_key: bool = True):
        self._container, self._table_path = _split_path(table_path)
        self._storage = storage
        self._partitioned_by_key = partitioned_by_key
        self._attrs_cache = {}
        self._aggregates = None
        self._schema = None
        self._schema_lock = None
        self._aggregations_read_only = False
        self._use_windows_from_schema = False
        self._callers = set()

    def _register_caller(self, caller):
        """Inform this Table of a caller, to enable locking when more than one caller accesses the Table."""
        self._callers.add(caller)

    def __str__(self):
        return f'{self._container}/{self._table_path}'

    def _get_lock(self, key):
        if len(self._callers) < 2:
            return self._no_op_lock
        cache_element = self._attrs_cache.get(key)
        if cache_element is None:
            cache_element = _CacheElement({}, None)
            self._attrs_cache[key] = cache_element
        cache_element.lock = Lock()
        return cache_element.lock

    def _get_schema_lock(self):
        if len(self._callers) < 2:
            return self._no_op_lock
        if self._schema_lock is None:
            self._schema_lock = Lock()
        return self._schema_lock

    def _update_static_attrs(self, key, data):
        attrs = self._get_static_attrs(key)
        if attrs:
            for name, value in data.items():
                attrs[name] = value
        else:
            self._set_static_attrs(key, data)

    async def _lazy_load_key_with_aggregates(self, key, timestamp=None):
        key = get_hashed_key(key)
        if self._aggregations_read_only or not self._get_aggregations_attrs(key):
            async with self._get_lock(key):
                # Try load from the store, and create a new one only if the key really is new
                aggregate_initial_data, additional_data = \
                    await self._storage._load_aggregates_by_key(self._container, self._table_path, key)

                # Create new aggregation element
                await self.add_aggregation_by_key(key, timestamp, aggregate_initial_data)

                if additional_data:
                    # Add additional data to simple cache
                    self._update_static_attrs(key, additional_data)

    async def _get_or_load_static_attributes_by_key(self, key, attributes='*'):
<<<<<<< HEAD
        async with self._get_lock(key):
            attrs = self._get_static_attrs(key)
            if not attrs:
                res = await self._storage._load_by_key(self._container, self._table_path, key, attributes)
                if res:
                    self._set_static_attrs(key, res)
                else:
                    self._set_static_attrs(key, {})
            return self._get_static_attrs(key)
=======
        key = get_hashed_key(key)
        attrs = self._get_static_attrs(key)
        if not attrs:
            res = await self._storage._load_by_key(self._container, self._table_path, key, attributes)
            if res:
                self._set_static_attrs(key, res)
            else:
                self._set_static_attrs(key, {})
        return self._get_static_attrs(key)
>>>>>>> 1224d2f4

    def _set_aggregation_metadata(self, aggregates: List[FieldAggregator], use_windows_from_schema: bool = False):
        self._use_windows_from_schema = use_windows_from_schema
        self._aggregates = aggregates

    async def _persist_key(self, key, event_data_to_persist):
<<<<<<< HEAD
        async with self._get_lock(key):
            aggr_by_key = self._get_aggregations_attrs(key)
            additional_data_persist = self._get_static_attrs(key)
            if event_data_to_persist:
                if not additional_data_persist:
                    additional_data_persist = event_data_to_persist
                else:
                    additional_data_persist.update(event_data_to_persist)
            await self._storage._save_key(self._container, self._table_path, key, aggr_by_key, self._partitioned_by_key,
                                          additional_data_persist)
=======
        key = get_hashed_key(key)
        aggr_by_key = self._get_aggregations_attrs(key)
        additional_data_persist = self._get_static_attrs(key)
        if event_data_to_persist:
            if not additional_data_persist:
                additional_data_persist = event_data_to_persist
            else:
                additional_data_persist.update(event_data_to_persist)
        await self._storage._save_key(self._container, self._table_path, key, aggr_by_key, self._partitioned_by_key,
                                      additional_data_persist)
>>>>>>> 1224d2f4

    async def close(self):
        await self._storage.close()

    async def _aggregate(self, key, data, timestamp):
        if not self._schema:
            async with self._get_schema_lock():
                await self._get_or_save_schema()

        async with self._get_lock(key):
            self._get_aggregations_attrs(key).aggregate(data, timestamp)

    async def _get_features(self, key, timestamp):
        if not self._schema:
            async with self._get_schema_lock():
                await self._get_or_save_schema()

<<<<<<< HEAD
        async with self._get_lock(key):
            return self._get_aggregations_attrs(key).get_features(timestamp)
=======
        attrs = self._get_aggregations_attrs(key)

        if attrs is None:
            return {}

        return attrs.get_features(timestamp)
>>>>>>> 1224d2f4

    def _new_aggregated_store_element(self):
        if self._aggregations_read_only:
            return ReadOnlyAggregatedStoreElement
        return AggregatedStoreElement

    async def add_aggregation_by_key(self, key, base_timestamp, initial_data):
        if not self._schema:
<<<<<<< HEAD
            async with self._get_schema_lock():
                await self._get_or_save_schema()
        async with self._get_lock(key):
=======
            await self._get_or_save_schema()
        if self._aggregations_read_only and initial_data is None:
            self._set_aggregations_attrs(key, None)
        else:
>>>>>>> 1224d2f4
            self._set_aggregations_attrs(key, self._new_aggregated_store_element()(key, self._aggregates, base_timestamp, initial_data))

    async def _get_or_save_schema(self):
        self._schema = await self._storage._load_schema(self._container, self._table_path)

        should_update = True
        if self._schema:
            if self._use_windows_from_schema:
                for aggr in self._aggregates:
                    schema_aggr = self._schema[aggr.name]
                    window_type = schema_aggr['window_type']
                    period_secs = str(int(schema_aggr['period_millis'] / 1000)) + 's'
                    if window_type == "SlidingWindow":
                        aggr.windows = SlidingWindows(aggr.windows.windows, period_secs)
                    elif window_type == "FixedWindow":
                        aggr.windows = FixedWindows(aggr.windows.windows)
                        aggr.windows.period_millis = schema_aggr['period_millis']
                        aggr.windows.total_number_of_buckets = int(aggr.windows.max_window_millis / aggr.windows.period_millis)
                    else:
                        raise TypeError(f'"{window_type}" unknown window type')
            should_update = self._validate_schema_fit_aggregations(self._schema)

        if should_update and not self._aggregations_read_only:
            self._schema = await self._save_schema()

    async def _save_schema(self):
        schema = self._aggregates_to_schema()
        if self._schema:
            schema = self._merge_schemas(self._schema, schema)

        await self._storage._save_schema(self._container, self._table_path, schema)
        return schema

    def _merge_schemas(self, old, new):
        for name, schema_aggr in new.items():
            if name not in old:
                old[name] = schema_aggr
            else:
                new_aggregates = get_all_raw_aggregates(schema_aggr['aggregates'])
                old_aggregates = get_all_raw_aggregates(old[name]['aggregates'])
                old[name] = {'period_millis': schema_aggr['period_millis'], 'aggregates': list(new_aggregates.union(old_aggregates))}

        return old

    # Validate if schema corresponds to the requested aggregates, and return whether the schema needs to be updated
    def _validate_schema_fit_aggregations(self, schema):
        should_update = False
        for aggr in self._aggregates:
            if aggr.name not in schema:
                if self._aggregations_read_only:
                    raise ValueError(f'Requested aggregate {aggr.name}, does not exist in existing feature store at {self._table_path}')
                else:
                    should_update = True
                    continue
            schema_aggr = schema[aggr.name]
            if not aggr.windows.period_millis == schema_aggr['period_millis']:
                raise ValueError(f'Requested period for aggregate {aggr.name} does not match existing period at {self._table_path}. '
                                 f"Requested: {aggr.windows.period_millis}, existing: {schema_aggr['period_millis']}")
            requested_raw_aggregates = aggr.get_all_raw_aggregates()
            existing_raw_aggregates = get_all_raw_aggregates(schema_aggr['aggregates'])
            # validate if current feature store contains all aggregates needed for the requested calculations
            if self._aggregations_read_only and not requested_raw_aggregates.issubset(existing_raw_aggregates):
                raise ValueError(
                    f'Requested aggregates for feature {aggr.name} do not match with existing aggregates at {self._table_path}. '
                    f"Requested: {aggr.aggregations}, existing: {schema_aggr['aggregates']}")
            # Check if more raw aggregates are requested, in which case a schema update is required
            if not self._aggregations_read_only and requested_raw_aggregates != existing_raw_aggregates:
                should_update = True

        return should_update

    async def _save_aggregations_by_key(self, key):
        async with self._get_lock(key):
            await self._storage._save_key(self._container, self._table_path, key, self._get_aggregations_attrs(key))

    def _aggregates_to_schema(self):
        schema = {}
        for aggr in self._aggregates:
            if isinstance(aggr.windows, SlidingWindows):
                window_type = "SlidingWindow"
            else:
                window_type = "FixedWindow"
            schema[aggr.name] = {'period_millis': aggr.windows.period_millis,
                                 'aggregates': list(get_all_raw_aggregates(aggr.aggregations)),
                                 'window_type': window_type, 'max_window_millis': aggr.windows.max_window_millis}

        return schema

    def _get_aggregations_attrs(self, key):
        key = get_hashed_key(key)
        if key in self._attrs_cache:
            return self._attrs_cache[key].aggregations
        else:
            return None

    def _set_aggregations_attrs(self, key, element):
        key = get_hashed_key(key)
        if key in self._attrs_cache:
            self._attrs_cache[key].aggregations = element
        else:
            self._attrs_cache[key] = _CacheElement({}, element)

    def _get_static_attrs(self, key):
        key = get_hashed_key(key)
        if key in self._attrs_cache:
            return self._attrs_cache[key].static_attrs
        else:
            return None

    def _set_static_attrs(self, key, value):
        key = get_hashed_key(key)
        if key in self._attrs_cache:
            self._attrs_cache[key].static_attrs = value
        else:
            self._attrs_cache[key] = _CacheElement(value, None)

    def _get_keys(self):
        return self._attrs_cache.keys()

    def __setitem__(self, key, value):
        """Sets attribute in table.

        :param key: attribute name
        :param value: attribute value
         """
        self._set_static_attrs(key, value)

    def __getitem__(self, key):
        """Gets attribute from table.

        :param key: attribute to get
         """
        return self._get_static_attrs(key)


class _CacheElement:
    def __init__(self, static_attrs, aggregations):
        self.static_attrs = static_attrs
        self.aggregations = aggregations
        self.lock = None


class ReadOnlyAggregatedStoreElement:
    def __init__(self, key, aggregates, base_time, initial_data=None):
        self.aggregation_buckets = {}
        self.key = key
        self.aggregates = aggregates
        self.storage_specific_cache = {}

        # Add all raw aggregates, including aggregates not explicitly requested.
        windows = {}
        for aggregation_metadata in aggregates:
            for meta in aggregation_metadata.aggregations:
                for aggr, is_hidden in get_all_raw_aggregates_with_hidden([meta]).items():
                    if (aggregation_metadata.name, aggr, aggregation_metadata.max_value) in windows:
                        aggr_windows = windows[(aggregation_metadata.name, aggr, aggregation_metadata.max_value)]
                        if is_hidden in aggr_windows:
                            aggr_windows[is_hidden].merge(aggregation_metadata.windows)
                        else:
                            aggr_windows[is_hidden] = copy.deepcopy(aggregation_metadata.windows)
                    else:
                        windows[(aggregation_metadata.name, aggr, aggregation_metadata.max_value)] = \
                            {is_hidden: copy.deepcopy(aggregation_metadata.windows)}

        for (name, aggr, max_value), calculated_windows in windows.items():
            column_name = f'{name}_{aggr}'
            initial_column_data = None
            if initial_data and column_name in initial_data:
                initial_column_data = initial_data[column_name]
            explicit_windows = None
            hidden_windows = None
            if False in calculated_windows:
                explicit_windows = calculated_windows[False]
            if True in calculated_windows:
                hidden_windows = calculated_windows[True]
            self.aggregation_buckets[column_name] = \
                ReadOnlyAggregationBuckets(name, aggr, explicit_windows, hidden_windows, base_time, max_value, initial_column_data)

        # Add all virtual aggregates
        for aggregation_metadata in aggregates:
            for aggr in aggregation_metadata.aggregations:
                if not is_raw_aggregate(aggr):
                    dependant_aggregate_names = get_implied_aggregates(aggr)
                    dependant_buckets = []
                    for dep in dependant_aggregate_names:
                        dependant_buckets.append(self.aggregation_buckets[f'{aggregation_metadata.name}_{dep}'])
                    self.aggregation_buckets[f'{aggregation_metadata.name}_{aggr}'] = \
                        VirtualAggregationBuckets(aggregation_metadata.name, aggr, aggregation_metadata.windows,
                                                  base_time, dependant_buckets)

    def aggregate(self, data, timestamp):
        # add a new point and aggregate
        for aggregation_metadata in self.aggregates:
            if aggregation_metadata.should_aggregate(data):
                curr_value = aggregation_metadata.value_extractor(data)
                if curr_value is None:
                    continue
                for aggr in aggregation_metadata.get_all_raw_aggregates():
                    self.aggregation_buckets[f'{aggregation_metadata.name}_{aggr}'].aggregate(timestamp, curr_value)

    def get_features(self, timestamp):
        result = {}
        for aggregation_bucket in self.aggregation_buckets.values():
            if isinstance(aggregation_bucket, VirtualAggregationBuckets) or aggregation_bucket.explicit_windows:
                result.update(aggregation_bucket.get_features(timestamp))

        return result


class ReadOnlyAggregationBuckets:
    def __init__(self, name, aggregation, explicit_windows, hidden_windows, base_time, max_value, initial_data=None):
        self.name = name
        self.aggregation = aggregation
        self.explicit_windows = explicit_windows
        self.hidden_windows = hidden_windows
        self.max_value = max_value
        self.buckets = []
        self.should_persist = True
        self.pending_aggr = {}
        self.storage_specific_cache = {}
        self.max_window_millis = self.get_max_window_millis()
        self.total_number_of_buckets = self.get_total_number_of_buckets()

        self._need_to_recalculate_pre_aggregates = False
        self._last_data_point_timestamp = base_time
        self._current_aggregate_values = {}

        if explicit_windows and hidden_windows:
            if type(explicit_windows) != type(hidden_windows):
                raise TypeError("explicit_windows type must match hidden_windows type")

        # If a user specified a max_value we need to recalculated features on every event
        self._precalculated_aggregations = max_value is None
        if explicit_windows:
            self.is_fixed_window = isinstance(self.explicit_windows, FixedWindows)
            if self.is_fixed_window:
                self._round_time_func = self.explicit_windows.round_up_time_to_window
            self.period_millis = explicit_windows.period_millis
            self._window_start_time = explicit_windows.get_window_start_time_by_time(base_time)
            if self._precalculated_aggregations:
                for win in explicit_windows.windows:
                    self._current_aggregate_values[win] = AggregationValue.new_from_name(aggregation)
        if hidden_windows:
            if not explicit_windows:
                self.is_fixed_window = isinstance(self.explicit_windows, FixedWindows)
                if self.is_fixed_window:
                    self._round_time_func = self.explicit_windows.round_up_time_to_window
                self.period_millis = hidden_windows.period_millis
                self._window_start_time = hidden_windows.get_window_start_time_by_time(base_time)
            if self._precalculated_aggregations:
                for win in hidden_windows.windows:
                    if win not in self._current_aggregate_values:
                        self._current_aggregate_values[win] = AggregationValue.new_from_name(aggregation)

        if initial_data:
            self.last_bucket_start_time = None

            # Initializing the buckets from the stored data and calculating the initial pre aggregates
            self.initialize_from_data(initial_data, base_time)
            all_windows = []
            if self.explicit_windows:
                all_windows.extend(self.explicit_windows.windows)
            if self.hidden_windows:
                for win in self.hidden_windows.windows:
                    if win not in all_windows:
                        all_windows.append(win)
            self._need_to_recalculate_pre_aggregates = True
            self.calculate_features(base_time, all_windows)
        else:
            self.first_bucket_start_time = self._window_start_time
            self.last_bucket_start_time = \
                self.first_bucket_start_time + (self.total_number_of_buckets - 1) * self.period_millis

            self.initialize_column()

    def initialize_column(self):
        self.buckets = []

        for _ in range(self.total_number_of_buckets):
            self.buckets.append(self.new_aggregation_value())

    def get_or_advance_bucket_index_by_timestamp(self, timestamp):
        if timestamp < self.last_bucket_start_time + self.period_millis:
            bucket_index = int((timestamp - self.first_bucket_start_time) / self.period_millis)

            if bucket_index > self.get_bucket_index_by_timestamp(self._last_data_point_timestamp):
                self.remove_old_values_from_pre_aggregations(timestamp)
            return bucket_index
        else:
            self.advance_window_period(timestamp)
            return self.total_number_of_buckets - 1  # return last index

    #  Get the index of the bucket corresponding to the requested timestamp
    #  Note: This method can return indexes outside the 'buckets' array
    def get_bucket_index_by_timestamp(self, timestamp):
        bucket_index = int((timestamp - self.first_bucket_start_time) / self.period_millis)
        return bucket_index

    def get_nearest_window_index_by_timestamp(self, timestamp, window_millis):
        bucket_index = int((timestamp - self.first_bucket_start_time) / window_millis)
        return bucket_index

    def remove_old_values_from_pre_aggregations(self, timestamp):
        if self._precalculated_aggregations:
            for win, aggr in self._current_aggregate_values.items():
                current_window_millis = win[0]
                previous_window_start, _ = self.get_window_range(self._last_data_point_timestamp, current_window_millis)
                current_window_start, _ = self.get_window_range(timestamp, current_window_millis)

                previous_window_start = max(0, previous_window_start)
                current_window_start = max(0, current_window_start)
                previous_window_start = min(len(self.buckets) - 1, previous_window_start)
                current_window_start = min(len(self.buckets), current_window_start)

                for bucket_id in range(previous_window_start, current_window_start):
                    current_pre_aggregated_value = aggr.value
                    bucket_aggregated_value = self.buckets[bucket_id].value
                    if self.aggregation == "min" or self.aggregation == "max":
                        if current_pre_aggregated_value == bucket_aggregated_value:
                            self._need_to_recalculate_pre_aggregates = True
                            return
                    else:
                        aggr._set_value(current_pre_aggregated_value - bucket_aggregated_value)

    def advance_window_period(self, advance_to):
        desired_bucket_index = int((advance_to - self.first_bucket_start_time) / self.period_millis)
        buckets_to_advance = desired_bucket_index - (self.total_number_of_buckets - 1)

        if buckets_to_advance > 0:
            if buckets_to_advance > self.total_number_of_buckets:
                self.initialize_column()
                self._need_to_recalculate_pre_aggregates = True
            else:
                # Updating the pre aggregated data per window
                self.remove_old_values_from_pre_aggregations(advance_to)
                buckets_to_reuse = self.buckets[:buckets_to_advance]
                self.buckets = self.buckets[buckets_to_advance:]
                for bucket_to_reuse in buckets_to_reuse:
                    bucket_to_reuse.reset()
                    self.buckets.append(buckets_to_reuse)

            self.first_bucket_start_time = \
                self.first_bucket_start_time + buckets_to_advance * self.period_millis
            self.last_bucket_start_time = \
                self.last_bucket_start_time + buckets_to_advance * self.period_millis

    def get_window_range(self, timestamp, windows_millis):
        if self.is_fixed_window:
            end_bucket = self.get_bucket_index_by_timestamp(self._round_time_func(timestamp) - 1)
        else:
            end_bucket = self.get_bucket_index_by_timestamp(timestamp)

        num_of_buckets_in_window = int(windows_millis / self.period_millis)
        return end_bucket - num_of_buckets_in_window + 1, end_bucket

    def aggregate(self, timestamp, value):
        index = self.get_or_advance_bucket_index_by_timestamp(timestamp)

        # Only aggregate points that are in range
        if index >= 0:
            self.buckets[index].aggregate(timestamp, value)
            self.add_to_pending(timestamp, value)

            if self._precalculated_aggregations:
                for win, aggr in self._current_aggregate_values.items():
                    current_window_millis = win[0]
                    start, _ = self.get_window_range(self._last_data_point_timestamp, current_window_millis)

                    if timestamp > self._last_data_point_timestamp or index >= start:
                        aggr.aggregate(timestamp, value)
                if timestamp > self._last_data_point_timestamp:
                    self._last_data_point_timestamp = timestamp

    def add_to_pending(self, timestamp, value):
        bucket_start_time = int(timestamp / self.period_millis) * self.period_millis
        if bucket_start_time not in self.pending_aggr:
            self.pending_aggr[bucket_start_time] = self.new_aggregation_value()

        self.pending_aggr[bucket_start_time].aggregate(timestamp, value)

    def new_aggregation_value(self):
        return AggregationValue.new_from_name(self.aggregation, self.max_value)

    def get_aggregation_for_aggregation(self):
        if self.aggregation == 'count' or self.aggregation == "sqr":
            return 'sum'
        return self.aggregation

    def get_features(self, timestamp, windows=None):
        result = {}
        if not windows:
            if self.explicit_windows:
                windows = self.explicit_windows.windows
            else:
                return result
        # In case we need to completely recalculate the aggregations
        # Either a) we were signaled b) the requested timestamp is prior to our pre aggregates
        if self._need_to_recalculate_pre_aggregates or \
                self.get_bucket_index_by_timestamp(timestamp) < self.get_bucket_index_by_timestamp(self._last_data_point_timestamp) or \
                not self._precalculated_aggregations:
            return self.calculate_features(timestamp, windows)

        # In case our pre aggregates already have the answer
        for win in windows:
            result[f'{self.name}_{self.aggregation}_{win[1]}'] = self._current_aggregate_values[win].value

        return result

    def calculate_features(self, timestamp, windows):
        result = {}

        current_time_bucket_index = self.get_bucket_index_by_timestamp(timestamp)
        if current_time_bucket_index < 0:
            self._need_to_recalculate_pre_aggregates = False
            return result

        if self.is_fixed_window:
            current_time_bucket_index = self.get_bucket_index_by_timestamp(self._round_time_func(timestamp) - 1)

        aggregated_value = AggregationValue.new_from_name(self.get_aggregation_for_aggregation())
        prev_windows_millis = 0
        for win in windows:
            window_string = win[1]
            window_millis = win[0]

            # In case the current bucket is outside our time range just create a feature with the current aggregated
            # value
            if current_time_bucket_index < 0:
                result[f'{self.name}_{self.aggregation}_{window_string}'] = aggregated_value.value

            number_of_buckets_backwards = int((window_millis - prev_windows_millis) / self.period_millis)
            last_bucket_to_aggregate = current_time_bucket_index - number_of_buckets_backwards + 1

            if last_bucket_to_aggregate < 0:
                last_bucket_to_aggregate = 0

            for bucket_index in range(current_time_bucket_index, last_bucket_to_aggregate - 1, -1):
                if bucket_index < len(self.buckets):
                    bucket = self.buckets[bucket_index]
                    aggregated_value.aggregate(bucket.time, bucket.value)

            # advance the time bucket, so that next iteration won't calculate the same buckets again
            current_time_bucket_index = last_bucket_to_aggregate - 1
            current_aggregations_value = aggregated_value.value

            # create a feature for the current time window
            result[f'{self.name}_{self.aggregation}_{window_string}'] = current_aggregations_value
            prev_windows_millis = window_millis

            # Update the corresponding pre aggregate
            if self._precalculated_aggregations and self._need_to_recalculate_pre_aggregates:
                self._current_aggregate_values[win] = AggregationValue.new_from_name(self.aggregation, set_data=current_aggregations_value)
        self._need_to_recalculate_pre_aggregates = False
        return result

    def initialize_from_data(self, data, base_time):
        period = self.period_millis
        self.buckets = [None] * self.total_number_of_buckets
        aggregation_bucket_initial_data = {}

        for key, value in data.items():
            if isinstance(key, int):
                aggregation_bucket_initial_data[key] = value
            else:
                self.storage_specific_cache[key] = value

        first_time, last_time = None, next(iter(aggregation_bucket_initial_data))
        if len(aggregation_bucket_initial_data.keys()) == 2:
            timestamp1, timestamp2 = aggregation_bucket_initial_data.keys()
            first_time, last_time = min(timestamp1, timestamp2), max(timestamp1, timestamp2)

        bucket_index = self.total_number_of_buckets - 1
        self.last_bucket_start_time = self._window_start_time
        self.first_bucket_start_time = \
            self.last_bucket_start_time - (self.total_number_of_buckets - 1) * period

        start_index = int((base_time - last_time) / period)

        # In case base_time is newer than what is stored in the storage initialize the buckets until reaching the stored data
        if start_index >= len(aggregation_bucket_initial_data[last_time]):
            # If the requested data is so new that the stored data is obsolete just initialize the buckets regardless of the stored data.
            if start_index >= len(aggregation_bucket_initial_data[last_time]) + self.total_number_of_buckets:
                self.initialize_column()
                return
            for _ in range(start_index, len(aggregation_bucket_initial_data[last_time]) - 1, -1):
                if bucket_index < 0:
                    return
                self.buckets[bucket_index] = self.new_aggregation_value()
                bucket_index = bucket_index - 1
            start_index = len(aggregation_bucket_initial_data[last_time]) - 1

        # Initializing the buckets based in the stored data starting with the latest bucket
        for i in range(start_index, -1, -1):
            if bucket_index < 0:
                return
            curr_value = aggregation_bucket_initial_data[last_time][i]
            self.buckets[bucket_index] = AggregationValue.new_from_name(self.aggregation, self.max_value, curr_value)
            bucket_index = bucket_index - 1

        # In case we still haven't finished initializing all buckets and there is another stored bucket, initialize from there
        if first_time and bucket_index >= 0 and base_time > first_time:
            for i in range(len(aggregation_bucket_initial_data[first_time]) - 1, -1, -1):
                curr_value = aggregation_bucket_initial_data[first_time][i]
                self.buckets[bucket_index] = AggregationValue.new_from_name(self.aggregation, self.max_value, curr_value)
                bucket_index = bucket_index - 1

                if bucket_index < 0:
                    return

        # Initialize every remaining buckets
        for i in range(bucket_index + 1):
            self.buckets[i] = self.new_aggregation_value()

    def get_and_flush_pending(self):
        pending = self.pending_aggr
        self.pending_aggr = {}
        return pending

    def get_max_window_millis(self):
        max_window = 0
        if self.explicit_windows:
            max_window = self.explicit_windows.max_window_millis
        if self.hidden_windows:
            max_window = max(max_window, self.hidden_windows.max_window_millis)
        return max_window

    def get_total_number_of_buckets(self):
        number_of_buckets = 0
        if self.explicit_windows:
            number_of_buckets = self.explicit_windows.total_number_of_buckets
        if self.hidden_windows:
            number_of_buckets = max(number_of_buckets, self.hidden_windows.total_number_of_buckets)
        return number_of_buckets


class VirtualAggregationBuckets:
    def __init__(self, name, aggregation, window, base_time, args):
        self.name = name
        self.args = args
        self.aggregation = aggregation
        self.aggregation_func = get_virtual_aggregation_func(aggregation)
        self.window = window
        self.is_hidden = False
        self.should_persist = False

        self.first_bucket_start_time = self.window.get_window_start_time_by_time(base_time)
        self.last_bucket_start_time = \
            self.first_bucket_start_time + (window.total_number_of_buckets - 1) * window.period_millis

    def aggregate(self, timestamp, value):
        pass

    def get_features(self, timestamp):
        result = {}

        args_results = [list(bucket.get_features(timestamp, self.window.windows).values()) for bucket in self.args]

        for i in range(len(args_results[0])):
            window_string = self.window.windows[i][1]
            current_args = []
            for window_result in args_results:
                current_args.append(window_result[i])

            result[f'{self.name}_{self.aggregation}_{window_string}'] = self.aggregation_func(current_args)
        return result


class AggregationValue:
    default_value = math.nan

    def __init__(self, max_value=None, set_data=None):
        self.value = self.default_value
        self.time = datetime.min
        self._max_value = max_value
        self._set_value = self._set_value_with_max if max_value else self._set_value_without_max

        # In case we initialize the object from v3io data
        if set_data is not None:
            self.value = set_data

    def aggregate(self, time, value):
        raise NotImplementedError()

    @staticmethod
    def new_from_name(aggregation, max_value=None, set_data=None):
        if aggregation == 'min':
            return MinValue(max_value, set_data)
        elif aggregation == 'max':
            return MaxValue(max_value, set_data)
        elif aggregation == 'sum':
            return SumValue(max_value, set_data)
        elif aggregation == 'count':
            return CountValue(max_value, set_data)
        elif aggregation == 'sqr':
            return SqrValue(max_value, set_data)
        elif aggregation == 'last':
            return LastValue(max_value, set_data)
        elif aggregation == 'first':
            return FirstValue(max_value, set_data)

    def _set_value_with_max(self, value):
        if value > self._max_value:
            self.value = self._max_value
        else:
            self.value = value

    def _set_value_without_max(self, value):
        self.value = value

    def get_update_expression(self, old):
        return f'{old}+{self.value}'

    def reset(self, value=None):
        self.time = datetime.min
        if value is None:
            self.value = self.default_value
        else:
            self.value = value


class MinValue(AggregationValue):
    name = 'min'
    default_value = float('inf')

    def __init__(self, max_value=None, set_data=None):
        super().__init__(max_value, set_data)

    def aggregate(self, time, value):
        if value < self.value:
            self.value = value  # bypass _set_value because there's no need to check max_value each time

    def get_update_expression(self, old):
        return f'min({old}, {self.value})'

    def reset(self, value=None):
        self.time = datetime.min
        if value is None:
            self.value = self._max_value or self.default_value
        else:
            self.value = value


class MaxValue(AggregationValue):
    name = 'max'
    default_value = float('-inf')

    def __init__(self, max_value=None, set_data=None):
        super().__init__(max_value, set_data)

    def aggregate(self, time, value):
        if value > self.value:
            self._set_value(value)

    def get_update_expression(self, old):
        return f'max({old}, {self.value})'


class SumValue(AggregationValue):
    name = 'sum'
    default_value = 0

    def __init__(self, max_value=None, set_data=None):
        super().__init__(max_value, set_data)

    def aggregate(self, time, value):
        self._set_value(self.value + value)


class CountValue(AggregationValue):
    aggregation = 'count'
    default_value = 0

    def __init__(self, max_value=None, set_data=None):
        super().__init__(max_value, set_data)

    def aggregate(self, time, value):
        self._set_value(self.value + 1)


class SqrValue(AggregationValue):
    name = 'sqr'
    default_value = 0

    def __init__(self, max_value=None, set_data=None):
        super().__init__(max_value, set_data)

    def aggregate(self, time, value):
        self._set_value(self.value + value * value)


class LastValue(AggregationValue):
    name = 'last'

    def __init__(self, max_value=None, set_data=None):
        super().__init__(max_value, set_data)

    def aggregate(self, time, value):
        if time > self.time:
            self._set_value(value)
            self.time = time

    def get_update_expression(self, old):
        return f'{self.value}'


class FirstValue(AggregationValue):
    name = 'first'

    def __init__(self, max_value=None, set_data=None):
        super().__init__(max_value, set_data)
        self._first_time = datetime.max

    def aggregate(self, time, value):
        if time < self.time:
            self._set_value(value)
            self.time = time

    def get_update_expression(self, old):
        return f'if_else(({old} == {self.default_value}), {self.value}, {old})'

    def reset(self, value=None):
        self.time = datetime.max
        if value is None:
            self.value = self.default_value
        else:
            self.value = value


class AggregatedStoreElement:
    def __init__(self, key, aggregates, base_time, initial_data=None):
        self.aggregation_buckets = {}
        self.key = key
        self.aggregates = aggregates
        self.storage_specific_cache = {}

        # Group init data by feature name
        initial_data_by_feature = {}
        if initial_data:
            for key, value in initial_data.items():
                separator_index = key.rindex('_')
                feature_name = key[:separator_index]
                aggr = key[separator_index + 1:]
                if feature_name not in initial_data_by_feature:
                    initial_data_by_feature[feature_name] = {}
                initial_data_by_feature[feature_name][aggr] = value

        for aggregation_metadata in aggregates:
            explicit_raw_aggregates = set()
            hidden_raw_aggregates = set()
            virtual_aggregates = []
            for aggregation in aggregation_metadata.aggregations:
                if is_raw_aggregate(aggregation):
                    explicit_raw_aggregates.add(aggregation)
                else:
                    dependant_aggregate_names = get_implied_aggregates(aggregation)
                    hidden_raw_aggregates.update(dependant_aggregate_names)
                    virtual_aggregates.append(VirtualAggregation(aggregation, dependant_aggregate_names))
            initial_column_data = None
            if initial_data_by_feature and aggregation_metadata.name in initial_data_by_feature:
                initial_column_data = initial_data_by_feature[aggregation_metadata.name]
            self.aggregation_buckets[aggregation_metadata.name] = \
                AggregationBuckets(aggregation_metadata.name, explicit_raw_aggregates, hidden_raw_aggregates, virtual_aggregates,
                                   aggregation_metadata.windows, base_time,
                                   aggregation_metadata.max_value, initial_column_data)

    def aggregate(self, data, timestamp):
        # add a new point and aggregate
        for aggregation_metadata in self.aggregates:
            if aggregation_metadata.should_aggregate(data):
                curr_value = aggregation_metadata.value_extractor(data)
                if curr_value is None:
                    continue
                # for aggr in aggregation_metadata.get_all_raw_aggregates():
                self.aggregation_buckets[f'{aggregation_metadata.name}'].aggregate(timestamp, curr_value)

    def get_features(self, timestamp):
        result = {}
        for aggregation_bucket in self.aggregation_buckets.values():
            result.update(aggregation_bucket.get_features(timestamp))

        return result


class AggregationBuckets:
    def __init__(self, name, explicit_raw_aggregations, hidden_raw_aggregations, virtual_aggregations,
                 explicit_windows, base_time, max_value, initial_data=None):
        self.name = name
        self._explicit_raw_aggregations = explicit_raw_aggregations
        self._hidden_raw_aggregations = hidden_raw_aggregations
        self._all_raw_aggregates = set()
        self._all_raw_aggregates.update(self._explicit_raw_aggregations)
        self._all_raw_aggregates.update(self._hidden_raw_aggregations)
        self._virtual_aggregations = virtual_aggregations
        self.explicit_windows = explicit_windows
        self.max_value = max_value
        self.buckets = []
        self.should_persist = True
        self.pending_aggr = {}
        self.storage_specific_cache = {}
        self.max_window_millis = self.explicit_windows.max_window_millis
        self.total_number_of_buckets = self.explicit_windows.total_number_of_buckets

        self._need_to_recalculate_pre_aggregates = False
        self._last_data_point_timestamp = base_time
        self._current_aggregate_values = {}
        self._intermediate_aggregation_values = {}
        for aggregation_name in self._all_raw_aggregates:
            aggregation_value = AggregationValue.new_from_name(self.get_aggregation_for_aggregation(aggregation_name))
            self._intermediate_aggregation_values[aggregation_name] = aggregation_value

        # If a user specified a max_value we need to recalculated features on every event
        self._precalculated_aggregations = max_value is None

        self.is_fixed_window = isinstance(self.explicit_windows, FixedWindows)
        if self.is_fixed_window:
            self._round_time_func = self.explicit_windows.round_up_time_to_window
        self.period_millis = explicit_windows.period_millis
        self._window_start_time = explicit_windows.get_window_start_time_by_time(base_time)
        if self._precalculated_aggregations:
            for (window_millis, _) in explicit_windows.windows:
                for aggr in self._all_raw_aggregates:
                    self._current_aggregate_values[(aggr, window_millis)] = AggregationValue.new_from_name(aggr)

        if initial_data:
            self.last_bucket_start_time = None

            # Initializing the buckets from the stored data and calculating the initial pre aggregates
            self.initialize_from_data(initial_data, base_time)
            self._need_to_recalculate_pre_aggregates = True
            self.calculate_features(base_time)
        else:
            self.first_bucket_start_time = self._window_start_time
            self.last_bucket_start_time = \
                self.first_bucket_start_time + (self.total_number_of_buckets - 1) * self.period_millis

            self.initialize_column()

    def initialize_column(self):
        self.buckets = []

        for _ in range(self.total_number_of_buckets):
            self.buckets.append(self.new_aggregation_value())

    def get_or_advance_bucket_index_by_timestamp(self, timestamp):
        if timestamp < self.last_bucket_start_time + self.period_millis:
            bucket_index = int((timestamp - self.first_bucket_start_time) / self.period_millis)

            if bucket_index > self.get_bucket_index_by_timestamp(self._last_data_point_timestamp):
                self.remove_old_values_from_pre_aggregations(timestamp)
            return bucket_index
        else:
            self.advance_window_period(timestamp)
            return self.total_number_of_buckets - 1  # return last index

    #  Get the index of the bucket corresponding to the requested timestamp
    #  Note: This method can return indexes outside the 'buckets' array
    def get_bucket_index_by_timestamp(self, timestamp):
        return int((timestamp - self.first_bucket_start_time) / self.period_millis)

    def get_nearest_window_index_by_timestamp(self, timestamp, window_millis):
        return int((timestamp - self.first_bucket_start_time) / window_millis)

    def remove_old_values_from_pre_aggregations(self, timestamp):
        if self._precalculated_aggregations:
            for (aggr_name, current_window_millis), aggr in self._current_aggregate_values.items():
                previous_window_start = self.get_window_range(self.get_end_bucket(self._last_data_point_timestamp), current_window_millis)
                current_window_start = self.get_window_range(self.get_end_bucket(timestamp), current_window_millis)

                previous_window_start = max(0, previous_window_start)
                current_window_start = max(0, current_window_start)
                previous_window_start = min(len(self.buckets) - 1, previous_window_start)
                current_window_start = min(len(self.buckets), current_window_start)

                for bucket_id in range(previous_window_start, current_window_start):
                    current_pre_aggregated_value = aggr.value
                    bucket_aggregated_value = self.buckets[bucket_id][aggr_name].value
                    if aggr_name == "min" or aggr_name == "max":
                        if current_pre_aggregated_value == bucket_aggregated_value:
                            self._need_to_recalculate_pre_aggregates = True
                            return
                    else:
                        aggr._set_value(current_pre_aggregated_value - bucket_aggregated_value)

    def advance_window_period(self, advance_to):
        desired_bucket_index = int((advance_to - self.first_bucket_start_time) / self.period_millis)
        buckets_to_advance = desired_bucket_index - (self.total_number_of_buckets - 1)

        if buckets_to_advance > 0:
            if buckets_to_advance > self.total_number_of_buckets:
                self.initialize_column()
                self._need_to_recalculate_pre_aggregates = True
            else:
                # Updating the pre-aggregated data per window
                self.remove_old_values_from_pre_aggregations(advance_to)
                buckets_to_reuse = self.buckets[:buckets_to_advance]
                self.buckets = self.buckets[buckets_to_advance:]
                for bucket_to_reuse in buckets_to_reuse:
                    for _, aggr_value in bucket_to_reuse.items():
                        aggr_value.reset()
                    self.buckets.append(bucket_to_reuse)

            self.first_bucket_start_time = \
                self.first_bucket_start_time + buckets_to_advance * self.period_millis
            self.last_bucket_start_time = \
                self.last_bucket_start_time + buckets_to_advance * self.period_millis

    def get_end_bucket(self, timestamp):
        if self.is_fixed_window:
            return self.get_bucket_index_by_timestamp(self._round_time_func(timestamp) - 1)
        else:
            return self.get_bucket_index_by_timestamp(timestamp)

    def get_window_range(self, end_bucket, windows_millis):
        num_of_buckets_in_window = int(windows_millis / self.period_millis)
        return end_bucket - num_of_buckets_in_window + 1

    def aggregate(self, timestamp, value):
        index = self.get_or_advance_bucket_index_by_timestamp(timestamp)

        # Only aggregate points that are in range
        if index >= 0:
            for aggr in self.buckets[index].values():
                aggr.aggregate(timestamp, value)
            self.add_to_pending(timestamp, value)

            if self._precalculated_aggregations:
                end_bucket = self.get_end_bucket(self._last_data_point_timestamp)
                for (_, current_window_millis), aggr in self._current_aggregate_values.items():
                    start = self.get_window_range(end_bucket, current_window_millis)

                    if timestamp > self._last_data_point_timestamp or index >= start:
                        aggr.aggregate(timestamp, value)
                if timestamp > self._last_data_point_timestamp:
                    self._last_data_point_timestamp = timestamp

    def add_to_pending(self, timestamp, value):
        bucket_start_time = int(timestamp / self.period_millis) * self.period_millis
        if bucket_start_time not in self.pending_aggr:
            self.pending_aggr[bucket_start_time] = self.new_aggregation_value()

        for aggr in self.pending_aggr[bucket_start_time].values():
            aggr.aggregate(timestamp, value)

    def new_aggregation_value(self):
        return {aggr_name: AggregationValue.new_from_name(aggr_name, self.max_value) for aggr_name in self._all_raw_aggregates}

    def get_aggregation_for_aggregation(self, aggregation):
        if aggregation == 'count' or aggregation == "sqr":
            return 'sum'
        return aggregation

    def get_features(self, timestamp):
        result = {}

        # In case we need to completely recalculate the aggregations
        # Either a) we were signaled b) the requested timestamp is prior to our pre aggregates
        current_time_bucket_index = self.get_bucket_index_by_timestamp(timestamp)
        if current_time_bucket_index < 0:
            self._need_to_recalculate_pre_aggregates = False
            return result

        if self._need_to_recalculate_pre_aggregates or \
                current_time_bucket_index < self.get_bucket_index_by_timestamp(self._last_data_point_timestamp) or \
                not self._precalculated_aggregations:
            result = self.calculate_features(timestamp)
        else:
            # In case our pre aggregates already have the answer
            for aggregation_name in self._explicit_raw_aggregations:
                for (window_millis, window_str) in self.explicit_windows.windows:
                    value = self._current_aggregate_values[(aggregation_name, window_millis)].value
                    if value == math.inf or value == -math.inf:
                        value = math.nan
                    result[f'{self.name}_{aggregation_name}_{window_str}'] = value

        self.augment_virtual_features(result)
        return result

    def augment_virtual_features(self, features):
        if not self._virtual_aggregations:
            return

        args = [None, None, None]  # Avoid in-loop allocation
        for aggregate in self._virtual_aggregations:
            for (window_millis, window_str) in self.explicit_windows.windows:
                for i, aggr in enumerate(aggregate.dependant_aggregates):
                    args[i] = self._current_aggregate_values[(aggr, window_millis)].value
                features[f'{self.name}_{aggregate.name}_{window_str}'] = aggregate.aggregation_func(args)

    def calculate_features(self, timestamp):
        result = {}

        current_time_bucket_index = self.get_bucket_index_by_timestamp(timestamp)
        if current_time_bucket_index < 0:
            self._need_to_recalculate_pre_aggregates = False
            return result

        if self.is_fixed_window:
            current_time_bucket_index = self.get_bucket_index_by_timestamp(self._round_time_func(timestamp) - 1)

        for aggregation_name in self._all_raw_aggregates:
            self._intermediate_aggregation_values[aggregation_name].reset()
        prev_windows_millis = 0
        for (window_millis, window_string) in self.explicit_windows.windows:
            # In case the current bucket is outside our time range just create a feature with the current aggregated
            # value
            if current_time_bucket_index < 0:
                for aggregation_name in self._explicit_raw_aggregations:
                    result[f'{self.name}_{aggregation_name}_{window_string}'] = \
                        self._intermediate_aggregation_values[aggregation_name].value

            number_of_buckets_backwards = int((window_millis - prev_windows_millis) / self.period_millis)
            last_bucket_to_aggregate = current_time_bucket_index - number_of_buckets_backwards + 1

            if last_bucket_to_aggregate < 0:
                last_bucket_to_aggregate = 0

            for bucket_index in range(current_time_bucket_index, last_bucket_to_aggregate - 1, -1):
                if bucket_index < len(self.buckets):
                    for aggregation_name in self._all_raw_aggregates:
                        bucket = self.buckets[bucket_index][aggregation_name]
                        self._intermediate_aggregation_values[aggregation_name].aggregate(bucket.time, bucket.value)

            # create a feature for the current time window
            for aggregation_name in self._explicit_raw_aggregations:
                current_aggregation_value = self._intermediate_aggregation_values[aggregation_name].value
                result[f'{self.name}_{aggregation_name}_{window_string}'] = current_aggregation_value

                if self._precalculated_aggregations and self._need_to_recalculate_pre_aggregates:
                    self._current_aggregate_values[(aggregation_name, window_millis)].reset(value=current_aggregation_value)

            # Update the corresponding pre aggregate
            if self._precalculated_aggregations and self._need_to_recalculate_pre_aggregates:
                for aggregation_name in self._hidden_raw_aggregations:
                    value = self._intermediate_aggregation_values[aggregation_name].value
                    key = (aggregation_name, window_millis)
                    self._current_aggregate_values[key].reset(value=value)

            # advance the time bucket, so that next iteration won't calculate the same buckets again
            current_time_bucket_index = last_bucket_to_aggregate - 1
            prev_windows_millis = window_millis

        self._need_to_recalculate_pre_aggregates = False
        return result

    def initialize_from_data(self, data, base_time):
        period = self.period_millis
        self.buckets = [self.new_aggregation_value() for _ in range(self.total_number_of_buckets)]

        aggregation_bucket_initial_data = {}

        # Assuming all aggregates have the same time so just checking the first
        for key, value in data[next(iter(self._all_raw_aggregates))].items():
            if isinstance(key, int):
                aggregation_bucket_initial_data[key] = value
            else:
                self.storage_specific_cache[key] = value

        first_time, last_time = None, next(iter(aggregation_bucket_initial_data))
        if len(aggregation_bucket_initial_data.keys()) == 2:
            timestamp1, timestamp2 = aggregation_bucket_initial_data.keys()
            first_time, last_time = min(timestamp1, timestamp2), max(timestamp1, timestamp2)

        bucket_index = self.total_number_of_buckets - 1
        self.last_bucket_start_time = self._window_start_time
        self.first_bucket_start_time = \
            self.last_bucket_start_time - (self.total_number_of_buckets - 1) * period

        start_index = int((base_time - last_time) / period)

        # In case base_time is newer than what is stored in the storage initialize the buckets until reaching the stored data
        if start_index >= len(aggregation_bucket_initial_data[last_time]):
            # If the requested data is so new that the stored data is obsolete just initialize the buckets regardless of the stored data.
            if start_index >= len(aggregation_bucket_initial_data[last_time]) + self.total_number_of_buckets:
                self.initialize_column()
                return
            for _ in range(start_index, len(aggregation_bucket_initial_data[last_time]) - 1, -1):
                if bucket_index < 0:
                    return
                for aggregation in self._all_raw_aggregates:
                    self.buckets[bucket_index][aggregation].reset()
                bucket_index = bucket_index - 1
            start_index = len(aggregation_bucket_initial_data[last_time]) - 1

        # Initializing the buckets based in the stored data starting with the latest bucket
        for i in range(start_index, -1, -1):
            if bucket_index < 0:
                return
            for aggregation in self._all_raw_aggregates:
                curr_value = data[aggregation][last_time][i]
                self.buckets[bucket_index][aggregation] = AggregationValue.new_from_name(aggregation, self.max_value, curr_value)
            bucket_index = bucket_index - 1

        # In case we still haven't finished initializing all buckets and there is another stored bucket, initialize from there
        if first_time and bucket_index >= 0 and base_time > first_time:
            for i in range(len(aggregation_bucket_initial_data[first_time]) - 1, -1, -1):
                for aggregation in self._all_raw_aggregates:
                    curr_value = data[aggregation][first_time][i]
                    self.buckets[bucket_index][aggregation] = AggregationValue.new_from_name(aggregation, self.max_value, curr_value)
                bucket_index = bucket_index - 1

                if bucket_index < 0:
                    return

        # Initialize every remaining buckets
        for i in range(bucket_index + 1):
            for aggregation in self._all_raw_aggregates:
                self.buckets[i][aggregation] = AggregationValue.new_from_name(aggregation, self.max_value)

    def get_and_flush_pending(self):
        pending = self.pending_aggr
        self.pending_aggr = {}
        return pending


class VirtualAggregation:
    def __init__(self, aggregation, dependant_aggregates):
        self.name = aggregation
        self.dependant_aggregates = dependant_aggregates
        self.aggregation_func = get_virtual_aggregation_func(aggregation)<|MERGE_RESOLUTION|>--- conflicted
+++ resolved
@@ -1,9 +1,6 @@
 import copy
-<<<<<<< HEAD
+import math
 from asyncio import Lock
-=======
-import math
->>>>>>> 1224d2f4
 from datetime import datetime
 from typing import List
 
@@ -11,8 +8,7 @@
     get_all_raw_aggregates_with_hidden
 from .drivers import Driver
 from .dtypes import FieldAggregator, SlidingWindows, FixedWindows
-<<<<<<< HEAD
-from .utils import _split_path
+from .utils import _split_path, get_hashed_key
 
 
 class _NoOpLock:
@@ -22,9 +18,6 @@
 
     async def __aexit__(self, exc_type, exc_val, exc_tb):
         pass
-=======
-from .utils import _split_path, get_hashed_key
->>>>>>> 1224d2f4
 
 
 class Table:
@@ -98,7 +91,7 @@
                     self._update_static_attrs(key, additional_data)
 
     async def _get_or_load_static_attributes_by_key(self, key, attributes='*'):
-<<<<<<< HEAD
+        key = get_hashed_key(key)
         async with self._get_lock(key):
             attrs = self._get_static_attrs(key)
             if not attrs:
@@ -108,24 +101,13 @@
                 else:
                     self._set_static_attrs(key, {})
             return self._get_static_attrs(key)
-=======
-        key = get_hashed_key(key)
-        attrs = self._get_static_attrs(key)
-        if not attrs:
-            res = await self._storage._load_by_key(self._container, self._table_path, key, attributes)
-            if res:
-                self._set_static_attrs(key, res)
-            else:
-                self._set_static_attrs(key, {})
-        return self._get_static_attrs(key)
->>>>>>> 1224d2f4
 
     def _set_aggregation_metadata(self, aggregates: List[FieldAggregator], use_windows_from_schema: bool = False):
         self._use_windows_from_schema = use_windows_from_schema
         self._aggregates = aggregates
 
     async def _persist_key(self, key, event_data_to_persist):
-<<<<<<< HEAD
+        key = get_hashed_key(key)
         async with self._get_lock(key):
             aggr_by_key = self._get_aggregations_attrs(key)
             additional_data_persist = self._get_static_attrs(key)
@@ -136,18 +118,6 @@
                     additional_data_persist.update(event_data_to_persist)
             await self._storage._save_key(self._container, self._table_path, key, aggr_by_key, self._partitioned_by_key,
                                           additional_data_persist)
-=======
-        key = get_hashed_key(key)
-        aggr_by_key = self._get_aggregations_attrs(key)
-        additional_data_persist = self._get_static_attrs(key)
-        if event_data_to_persist:
-            if not additional_data_persist:
-                additional_data_persist = event_data_to_persist
-            else:
-                additional_data_persist.update(event_data_to_persist)
-        await self._storage._save_key(self._container, self._table_path, key, aggr_by_key, self._partitioned_by_key,
-                                      additional_data_persist)
->>>>>>> 1224d2f4
 
     async def close(self):
         await self._storage.close()
@@ -165,17 +135,13 @@
             async with self._get_schema_lock():
                 await self._get_or_save_schema()
 
-<<<<<<< HEAD
         async with self._get_lock(key):
-            return self._get_aggregations_attrs(key).get_features(timestamp)
-=======
-        attrs = self._get_aggregations_attrs(key)
-
-        if attrs is None:
-            return {}
-
-        return attrs.get_features(timestamp)
->>>>>>> 1224d2f4
+            attrs = self._get_aggregations_attrs(key)
+
+            if attrs is None:
+                return {}
+
+            return attrs.get_features(timestamp)
 
     def _new_aggregated_store_element(self):
         if self._aggregations_read_only:
@@ -184,17 +150,13 @@
 
     async def add_aggregation_by_key(self, key, base_timestamp, initial_data):
         if not self._schema:
-<<<<<<< HEAD
             async with self._get_schema_lock():
                 await self._get_or_save_schema()
         async with self._get_lock(key):
-=======
-            await self._get_or_save_schema()
-        if self._aggregations_read_only and initial_data is None:
-            self._set_aggregations_attrs(key, None)
-        else:
->>>>>>> 1224d2f4
-            self._set_aggregations_attrs(key, self._new_aggregated_store_element()(key, self._aggregates, base_timestamp, initial_data))
+            if self._aggregations_read_only and initial_data is None:
+                self._set_aggregations_attrs(key, None)
+            else:
+                self._set_aggregations_attrs(key, self._new_aggregated_store_element()(key, self._aggregates, base_timestamp, initial_data))
 
     async def _get_or_save_schema(self):
         self._schema = await self._storage._load_schema(self._container, self._table_path)
