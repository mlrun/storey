# Copyright 2020 Iguazio
#
# Licensed under the Apache License, Version 2.0 (the "License");
# you may not use this file except in compliance with the License.
# You may obtain a copy of the License at
#
#   http://www.apache.org/licenses/LICENSE-2.0
#
# Unless required by applicable law or agreed to in writing, software
# distributed under the License is distributed on an "AS IS" BASIS,
# WITHOUT WARRANTIES OR CONDITIONS OF ANY KIND, either express or implied.
# See the License for the specific language governing permissions and
# limitations under the License.
#
import asyncio
import copy
import gc
import queue
import threading
import time
import traceback
import uuid
import warnings
import weakref
from collections import defaultdict
from datetime import datetime, timezone
from typing import Callable, Coroutine, Iterable, List, Optional, Union

import packaging.version
import pandas
import pandas as pd
import pyarrow
import pytz
from nuclio_sdk import QualifiedOffset

from .dtypes import Event, _termination_obj
from .flow import Complete, Flow
from .queue import SimpleAsyncQueue
from .utils import find_filters, find_partitions, url_to_file_system


class AwaitableResult:
    """
    Future result of a computation. Calling await_result() will return with the result once the computation is
    completed.
    """

    def __init__(
        self,
        on_error: Optional[Callable[[], None]] = None,
        expected_number_of_results: int = 1,
    ):
        self._on_error = on_error
        self._expected_number_of_results = expected_number_of_results
        self._number_of_results = 0
        self._q = queue.Queue(expected_number_of_results)

    def await_result(self):
        """Returns the result, once the computation is completed"""
        results = []
        for _ in range(self._expected_number_of_results):
            result = self._q.get()
            if isinstance(result, BaseException):
                if self._on_error:
                    self._on_error()
                # Python appends trace frames to a raised exception, so we must copy
                # it before raising to prevent it from growing each time
                raise copy.copy(result)
            results.append(result)
        if len(results) == 1:
            results = results[0]
        return results

    def _set_result(self, element):
        if self._number_of_results < self._expected_number_of_results:
            self._number_of_results += 1
            self._q.put(element)

    def _set_error(self, ex):
        self._set_result(ex)


def _convert_to_datetime(obj, time_format: Optional[str] = None):
    if isinstance(obj, datetime):
        return obj
    elif isinstance(obj, float) or isinstance(obj, int):
        return datetime.fromtimestamp(obj, tz=pytz.utc)
    elif isinstance(obj, str):
        if time_format is None:
            return datetime.fromisoformat(obj)
        else:
            return datetime.strptime(obj, time_format)
    else:
        raise ValueError(f"Could not parse '{obj}' (of type {type(obj)}) as a time.")


class WithUUID:
    def __init__(self):
        self._current_uuid_base = None
        self._current_uuid_count = 0

    def _get_uuid(self):
        if not self._current_uuid_base or self._current_uuid_count == 1024:
            self._current_uuid_base = uuid.uuid4().hex
            self._current_uuid_count = 0
        result = f"{self._current_uuid_base}-{self._current_uuid_count:04}"
        self._current_uuid_count += 1
        return result


class FlowControllerBase(WithUUID):
    def __init__(
        self,
        key_field: Optional[Union[str, List[str]]],
        id_field: Optional[str],
    ):
        super().__init__()
        self._key_field = key_field
        self._id_field = id_field

    def _build_event(self, element, key):
        element_is_event = hasattr(element, "id")
        if element_is_event:
            if isinstance(element.body, dict) and element.body.get(Event._serialize_event_marker):
                serialized_event = element.body
                body = serialized_event.get("body")
                element.body = body
                for field in Event._serialize_fields:
                    val = serialized_event.get(field)
                    if val is not None:
                        val = serialized_event.get(field)
                        if val is not None:
                            if field == "time":
                                val = _convert_to_datetime(val)
                            setattr(element, field, val)
            else:
                body = element.body
            if not hasattr(element, "processing_time"):
                if hasattr(element, "timestamp"):
                    element.processing_time = element.timestamp
                else:
                    element.processing_time = datetime.now(timezone.utc)
        else:
            body = element

        if isinstance(body, (dict, list)) and not key and self._key_field:
            if isinstance(self._key_field, str) or isinstance(self._key_field, int):
                key = body[self._key_field]
            else:
                key = []
                for field in self._key_field:
                    key.append(body[field])

        if element_is_event:
            if key or not hasattr(element, "key"):
                element.key = key
            return element
        else:
            return Event(body, id=self._get_uuid(), key=key)


class FlowController(FlowControllerBase):
    """Used to emit events into the associated flow, terminate the flow, and await the flow's termination.
    To be used from a synchronous context.
    """

    def __init__(
        self,
        emit_fn,
        await_termination_fn,
        return_awaitable_result,
        key_field: Optional[str] = None,
        id_field: Optional[str] = None,
    ):
        super().__init__(key_field, id_field)
        self._emit_fn = emit_fn
        self._await_termination_fn = await_termination_fn
        self._return_awaitable_result = return_awaitable_result

    def emit(
        self,
        element: object,
        key: Optional[Union[str, List[str]]] = None,
        return_awaitable_result: Optional[bool] = None,
        expected_number_of_results: Optional[int] = None,
    ):
        """Emits an event into the associated flow.

        :param element: The event data, or payload. To set metadata as well, pass an Event object.
        :param key: The event key(s) (optional) #add to async
        :param return_awaitable_result: Deprecated. An awaitable result object will be returned if a Complete step
            appears in the flow.
        :param expected_number_of_results: Number of times the event will have to pass through a Complete step to be
            completed (for graph flows).

        :returns: AsyncAwaitableResult if a Complete appears in the flow. None otherwise.
        """
        if return_awaitable_result is not None:
            warnings.warn(
                "return_awaitable_result is deprecated. An awaitable result object will be returned if a Complete step "
                "appears in the flow.",
                DeprecationWarning,
            )

        event = self._build_event(element, key)
        awaitable_result = None
        if self._return_awaitable_result:
            awaitable_result = AwaitableResult(expected_number_of_results=expected_number_of_results or 1)
        event._awaitable_result = awaitable_result
        event._original_events = [event]
        self._emit_fn(event)
        return awaitable_result

    def terminate(self):
        """Terminates the associated flow."""
        self._emit_fn(_termination_obj)

    def await_termination(self):
        """Awaits the termination of the flow. To be called after terminate. Returns the termination result of the
        flow (if any).
        """
        return self._await_termination_fn()


class FlowAwaiter:
    """Future termination result of a flow. Calling await_termination() will wait for the flow to terminate and return
    its termination result."""

    def __init__(self, await_termination_fn):
        self._await_termination_fn = await_termination_fn

    def await_termination(self):
        """ "waits for the flow to terminate and returns the result"""
        return self._await_termination_fn()


class _EventOffset:
    def __init__(self, event):
        self.event_weakref = weakref.ref(event)
        self.offset = event.offset

    def is_ready_to_commit(self):
        return self.event_weakref() is None

    def __repr__(self):
        return f"_EventOffset({self.offset})"


class SyncEmitSource(Flow):
    """Synchronous entry point into a flow. Produces a FlowController when run, for use from inside a synchronous
    context. See AsyncEmitSource for use from inside an async context.

    :param buffer_size: size of the incoming event buffer. Defaults to 8.
    :param key_field: Field to extract and use as the key. Optional.
    :param max_events_before_commit: Maximum number of events to be processed before committing offsets.
      Defaults to 20,000.
    :param max_time_before_commit: Maximum number of seconds before committing offsets. Defaults to 45.
    :param max_wait_before_commit: Maximum number of seconds to wait for an event before committing offsets.
    :param explicit_ack: Whether to explicitly commit offsets. Defaults to False.
    :param name: Name of this step, as it should appear in logs. Defaults to class name (SyncEmitSource).
    :type name: string

    for additional params, see documentation of  :class:`storey.flow.Flow`
    """

    _legal_first_step = True

    def __init__(
        self,
        buffer_size: Optional[int] = None,
        key_field: Union[list, str, int, None] = None,
        max_events_before_commit=None,
        max_time_before_commit=None,
        max_wait_before_commit=None,
        explicit_ack=False,
        **kwargs,
    ):
        if buffer_size is None:
            buffer_size = 8
        else:
            kwargs["buffer_size"] = buffer_size
        if key_field is not None:
            kwargs["key_field"] = key_field
        super().__init__(**kwargs)
        if buffer_size <= 0:
            raise ValueError("Buffer size must be positive")
        self._buffer_size = buffer_size
        self._key_field = key_field
        self._max_events_before_commit = max_events_before_commit or 20000
        self._max_time_before_commit = max_time_before_commit or 45
        self._max_wait_before_commit = max_wait_before_commit or 5
        self._explicit_ack = explicit_ack
        self._ex = None
        self._closeables = []

    def _init(self):
        super()._init()
        self._q = queue.Queue(self._buffer_size)
        self._termination_q = queue.Queue(1)
        self._is_terminated = False
        self._outstanding_offsets = defaultdict(list)

    async def _run_loop(self):
        loop = asyncio.get_running_loop()
        self._termination_future = loop.create_future()
        committer = None
        num_offsets_not_committed = 0
        events_handled_since_commit = 0
        last_commit_time = time.monotonic()
        if self._explicit_ack and hasattr(self.context, "platform") and hasattr(self.context.platform, "explicit_ack"):
            committer = self.context.platform.explicit_ack
        while True:
            event = None
            if committer:
                if (
                    events_handled_since_commit >= self._max_events_before_commit
                    or num_offsets_not_committed > 1
                    and time.monotonic() >= last_commit_time + self._max_time_before_commit
                ):
                    num_offsets_not_committed = await _commit_handled_events(self._outstanding_offsets, committer)
                    events_handled_since_commit = 0
                    last_commit_time = time.monotonic()
                # Due to the last event not being garbage collected, we tolerate a single unhandled event
                # TODO: Fix after transitioning to AsyncEmitSource, which would solve the underlying problem
                while num_offsets_not_committed > 1:
                    try:
                        event = await loop.run_in_executor(None, self._q.get, True, self._max_wait_before_commit)
                        break
                    except queue.Empty:
                        pass
                    num_offsets_not_committed = await _commit_handled_events(self._outstanding_offsets, committer)
                    events_handled_since_commit = 0
                    last_commit_time = time.monotonic()
            if event is None:
                event = await loop.run_in_executor(None, self._q.get)
            if committer and hasattr(event, "path") and hasattr(event, "shard_id") and hasattr(event, "offset"):
                qualified_shard = (event.path, event.shard_id)
                offsets = self._outstanding_offsets[qualified_shard]
                offsets.append(_EventOffset(event))
                num_offsets_not_committed += 1
                events_handled_since_commit += 1
            try:
                termination_result = await self._do_downstream(event)
                if event is _termination_obj:
                    # We can commit all at this point because termination of
                    # all downstream steps completed successfully.
                    await _commit_handled_events(self._outstanding_offsets, committer, commit_all=True)
                    self._termination_future.set_result(termination_result)
            except BaseException as ex:
                if self.logger:
                    message = "An error was raised"
                    raised_by = getattr(ex, "_raised_by_storey_step", None)
                    if raised_by:
                        message += f" by step {type(raised_by)}"
                    self.logger.error(f"{message}: {traceback.format_exc()}")
                if event is not _termination_obj and event._awaitable_result:
                    event._awaitable_result._set_error(ex)
                self._ex = ex
                if not self._q.empty():
                    event = self._q.get()
                    if event is not _termination_obj and event._awaitable_result:
                        event._awaitable_result._set_error(ex)
                self._termination_future.set_result(None)
                break
            if event is _termination_obj:
                break

        for closeable in self._closeables:
            try:
                maybe_coroutine = closeable.close()
                if asyncio.iscoroutine(maybe_coroutine):
                    await maybe_coroutine
            except Exception as ex:
                if self.context:
                    self.logger.error(f"Error trying to close {closeable}: {ex}")

    def _loop_thread_main(self):
        asyncio.run(self._run_loop())
        self._termination_q.put(self._ex)

    def _raise_on_error(self, ex):
        if ex:
            # Python appends trace frames to a raised exception, so we must copy
            # it before raising to prevent it from growing each time
            ex_copy = copy.copy(self._ex)
            if self.verbose:
                raise type(ex_copy)("Flow execution terminated") from ex_copy
            raise ex_copy

    def _emit(self, event):
        if event is not _termination_obj:
            self._raise_on_error(self._ex)
            if self._is_terminated:
                raise ValueError("Cannot emit to a terminated flow")
        else:
            self._is_terminated = True
        self._q.put(event)
        if event is not _termination_obj:
            self._raise_on_error(self._ex)

    def run(self):
        """Starts the flow"""
        self._closeables = super().run()

        thread = threading.Thread(target=self._loop_thread_main)
        thread.start()

        def raise_error_or_return_termination_result():
            self._raise_on_error(self._termination_q.get())
            return self._termination_future.result()

        has_complete = self._check_step_in_flow(Complete)

        return FlowController(
            self._emit,
            raise_error_or_return_termination_result,
            has_complete,
            self._key_field,
        )


class AsyncAwaitableResult:
    """Future result of a computation. Calling await_result() will return with the result once the computation is
    completed. Same as AwaitableResult but for an async context.
    """

    def __init__(
        self,
        on_error: Optional[Callable[[BaseException], Coroutine]] = None,
        expected_number_of_results: int = 1,
    ):
        self._on_error = on_error
        self._expected_number_of_results = expected_number_of_results
        self._number_of_results = 0
        self._q = asyncio.Queue(expected_number_of_results)

    async def await_result(self):
        """returns the result of the computation, once the computation is complete"""
        results = []
        for _ in range(self._expected_number_of_results):
            result = await self._q.get()
            if isinstance(result, BaseException):
                if self._on_error:
                    await self._on_error()
                # Python appends trace frames to a raised exception, so we must copy
                # it before raising to prevent it from growing each time
                raise copy.copy(result)
            results.append(result)
        if len(results) == 1:
            results = results[0]
        return results

    async def _set_result(self, element):
        if self._number_of_results < self._expected_number_of_results:
            self._number_of_results += 1
            await self._q.put(element)

    async def _set_error(self, ex):
        await self._set_result(ex)


class AsyncFlowController(FlowControllerBase):
    """
    Used to emit events into the associated flow, terminate the flow, and await the flow's termination. To be used from
    inside an async def.
    """

    def __init__(
        self,
        emit_fn,
        loop_task,
        await_result,
        key_field: Optional[str] = None,
        id_field: Optional[str] = None,
    ):
        super().__init__(key_field, id_field)
        self._emit_fn = emit_fn
        self._loop_task = loop_task
        self._key_field = key_field
        self._await_result = await_result

    async def emit(
        self,
        element: object,
        key: Optional[Union[str, List[str]]] = None,
        await_result: Optional[bool] = None,
        expected_number_of_results: Optional[int] = None,
    ) -> object:
        """Emits an event into the associated flow.

        :param element: The event data, or payload. To set metadata as well, pass an Event object.
        :param key: The event key(s) (optional)
        :param await_result: Deprecated. Will await a result if a Complete step appears in the flow.
        :param expected_number_of_results: Number of times the event will have to pass through a Complete step to be
            completed (for graph flows).

        :returns: The result received from the flow if a Complete step appears in the flow. None otherwise.
        """
        if await_result is not None:
            warnings.warn(
                "await_result is deprecated. An awaitable result object will be returned if a Complete step appears "
                "in the flow.",
                DeprecationWarning,
            )

        event = self._build_event(element, key)
        awaitable = None
        if self._await_result:
            awaitable = AsyncAwaitableResult()
        event._awaitable_result = awaitable
        event._original_events = [event]
        await self._emit_fn(event)
        if self._await_result:
            result = await awaitable.await_result()
            if isinstance(result, BaseException):
                raise result
            return result

    async def terminate(self):
        """Terminates the associated flow."""
        await self._emit_fn(_termination_obj)

    async def await_termination(self):
        """
        Awaits the termination of the flow. To be called after terminate. Returns the termination result of the
        flow (if any).
        """
        return await self._loop_task


async def _commit_handled_events(outstanding_offsets_by_qualified_shard, committer, commit_all=False):
    num_offsets_not_handled = 0
    if not commit_all:
        gc.collect()
    for qualified_shard, offsets in outstanding_offsets_by_qualified_shard.items():
        if commit_all and offsets:
            last_handled_offset = offsets[-1].offset
            num_to_clear = len(offsets)
        else:
            num_to_clear = 0
            last_handled_offset = None
            # go over offsets in the qualified shard by arrival order until we reach an unhandled offset
            for i, offset in enumerate(offsets):
                if not offset.is_ready_to_commit():
                    num_offsets_not_handled += len(offsets) - i
                    break
                last_handled_offset = offset.offset
                num_to_clear += 1
        if last_handled_offset is not None:
            path, shard_id = qualified_shard
            await committer(QualifiedOffset(path, shard_id, last_handled_offset))
            outstanding_offsets_by_qualified_shard[qualified_shard] = offsets[num_to_clear:]
    return num_offsets_not_handled


class AsyncEmitSource(Flow):
    """
    Asynchronous entry point into a flow. Produces an AsyncFlowController when run, for use from inside an async def.
    See SyncEmitSource for use from inside a synchronous context.

    :param buffer_size: size of the incoming event buffer. Defaults to 8.
    :param key_field: Field to extract and use as the key. Optional.
    :param max_events_before_commit: Maximum number of events to be processed before committing offsets.
      Defaults to 20,000.
    :param max_time_before_commit: Maximum number of seconds before committing offsets. Defaults to 45.
    :param max_wait_before_commit: Maximum number of seconds to wait for an event before committing offsets.
    :param explicit_ack: Whether to explicitly commit offsets. Defaults to False.
    :param name: Name of this step, as it should appear in logs. Defaults to class name (AsyncEmitSource).
    :type name: string

    for additional params, see documentation of  :class:`~storey.flow.Flow`
    """

    _legal_first_step = True

    def __init__(
        self,
        buffer_size: int = None,
        key_field: Union[list, str, None] = None,
        max_events_before_commit=None,
        max_time_before_commit=None,
        max_wait_before_commit=None,
        explicit_ack=False,
        **kwargs,
    ):
        super().__init__(**kwargs)
        if buffer_size is None:
            self._buffer_size = 8
        elif buffer_size <= 0:
            raise ValueError("Buffer size must be positive")
        else:
<<<<<<< HEAD
            kwargs["buffer_size"] = buffer_size
        self._q = SimpleAsyncQueue(buffer_size)
=======
            kwargs["buffer_size"] = self._buffer_size
>>>>>>> 3d14ebdd
        self._key_field = key_field
        self._max_events_before_commit = max_events_before_commit or 20000
        self._max_time_before_commit = max_time_before_commit or 45
        self._max_wait_before_commit = max_wait_before_commit or 5
        self._explicit_ack = explicit_ack
        self._ex = None
        self._closeables = []

    def _init(self):
        super()._init()
        self._is_terminated = False
        self._outstanding_offsets = defaultdict(list)
        self._q = asyncio.Queue(self._buffer_size)

    async def _run_loop(self):
        committer = None
        num_offsets_not_handled = 0
        events_handled_since_commit = 0
        last_commit_time = time.monotonic()
        if self._explicit_ack and hasattr(self.context, "platform") and hasattr(self.context.platform, "explicit_ack"):
            committer = self.context.platform.explicit_ack
        while True:
            event = None
            if committer:
                if (
                    events_handled_since_commit >= self._max_events_before_commit
                    or num_offsets_not_handled > 0
                    and time.monotonic() >= last_commit_time + self._max_time_before_commit
                ):
                    num_offsets_not_handled = await _commit_handled_events(self._outstanding_offsets, committer)
                    events_handled_since_commit = 0
                    last_commit_time = time.monotonic()
                # In case we can't block because there are outstanding events
                while num_offsets_not_handled > 0:
                    try:
                        event = await self._q.get(self._max_wait_before_commit)
                        break
                    except TimeoutError:
                        pass
                    num_offsets_not_handled = await _commit_handled_events(self._outstanding_offsets, committer)
                    events_handled_since_commit = 0
                    last_commit_time = time.monotonic()
            if not event:
                event = await self._q.get()
            if committer and hasattr(event, "path") and hasattr(event, "shard_id") and hasattr(event, "offset"):
                qualified_shard = (event.path, event.shard_id)
                offsets = self._outstanding_offsets[qualified_shard]
                offsets.append(_EventOffset(event))
                num_offsets_not_handled += 1
                events_handled_since_commit += 1
            try:
                termination_result = await self._do_downstream(event)
                if event is _termination_obj:
                    # We can commit all at this point because termination of
                    # all downstream steps completed successfully.
                    await _commit_handled_events(self._outstanding_offsets, committer, commit_all=True)
                    return termination_result
            except BaseException as ex:
                if self.logger:
                    message = "An error was raised"
                    raised_by = getattr(ex, "_raised_by_storey_step", None)
                    if raised_by:
                        message += f" by step {type(raised_by)}"
                    self.logger.error(f"{message}: {traceback.format_exc()}")
                self._ex = ex
                if event is not _termination_obj and event._awaitable_result:
                    awaitable = event._awaitable_result._set_error(ex)
                    if awaitable:
                        await awaitable
                if not self._q.empty():
                    await self._q.get()
                self._raise_on_error()
            finally:
                if event is _termination_obj or self._ex:
                    for closeable in self._closeables:
                        try:
                            maybe_coroutine = closeable.close()
                            if asyncio.iscoroutine(maybe_coroutine):
                                await maybe_coroutine
                        except Exception as ex:
                            if self.context:
                                self.logger.error(f"Error trying to close {closeable}: {ex}")

    def _raise_on_error(self):
        if self._ex:
            # Python appends trace frames to a raised exception, so we must copy
            # it before raising to prevent it from growing each time
            ex_copy = copy.copy(self._ex)
            if self.verbose:
                raise type(ex_copy)("Flow execution terminated") from ex_copy
            raise ex_copy

    async def _emit(self, event):
        if event is not _termination_obj:
            self._raise_on_error()
            if self._is_terminated:
                raise ValueError("Cannot emit to a terminated flow")
        else:
            self._is_terminated = True
        await self._q.put(event)
        if event is not _termination_obj:
            self._raise_on_error()

    def run(self):
        """Starts the flow"""
        self._closeables = super().run()
        loop_task = asyncio.get_running_loop().create_task(self._run_loop())
        has_complete = self._check_step_in_flow(Complete)
        return AsyncFlowController(self._emit, loop_task, has_complete, self._key_field)


class _IterableSource(Flow):
    _legal_first_step = True

    def __init__(self, **kwargs):
        super().__init__(**kwargs)

        self._termination_q = queue.Queue(1)
        self._ex = None
        self._closeables = []

    async def _run_loop(self):
        raise NotImplementedError()

    async def _async_loop_thread_main(self):
        try:
            self._termination_future = asyncio.get_running_loop().create_future()
            termination_result = await self._run_loop()
            self._termination_future.set_result(termination_result)
        except BaseException as ex:
            self._ex = ex
            self._termination_future.set_result(None)
        finally:
            for closeable in self._closeables:
                await closeable.close()

    def _loop_thread_main(self):
        asyncio.run(self._async_loop_thread_main())
        self._termination_q.put(self._ex)

    def _raise_on_error(self, ex):
        if ex:
            if self.verbose:
                raise type(self._ex)("Flow execution terminated") from self._ex
            raise self._ex

    def run(self):
        self._closeables = super().run()

        self._init()

        thread = threading.Thread(target=self._loop_thread_main)
        thread.start()

        def raise_error_or_return_termination_result():
            self._raise_on_error(self._termination_q.get())
            return self._termination_future.result()

        return FlowAwaiter(raise_error_or_return_termination_result)

    async def run_async(self):
        self._closeables = super().run()
        return await self._run_loop()


class DataframeSource(_IterableSource, WithUUID):
    """Use pandas dataframe as input source for a flow.

    :param dfs: A pandas dataframe, or dataframes, to be used as input source for the flow.
    :param key_field: column to be used as key for events. can be list of columns
    :param id_field: column to be used as ID for events.

    for additional params, see documentation of  :class:`~storey.flow.Flow`
    """

    def __init__(
        self,
        dfs: Union[pandas.DataFrame, Iterable[pandas.DataFrame]],
        key_field: Optional[Union[str, List[str]]] = None,
        id_field: Optional[str] = None,
        **kwargs,
    ):
        if key_field is not None:
            kwargs["key_field"] = key_field
        if id_field is not None:
            kwargs["id_field"] = id_field
        _IterableSource.__init__(self, **kwargs)
        WithUUID.__init__(self)
        #  in order to raise exception also for key_field=0
        if key_field is not None:
            key_fields = [key_field] if not isinstance(key_field, list) else key_field
            if any([not isinstance(single_key_field, str) for single_key_field in key_fields]):
                raise ValueError("key_field must be a string or list of strings")
        if id_field and not isinstance(id_field, str):
            raise ValueError("id_field must be a string")
        self._key_field = key_field
        self._id_field = id_field
        if isinstance(dfs, pandas.DataFrame):
            dfs = [dfs]
        if dfs:
            for df in dfs:
                self._validate_fields(df)
        self._dfs = dfs

    def _get_keys(self, body: dict):
        keys = []
        if self._key_field:
            if isinstance(self._key_field, list):
                for key_field in self._key_field:
                    single_key = body[key_field]
                    keys.append(single_key)
            else:
                keys.append(body[self._key_field])
        return keys

    async def _run_loop(self):
        for df in self._dfs:
            columns = list(df.columns)
            is_df_index_nonempty = not df.index.empty and not (len(df.index.names) == 1 and df.index.names[0] is None)
            if is_df_index_nonempty:
                df = df.reset_index(drop=False)
            for body in df.to_dict("records"):
                keys = self._get_keys(body)
                key_fields = self._key_field if isinstance(self._key_field, list) else [self._key_field]
                none_keys = [key for key, value in zip(key_fields, keys) if pd.isna(value)]
                if none_keys:
                    if self.context:
                        self.logger.error(
                            f"Encountered null values in the following key fields:"
                            f" {', '.join(none_keys)}, in line: {body}."
                        )
                else:
                    if self._id_field:
                        line_id = body[self._id_field]
                    else:
                        line_id = self._get_uuid()
                    element = self._get_element(body, columns)
                    if len(keys) == 0:
                        keys = None
                    elif not isinstance(self._key_field, list):
                        keys = keys[0]
                    event = Event(element, keys, id=line_id)
                    await self._do_downstream(event)
        return await self._do_downstream(_termination_obj)

    def _validate_fields(self, df, path=""):
        path_message = f" File path: {path}." if path else ""
        df = df.reset_index()
        if self._key_field:
            key_fields = [self._key_field] if not isinstance(self._key_field, list) else self._key_field
            missing_keys = [key_field for key_field in key_fields if key_field not in df.columns]
            if missing_keys:
                if len(missing_keys) > 1:
                    missing_keys_message = f"key columns {missing_keys} are"
                else:
                    missing_keys_message = f"key column '{missing_keys[0]}' is"
                raise ValueError(f"{missing_keys_message} missing from dataframe.{path_message}")

        if self._id_field and self._id_field not in df.columns:
            raise ValueError(f"id column '{self._id_field}' is missing from dataframe.{path_message}")

    def _get_element(self, body: dict, columns):
        return body


class CSVSource(DataframeSource):
    """
    Reads CSV files as input source for a flow.

    :parameter paths: paths to CSV files
    :parameter header: Deprecated. whether CSV files have a header or not. Defaults to False.
    :parameter build_dict: whether to format each record produced from the input file as a dictionary (as opposed to a
        list). Default to False.
    :parameter key_field: the CSV field to be used as the key for events. May be an int (field index) or string (field
        name) if with_header is True. Defaults to None (no key). Can be a list of keys
    :parameter time_field: the CSV field to be parsed as the timestamp for events. May be an int (field index) or string
        (field name) if with_header is True. Defaults to None (no timestamp field).
    :parameter timestamp_format: timestamp format as defined in datetime.strptime(). Default to ISO-8601 as defined in
        datetime.fromisoformat().
    :parameter id_field: the CSV field to be used as the ID for events. May be an int (field index) or string (field
        name) if with_header is True. Defaults to None (random ID will be generated per event).
    :parameter type_inference: Deprecated. Whether to infer data types from the data (when True), or read all fields in
     as strings (when False). Defaults to True.
    :parameter parse_dates: list of columns (names or integers) that will be attempted to parse as date column

    for additional params, see documentation of  :class:`~storey.flow.Flow`
    """

    def __init__(
        self,
        paths: Union[List[str], str],
        header: bool = True,
        build_dict: bool = False,
        key_field: Union[int, str, List[int], List[str], None] = None,
        time_field: Union[int, str, None] = None,
        timestamp_format: Optional[str] = None,
        id_field: Union[str, int, None] = None,
        type_inference: bool = True,
        parse_dates: Optional[Union[int, str, List[int], List[str]]] = None,
        **kwargs,
    ):

        kwargs["paths"] = paths
        if isinstance(paths, str):
            paths = [paths]
        self._paths = paths
        self._build_dict = build_dict
        if header is False:
            warnings.warn(
                "header=False is deprecated, will be treated as header=True."
                " The parameter will be removed in a future version.",
                DeprecationWarning,
            )
        if type_inference is False:
            warnings.warn(
                "type_inference is deprecated, will be treated as type_inference=True."
                " The parameter will be removed in a future version.",
                DeprecationWarning,
            )
        kwargs["header"] = header
        kwargs["build_dict"] = build_dict
        if key_field is not None:
            kwargs["key_field"] = key_field
        if time_field is not None:
            kwargs["time_field"] = time_field
        if id_field is not None:
            kwargs["id_field"] = id_field
        if timestamp_format is not None:
            kwargs["timestamp_format"] = timestamp_format
        kwargs["type_inference"] = type_inference
        self._storage_options = kwargs.get("storage_options")
        self._paths = paths
        self._key_field = key_field
        self._time_field = time_field
        self._timestamp_format = timestamp_format
        self._id_field = id_field
        self._type_inference = type_inference
        self._storage_options = kwargs.get("storage_options")
        self._parse_dates = parse_dates
        self._dates_indices = []
        if parse_dates:
            if not isinstance(parse_dates, List):
                parse_dates = [parse_dates]
            self._dates_indices.extend(parse_dates)
        if time_field is not None:
            self._dates_indices.append(time_field)

        super().__init__([], **kwargs)

    def _init(self):
        super()._init()
        self._dfs = []
        for path in self._paths:
            kwargs = {}
            if packaging.version.Version(pandas.__version__).major >= 2:
                kwargs["date_format"] = self._timestamp_format
            else:
                kwargs["date_parser"] = self._datetime_from_timestamp
            df = pandas.read_csv(
                path,
                header=0,
                parse_dates=self._dates_indices,
                storage_options=self._storage_options,
                **kwargs,
            )
            self._validate_fields(df, path)
            self._dfs.append(df)

    def _datetime_from_timestamp(self, timestamp):
        if timestamp == "" or pd.isna(timestamp):
            return None
        if self._timestamp_format:
            return pandas.to_datetime(timestamp, format=self._timestamp_format).floor("u").to_pydatetime()
        else:
            return datetime.fromisoformat(timestamp)

    def _get_element(self, body: dict, columns: List[str]):
        if self._build_dict:
            return body
        return [body[column] for column in columns]


class ParquetSource(DataframeSource):
    """Reads Parquet files as input source for a flow.

    :parameter paths: paths to Parquet files
    :parameter columns: list, default=None. If not None, only these columns will be read from the file.
    :parameter start_filter: datetime. If not None, the results will be filtered by partitions and
        'filter_column' > start_filter. Default is None.
    :parameter end_filter: datetime. If not None, the results will be filtered by partitions
        'filter_column' <= end_filter. Default is None.
    :parameter filter_column: Optional. if not None, the results will be filtered by this column and before and/or after
    :param key_field: column to be used as key for events. can be list of columns
    :param id_field: column to be used as ID for events.
    """

    def __init__(
        self,
        paths: Union[str, Iterable[str]],
        columns=None,
        start_filter: Optional[datetime] = None,
        end_filter: Optional[datetime] = None,
        filter_column: Optional[str] = None,
        **kwargs,
    ):
        if start_filter or end_filter:
            if start_filter is None:
                start_filter = datetime.min
                if end_filter.tzinfo:
                    start_filter = start_filter.replace(tzinfo=pytz.utc)
            if end_filter is None:
                end_filter = datetime.max
                if start_filter.tzinfo:
                    end_filter = end_filter.replace(tzinfo=pytz.utc)
            if (start_filter.tzinfo is None) ^ (end_filter.tzinfo is None):
                raise ValueError("Start and end filters must either both have a time zone or both be naive timestamps")

            if filter_column is None:
                raise TypeError("Filter column is required when passing start/end filters")

        self._paths = paths
        if isinstance(paths, str):
            self._paths = [paths]
        self._columns = columns
        self._start_filter = start_filter
        self._end_filter = end_filter
        self._filter_column = filter_column
        self._storage_options = kwargs.get("storage_options")
        super().__init__([], **kwargs)

    def _read_filtered_parquet(self, path):
        fs, file_path = url_to_file_system(path, self._storage_options)

        partitions_time_attributes = find_partitions(path, fs)
        filters = []
        find_filters(
            partitions_time_attributes,
            self._start_filter,
            self._end_filter,
            filters,
            self._filter_column,
        )
        try:
            return pandas.read_parquet(
                path,
                columns=self._columns,
                filters=filters,
                storage_options=self._storage_options,
            )
        except pyarrow.lib.ArrowInvalid as ex:
            if not str(ex).startswith("Cannot compare timestamp with timezone to timestamp without timezone"):
                raise ex

            if self._start_filter.tzinfo:
                start_filter = self._start_filter.replace(tzinfo=None)
                end_filter = self._end_filter.replace(tzinfo=None)
            else:
                start_filter = self._start_filter.replace(tzinfo=pytz.utc)
                end_filter = self._end_filter.replace(tzinfo=pytz.utc)

            filters = []
            find_filters(
                partitions_time_attributes,
                start_filter,
                end_filter,
                filters,
                self._filter_column,
            )

            return pandas.read_parquet(
                path,
                columns=self._columns,
                filters=filters,
                storage_options=self._storage_options,
            )

    def _init(self):
        super()._init()
        self._dfs = []
        for path in self._paths:
            if self._start_filter or self._end_filter:
                df = self._read_filtered_parquet(path)
            else:
                df = pandas.read_parquet(path, columns=self._columns, storage_options=self._storage_options)
            self._validate_fields(df, path)
            self._dfs.append(df)


class SQLSource(_IterableSource, WithUUID):
    """Use SQL table as input source for a flow.

    :parameter key_field: the primary key of the table.
    :parameter id_field: column to be used as ID for events.
    :parameter db_path: url string connection to sql database.
    :parameter table_name: the name of the table to access, from the current database
    :parameter time_fields: list of all fields that are timestamps
    """

    def __init__(
        self,
        db_path: str,
        table_name: str,
        key_field: Union[None, str, List[str]] = None,
        id_field: str = None,
        time_fields: List[str] = None,
        **kwargs,
    ):

        if key_field is not None:
            kwargs["key_field"] = key_field
        if id_field is not None:
            kwargs["id_field"] = id_field
        _IterableSource.__init__(self, **kwargs)
        WithUUID.__init__(self)

        self.table_name = table_name
        self.db_path = db_path
        self.time_fields = time_fields

        self._key_field = key_field
        self._id_field = id_field

    async def _run_loop(self):
        import sqlalchemy as db

        engine = db.create_engine(self.db_path)
        with engine.connect() as conn:
            metadata = db.MetaData()

            table = db.Table(
                self.table_name,
                metadata,
                autoload=True,
                autoload_with=engine,
            )
            select_object = db.select(table)
            cursor = pandas.read_sql(select_object, con=conn, parse_dates=self.time_fields, chunksize=100)

            for df in cursor:
                for row in df.itertuples(index=False):
                    body = dict(row._asdict())
                    key = None
                    if self._key_field:
                        if isinstance(self._key_field, list):
                            key = []
                            for key_field in self._key_field:
                                if key_field not in body or pandas.isna(body[key_field]):
                                    self.logger.error(
                                        f"For {body} value there is no {self._key_field} " f"field (key_field)"
                                    )
                                    break
                                key.append(body[key_field])
                        else:
                            key = body.get(self._key_field, None)
                            if key is None:
                                self.logger.error(f"For {body} value there is no {self._key_field} field (key_field)")
                    if self._id_field:
                        event_id = body[self._id_field]
                    else:
                        event_id = self._get_uuid()
                    event = Event(body, key=key, id=event_id)
                    await self._do_downstream(event)
        return await self._do_downstream(_termination_obj)<|MERGE_RESOLUTION|>--- conflicted
+++ resolved
@@ -589,12 +589,7 @@
         elif buffer_size <= 0:
             raise ValueError("Buffer size must be positive")
         else:
-<<<<<<< HEAD
-            kwargs["buffer_size"] = buffer_size
-        self._q = SimpleAsyncQueue(buffer_size)
-=======
             kwargs["buffer_size"] = self._buffer_size
->>>>>>> 3d14ebdd
         self._key_field = key_field
         self._max_events_before_commit = max_events_before_commit or 20000
         self._max_time_before_commit = max_time_before_commit or 45
@@ -607,7 +602,7 @@
         super()._init()
         self._is_terminated = False
         self._outstanding_offsets = defaultdict(list)
-        self._q = asyncio.Queue(self._buffer_size)
+        self._q = SimpleAsyncQueue(self._buffer_size)
 
     async def _run_loop(self):
         committer = None
