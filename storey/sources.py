import asyncio
import csv
import queue
import threading
import uuid
import warnings
from datetime import datetime, timezone
from typing import List, Optional, Union, Callable, Coroutine, Iterable

import pandas

from .dtypes import _termination_obj, Event
from .flow import Flow, Complete
from .utils import url_to_file_system, get_key_from_data


class AwaitableResult:
    """Future result of a computation. Calling await_result() will return with the result once the computation is completed."""

    def __init__(self, on_error: Optional[Callable[[], None]] = None):
        self._on_error = on_error
        self._q = queue.Queue(1)
        self._completed = False

    def await_result(self):
        """Returns the result, once the computation is completed"""
        result = self._q.get()
        if isinstance(result, BaseException):
            if self._on_error:
                self._on_error()
            raise result
        return result

    def _set_result(self, element):
        if not self._completed:
            self._completed = True
            self._q.put(element)

    def _set_error(self, ex):
        self._set_result(ex)


class FlowControllerBase:
    def __init__(self, key_field: Optional[str], time_field: Optional[str]):
        self._key_field = key_field
        self._time_field = time_field
        self._current_uuid_base = None
        self._current_uuid_count = 0

    def _get_uuid(self):
        if not self._current_uuid_base or self._current_uuid_count == 1024:
            self._current_uuid_base = uuid.uuid4().hex
            self._current_uuid_count = 0
        result = f'{self._current_uuid_base}-{self._current_uuid_count:04}'
        self._current_uuid_count += 1
        return result

    def _build_event(self, element, key, event_time):
        if event_time is None and self._time_field is None:
            event_time = datetime.now(timezone.utc)
        if hasattr(element, 'id'):
            event = element
            if key:
                event.key = key
            elif self._key_field:
<<<<<<< HEAD
                event.key = get_key_from_data(event, self._key_field)
=======
                event.key = event.body[self._key_field]
>>>>>>> 0c979b78
            if event_time:
                event.time = event_time
            elif self._time_field:
                event.time = event.body[self._time_field]
        else:
            if not key and self._key_field:
                key = get_key_from_data(element, self._key_field)
            if not event_time and self._time_field:
                event_time = element[self._time_field]
            event = Event(element, id=self._get_uuid(), key=key, time=event_time)
        return event


class FlowController(FlowControllerBase):
    """Used to emit events into the associated flow, terminate the flow, and await the flow's termination.
    To be used from a synchronous context.

    """

    def __init__(self, emit_fn, await_termination_fn, return_awaitable_result, key_field: Optional[str] = None,
                 time_field: Optional[str] = None):
        super().__init__(key_field, time_field)
        self._emit_fn = emit_fn
        self._await_termination_fn = await_termination_fn
        self._return_awaitable_result = return_awaitable_result

    def emit(self, element: object, key: Optional[str] = None, event_time: Optional[datetime] = None,
             return_awaitable_result: Optional[bool] = None):
        """Emits an event into the associated flow.

        :param element: The event data, or payload. To set metadata as well, pass an Event object.
        :param key: The event key (optional)
        :param event_time: The event time (default to current time, UTC).
        :param return_awaitable_result: Deprecated! An awaitable result object will be returned if a Complete step appears in the flow.

        :returns: AsyncAwaitableResult if a Complete appears in the flow. None otherwise.
        """
        if return_awaitable_result is not None:
            warnings.warn('return_awaitable_result is deprecated. An awaitable result object will be returned if a Complete step appears '
                          'in the flow.',
                          DeprecationWarning)

        event = self._build_event(element, key, event_time)
        awaitable_result = None
        if self._return_awaitable_result:
            awaitable_result = AwaitableResult(self.terminate)
        event._awaitable_result = awaitable_result
        self._emit_fn(event)
        return awaitable_result

    def terminate(self):
        """Terminates the associated flow."""
        self._emit_fn(_termination_obj)

    def await_termination(self):
        """Awaits the termination of the flow. To be called after terminate. Returns the termination result of the flow (if any)."""
        return self._await_termination_fn()


class FlowAwaiter:
    """Future termination result of a flow. Calling await_termination() will wait for the flow to terminate and return its
    termination result."""

    def __init__(self, await_termination_fn):
        self._await_termination_fn = await_termination_fn

    def await_termination(self):
        """"waits for the flow to terminate and returns the result"""
        return self._await_termination_fn()


class Source(Flow):
    """Synchronous entry point into a flow. Produces a FlowController when run, for use from inside a synchronous context. See AsyncSource
    for use from inside an async context.

    :param buffer_size: size of the incoming event buffer. Defaults to 1024.
    :param key_field: Field to extract and use as the key. Optional.
    :param time_field: Field to extract and use as the time. Optional.
    :param name: Name of this step, as it should appear in logs. Defaults to class name (Source).
    :type name: string

    for additional params, see documentation of  :class:`storey.flow.Flow`
    """
    _legal_first_step = True

    def __init__(self, buffer_size: Optional[int] = None, key_field: Optional[Union[str, List[str]]] = None, time_field: Optional[str] = None,
                 **kwargs):
        if buffer_size is None:
            buffer_size = 1024
        else:
            kwargs['buffer_size'] = buffer_size
        if key_field is not None:
            kwargs['key_field'] = key_field
        super().__init__(**kwargs)
        if buffer_size <= 0:
            raise ValueError('Buffer size must be positive')
        self._q = queue.Queue(buffer_size)
        self._key_field = key_field
        self._time_field = time_field
        self._termination_q = queue.Queue(1)
        self._ex = None
        self._closeables = []

    async def _run_loop(self):
        loop = asyncio.get_running_loop()
        self._termination_future = asyncio.get_running_loop().create_future()

        while True:
            event = await loop.run_in_executor(None, self._q.get)
            try:
                termination_result = await self._do_downstream(event)
                if event is _termination_obj:
                    self._termination_future.set_result(termination_result)
            except BaseException as ex:
                if event is not _termination_obj and event._awaitable_result:
                    event._awaitable_result._set_error(ex)
                self._ex = ex
                if not self._q.empty():
                    event = self._q.get()
                    if event is not _termination_obj and event._awaitable_result:
                        event._awaitable_result._set_error(ex)
                self._termination_future.set_result(None)
                break
            if event is _termination_obj:
                break

        for closeable in self._closeables:
            await closeable.close()

    def _loop_thread_main(self):
        asyncio.run(self._run_loop())
        self._termination_q.put(self._ex)

    def _raise_on_error(self, ex):
        if ex:
            if self.verbose:
                raise type(self._ex)('Flow execution terminated') from self._ex
            raise self._ex

    def _emit(self, event):
        if event is not _termination_obj:
            self._raise_on_error(self._ex)
        self._q.put(event)
        if event is not _termination_obj:
            self._raise_on_error(self._ex)

    def run(self):
        """Starts the flow"""
        self._closeables = super().run()

        thread = threading.Thread(target=self._loop_thread_main)
        thread.start()

        def raise_error_or_return_termination_result():
            self._raise_on_error(self._termination_q.get())
            return self._termination_future.result()

        has_complete = self._check_step_in_flow(Complete)

        return FlowController(self._emit, raise_error_or_return_termination_result, has_complete, self._key_field, self._time_field)


class AsyncAwaitableResult:
    """Future result of a computation. Calling await_result() will return with the result once the computation is completed.
    Same as AwaitableResult but for an async context."""

    def __init__(self, on_error: Optional[Callable[[BaseException], Coroutine]] = None):
        self._on_error = on_error
        self._q = asyncio.Queue(1)
        self._completed = False

    async def await_result(self):
        """returns the result of the computation, once the computation is complete"""
        result = await self._q.get()
        if isinstance(result, BaseException):
            if self._on_error:
                await self._on_error()
            raise result
        return result

    async def _set_result(self, element):
        if not self._completed:
            self._completed = True
            await self._q.put(element)

    async def _set_error(self, ex):
        await self._set_result(ex)


class AsyncFlowController(FlowControllerBase):
    """
    Used to emit events into the associated flow, terminate the flow, and await the flow's termination. To be used from inside an async def.
    """

    def __init__(self, emit_fn, loop_task, await_result, key_field: Optional[str] = None, time_field: Optional[str] = None):
        super().__init__(key_field, time_field)
        self._emit_fn = emit_fn
        self._loop_task = loop_task
        self._key_field = key_field
        self._time_field = time_field
        self._await_result = await_result

    async def emit(self, element: object, key: Optional[str] = None, event_time: Optional[datetime] = None,
                   await_result: Optional[bool] = None) -> object:
        """Emits an event into the associated flow.

        :param element: The event data, or payload. To set metadata as well, pass an Event object.
        :param key: The event key (optional)
        :param event_time: The event time (default to current time, UTC).
        :param await_result: Deprecated. Will await a result if a Complete step appears in the flow.

        :returns: The result received from the flow if a Complete step appears in the flow. None otherwise.
        """
        if await_result is not None:
            warnings.warn('await_result is deprecated. An awaitable result object will be returned if a Complete step appears '
                          'in the flow.',
                          DeprecationWarning)

        event = self._build_event(element, key, event_time)
        awaitable = None
        if self._await_result:
            awaitable = AsyncAwaitableResult(self.terminate)
        event._awaitable_result = awaitable
        await self._emit_fn(event)
        if self._await_result:
            result = await awaitable.await_result()
            if isinstance(result, BaseException):
                raise result
            return result

    async def terminate(self):
        """Terminates the associated flow."""
        await self._emit_fn(_termination_obj)

    async def await_termination(self):
        """Awaits the termination of the flow. To be called after terminate. Returns the termination result of the flow (if any)."""
        return await self._loop_task


class AsyncSource(Flow):
    """
    Asynchronous entry point into a flow. Produces an AsyncFlowController when run, for use from inside an async def.
    See Source for use from inside a synchronous context.

    :param buffer_size: size of the incoming event buffer. Defaults to 1024.
    :param name: Name of this step, as it should appear in logs. Defaults to class name (AsyncSource).
    :type name: string

    for additional params, see documentation of  :class:`~storey.flow.Flow`
    """
    _legal_first_step = True

    def __init__(self, buffer_size: int = 1024, key_field: Optional[str] = None, time_field: Optional[str] = None,
                 **kwargs):
        super().__init__(**kwargs)
        if buffer_size <= 0:
            raise ValueError('Buffer size must be positive')
        self._q = asyncio.Queue(buffer_size)
        self._key_field = key_field
        self._time_field = time_field
        self._ex = None
        self._closeables = []

    async def _run_loop(self):
        while True:
            event = await self._q.get()
            try:
                termination_result = await self._do_downstream(event)
                if event is _termination_obj:
                    return termination_result
            except BaseException as ex:
                self._ex = ex
                if event is not _termination_obj and event._awaitable_result:
                    awaitable = event._awaitable_result._set_error(ex)
                    if awaitable:
                        await awaitable
                if not self._q.empty():
                    await self._q.get()
                self._raise_on_error()
            finally:
                if event is _termination_obj or self._ex:
                    for closeable in self._closeables:
                        await closeable.close()

    def _raise_on_error(self):
        if self._ex:
            if self.verbose:
                raise type(self._ex)('Flow execution terminated') from self._ex
            raise self._ex

    async def _emit(self, event):
        if event is not _termination_obj:
            self._raise_on_error()
        await self._q.put(event)
        if event is not _termination_obj:
            self._raise_on_error()

    async def run(self):
        """Starts the flow"""
        self._closeables = super().run()
        loop_task = asyncio.get_running_loop().create_task(self._run_loop())
        has_complete = self._check_step_in_flow(Complete)
        return AsyncFlowController(self._emit, loop_task, has_complete, self._key_field, self._time_field)


class _IterableSource(Flow):
    _legal_first_step = True

    def __init__(self, **kwargs):
        super().__init__(**kwargs)

        self._termination_q = queue.Queue(1)
        self._ex = None
        self._closeables = []

    async def _run_loop(self):
        raise NotImplementedError()

    async def _async_loop_thread_main(self):
        try:
            self._termination_future = asyncio.get_running_loop().create_future()
            termination_result = await self._run_loop()
            self._termination_future.set_result(termination_result)
        except BaseException as ex:
            self._ex = ex
            self._termination_future.set_result(None)
        finally:
            for closeable in self._closeables:
                await closeable.close()

    def _loop_thread_main(self):
        asyncio.run(self._async_loop_thread_main())
        self._termination_q.put(self._ex)

    def _raise_on_error(self, ex):
        if ex:
            if self.verbose:
                raise type(self._ex)('Flow execution terminated') from self._ex
            raise self._ex

    def run(self):
        self._closeables = super().run()

        thread = threading.Thread(target=self._loop_thread_main)
        thread.start()

        def raise_error_or_return_termination_result():
            self._raise_on_error(self._termination_q.get())
            return self._termination_future.result()

        return FlowAwaiter(raise_error_or_return_termination_result)

    async def run_async(self):
        self._closeables = super().run()
        return await self._run_loop()


class ReadCSV(_IterableSource):
    """
    Reads CSV files as input source for a flow.

    :parameter paths: paths to CSV files
    :parameter header: whether CSV files have a header or not. Defaults to False.
    :parameter build_dict: whether to format each record produced from the input file as a dictionary (as opposed to a list).
        Default to False.
    :parameter key_field: the CSV field to be use as the key for events. May be an int (field index) or string (field name) or a tuple
        if with_header is True. Defaults to None (no key).
    :parameter time_field: the CSV field to be parsed as the timestamp for events. May be an int (field index) or string (field name)
        if with_header is True. Defaults to None (no timestamp field).
    :parameter timestamp_format: timestamp format as defined in datetime.strptime(). Default to ISO-8601 as defined in
        datetime.fromisoformat().
    :parameter type_inference: Whether to infer data types from the data (when True), or read all fields in as strings (when False).
        Defaults to True.

    for additional params, see documentation of  :class:`~storey.flow.Flow`
    """

    def __init__(self, paths: Union[List[str], str], header: bool = False, build_dict: bool = False,
                 key_field: Optional[Union[str, int, tuple]] = None, time_field: Union[int, str, None] = None,
                 timestamp_format: Optional[str] = None, type_inference: bool = True, **kwargs):
        kwargs['paths'] = paths
        kwargs['header'] = header
        kwargs['build_dict'] = build_dict
        if key_field is not None:
            kwargs['key_field'] = key_field
        if time_field is not None:
            kwargs['time_field'] = time_field
        if timestamp_format is not None:
            kwargs['timestamp_format'] = timestamp_format
        kwargs['type_inference'] = type_inference
        super().__init__(**kwargs)
        if isinstance(paths, str):
            paths = [paths]
        self._paths = paths
        self._with_header = header
        self._build_dict = build_dict
        self._key_field = key_field
        self._time_field = time_field
        self._timestamp_format = timestamp_format
        self._type_inference = type_inference
        self._storage_options = kwargs.get('storage_options')

        if not header and isinstance(key_field, str):
            raise ValueError('key_field can only be set to an integer when with_header is false')
        if not header and isinstance(time_field, str):
            raise ValueError('time_field can only be set to an integer when with_header is false')

    def _init(self):
        self._event_buffer = queue.Queue(1024)
        self._types = []

    def _infer_type(self, value):
        lowercase = value.lower()
        if lowercase == 'true' or lowercase == 'false':
            return 'b'

        try:
            int(value)
            return 'i'
        except ValueError:
            pass

        try:
            float(value)
            return 'f'
        except ValueError:
            pass

        try:
            self._datetime_from_timestamp(value)
            return 't'
        except ValueError:
            pass

        return 's'

    def _parse_field(self, field, index):
        typ = self._types[index]
        if typ == 's':
            return field
        if typ == 'f':
            return float(field)
        if typ == 'i':
            return int(field)
        if typ == 'b':
            lowercase = field.lower()
            if lowercase == 'true':
                return True
            if lowercase == 'false':
                return False
            raise TypeError(f'Expected boolean, got {field}')
        if typ == 't':
            return self._datetime_from_timestamp(field)
        raise TypeError(f'Unknown type: {typ}')

    def _datetime_from_timestamp(self, timestamp):
        if self._timestamp_format:
            return datetime.strptime(timestamp, self._timestamp_format)
        else:
            return datetime.fromisoformat(timestamp)

    def _blocking_io_loop(self):
        try:

            for path in self._paths:
                fs, file_path = url_to_file_system(path, self._storage_options)
                with fs.open(file_path, mode='r') as f:
                    header = None
                    field_name_to_index = None
                    if self._with_header:
                        line = f.readline()
                        header = next(csv.reader([line]))
                        field_name_to_index = {}
                        for i in range(len(header)):
                            field_name_to_index[header[i]] = i
                    for line in f:
                        parsed_line = next(csv.reader([line]))
                        if self._type_inference:
                            if not self._types:
                                for field in parsed_line:
                                    self._types.append(self._infer_type(field))
                            for i in range(len(parsed_line)):
                                parsed_line[i] = self._parse_field(parsed_line[i], i)
                        element = parsed_line
                        key = None
                        if header:
                            if len(parsed_line) != len(header):
                                raise ValueError(
                                    f'CSV line with {len(parsed_line)} fields did not match header with {len(header)} fields')
                            if self._build_dict:
                                element = {}
                                for i in range(len(parsed_line)):
                                    element[header[i]] = parsed_line[i]
                        if self._key_field: #<----- here
                            key_field = self._key_field
                            if self._with_header:
                                if isinstance(self._key_field, str):
                                    key_field = field_name_to_index[key_field]
                                if isinstance(self._key_field, list):
                                    key_field = []
                                    for key_f in self._key_field:
                                        if isinstance(key_f, str):
                                            key_field.append(field_name_to_index[key_f])
                                        else:
                                            key_field.append(key_f)
                            #call here the method
                            key = get_key_from_data(parsed_line, key_field)
#                            key = parsed_line[key_field]
                        if self._time_field:
                            time_field = self._time_field
                            if self._with_header and isinstance(time_field, str):
                                time_field = field_name_to_index[time_field]
                            time_as_datetime = parsed_line[time_field]
                        else:
                            time_as_datetime = datetime.now()
                        self._event_buffer.put(Event(element, key=key, time=time_as_datetime)) #change needs to be done here as well
        except BaseException as ex:
            self._event_buffer.put(ex)
        self._event_buffer.put(_termination_obj)

    def _get_event(self):
        event = self._event_buffer.get()
        if isinstance(event, BaseException):
            raise event
        return event

    async def _run_loop(self):
        asyncio.get_running_loop().run_in_executor(None, self._blocking_io_loop)

        def get_multiple():
            events = [self._get_event()]
            while not self._event_buffer.empty() and len(events) < 128:
                events.append(self._get_event())
            return events

        while True:
            events = await asyncio.get_running_loop().run_in_executor(None, get_multiple)
            for event in events:
                res = await self._do_downstream(event)
                if event is _termination_obj:
                    return res


class DataframeSource(_IterableSource):
    """Use pandas dataframe as input source for a flow.

    :param dfs: A pandas dataframe, or dataframes, to be used as input source for the flow.
    :param key_field: column to be used as key for events. can be list of columns
    :param time_field: column to be used as time for events.
    :param id_field: column to be used as ID for events.

    for additional params, see documentation of  :class:`~storey.flow.Flow`
    """

    def __init__(self, dfs: Union[pandas.DataFrame, Iterable[pandas.DataFrame]], key_field: Optional[Union[str, List[str]]] = None,
                 time_field: Optional[str] = None, id_field: Optional[str] = None, **kwargs):
        if key_field is not None:
            kwargs['key_field'] = key_field
        if time_field is not None:
            kwargs['time_field'] = time_field
        if id_field is not None:
            kwargs['id_field'] = id_field
        super().__init__(**kwargs)
        if isinstance(dfs, pandas.DataFrame):
            dfs = [dfs]
        self._dfs = dfs
        self._key_field = key_field
        self._time_field = time_field
        self._id_field = id_field

    async def _run_loop(self):
        for df in self._dfs:
            for namedtuple in df.itertuples():
                body = namedtuple._asdict()
                index = body.pop('Index')
                if len(df.index.names) > 1:
                    for i, index_column in enumerate(df.index.names):
                        body[index_column] = index[i]
                elif df.index.names[0] is not None:
                    body[df.index.names[0]] = index

                key = get_key_from_data(body, self._key_field)
                # if self._key_field:
                #     if isinstance(self._key_field, list): # add hash
                #         key = body[self._key_field[0]] + "." + body[self._key_field[1]]
                #     else:
                #         key = body[self._key_field]
                time = None
                if self._time_field:
                    time = body[self._time_field]
                id = None
                if self._id_field:
                    id = body[self._id_field]
                event = Event(body, key=key, time=time, id=id)
                await self._do_downstream(event)
        return await self._do_downstream(_termination_obj)


class ReadParquet(DataframeSource):
    """Reads Parquet files as input source for a flow.
    :parameter paths: paths to Parquet files
    :parameter columns : list, default=None. If not None, only these columns will be read from the file.
    """

    def __init__(self, paths: Union[str, Iterable[str]], columns=None, **kwargs):
        if isinstance(paths, str):
            paths = [paths]
        dfs = map(lambda path: pandas.read_parquet(path, columns=columns,
                                                   storage_options=kwargs.get('storage_options')), paths)
        super().__init__(dfs, **kwargs)<|MERGE_RESOLUTION|>--- conflicted
+++ resolved
@@ -63,11 +63,7 @@
             if key:
                 event.key = key
             elif self._key_field:
-<<<<<<< HEAD
-                event.key = get_key_from_data(event, self._key_field)
-=======
-                event.key = event.body[self._key_field]
->>>>>>> 0c979b78
+                event.key = get_key_from_data(event.body, self._key_field)
             if event_time:
                 event.time = event_time
             elif self._time_field:
