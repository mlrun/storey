--- conflicted
+++ resolved
@@ -237,13 +237,8 @@
 
 
 class SyncEmitSource(Flow):
-<<<<<<< HEAD
-    """Synchronous entry point into a flow.Produces a FlowController when run,for use from inside a synchronous context.See AsyncEmitSource
-    for use from inside an async context.
-=======
     """Synchronous entry point into a flow. Produces a FlowController when run, for use from inside a synchronous
     context. See AsyncEmitSource for use from inside an async context.
->>>>>>> bb7102bb
 
     :param buffer_size: size of the incoming event buffer. Defaults to 8.
     :param key_field: Field to extract and use as the key. Optional.
