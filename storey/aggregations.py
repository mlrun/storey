--- conflicted
+++ resolved
@@ -63,10 +63,6 @@
     async def _do(self, event):
         if event == _termination_obj:
             self._terminate_worker = True
-<<<<<<< HEAD
-=======
-            await self._table.close()
->>>>>>> b02d216c
             return await self._do_downstream(_termination_obj)
 
         try:
@@ -91,10 +87,6 @@
                     await self._emit_event(key, event)
                     self._events_in_batch[key] = 0
         except Exception as ex:
-<<<<<<< HEAD
-=======
-            await self._table.close()
->>>>>>> b02d216c
             raise ex
 
     # Emit a single event for the requested key
@@ -133,7 +125,7 @@
 
     def run(self):
         closeables = super().run()
-        closeables.append(self._cache)
+        closeables.append(self._table)
         return closeables
 
 
@@ -161,10 +153,6 @@
     async def _do(self, event):
         if event == _termination_obj:
             self._terminate_worker = True
-<<<<<<< HEAD
-=======
-            await self._table.close()
->>>>>>> b02d216c
             return await self._do_downstream(_termination_obj)
 
         try:
@@ -187,10 +175,6 @@
                     await self._emit_event(key, event)
                     self._events_in_batch[key] = 0
         except Exception as ex:
-<<<<<<< HEAD
-=======
-            await self._table.close()
->>>>>>> b02d216c
             raise ex
 
 
@@ -206,27 +190,16 @@
         super().__init__()
         self._table = table
 
-<<<<<<< HEAD
     async def _process_event(self, event):
-        return await self._cache.persist_key(event.key)
+        return await self._table.persist_key(event.key)
 
     async def _handle_completed(self, event, response):
         await self._do_downstream(event)
 
     def run(self):
         closeables = super().run()
-        closeables.append(self._cache)
+        closeables.append(self._table)
         return closeables
-=======
-    async def _do(self, event):
-        if event is _termination_obj:
-            await self._table.close()
-            return await self._do_downstream(_termination_obj)
-        else:
-            # todo: persist keys in parallel
-            await self._table._persist_key(event.key)
-            await self._do_downstream(event)
->>>>>>> b02d216c
 
 
 class AggregatedStoreElement:
