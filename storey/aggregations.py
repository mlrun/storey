--- conflicted
+++ resolved
@@ -29,11 +29,7 @@
     :type augmentation_fn: Function ((Event, dict) => Event)
     """
 
-<<<<<<< HEAD
-    def __init__(self, aggregates, cache, key=None, emit_policy=_default_emit_policy, augmentation_fn=None, enrich_with=None, aliases=None):
-=======
-    def __init__(self, aggregates, table, key=None, emit_policy=_default_emit_policy, augmentation_fn=None):
->>>>>>> b02d216c
+    def __init__(self, aggregates, table, key=None, emit_policy=_default_emit_policy, augmentation_fn=None, enrich_with=None, aliases=None):
         Flow.__init__(self)
         self._aggregates_store = AggregateStore(aggregates)
 
@@ -88,7 +84,7 @@
             if isinstance(event_timestamp, datetime):
                 event_timestamp = event_timestamp.timestamp() * 1000
 
-            await self._cache.lazy_load_key_with_aggregates(key, event_timestamp)
+            await self._table.lazy_load_key_with_aggregates(key, event_timestamp)
             await self._aggregates_store.aggregate(key, element, event_timestamp)
 
             if isinstance(self._emit_policy, EmitEveryEvent):
@@ -108,14 +104,14 @@
         if isinstance(event_timestamp, datetime):
             event_timestamp = event_timestamp.timestamp() * 1000
 
-        await self._cache.lazy_load_key_with_aggregates(key, event_timestamp)
+        await self._table.lazy_load_key_with_aggregates(key, event_timestamp)
         features = await self._aggregates_store.get_features(key, event_timestamp)
         features = self._augmentation_fn(event.body, features)
 
         for col in self._enrich_with:
             emitted_attr_name = self._aliases.get(col, None) or col
-            if col in self._cache[key]:
-                features[emitted_attr_name] = self._cache[key][col]
+            if col in self._table[key]:
+                features[emitted_attr_name] = self._table[key][col]
         new_event = copy.copy(event)
         new_event.key = key
         new_event.body = features
@@ -164,13 +160,8 @@
     :type augmentation_fn: Function ((Event, dict) => Event)
     """
 
-<<<<<<< HEAD
-    def __init__(self, aggregates, cache, key=None, emit_policy=_default_emit_policy, augmentation_fn=None, enrich_with=None, aliases=None):
-        AggregateByKey.__init__(self, aggregates, cache, key, emit_policy, augmentation_fn, enrich_with, aliases)
-=======
-    def __init__(self, aggregates, table, key=None, emit_policy=_default_emit_policy, augmentation_fn=None):
-        AggregateByKey.__init__(self, aggregates, table, key, emit_policy, augmentation_fn)
->>>>>>> b02d216c
+    def __init__(self, aggregates, table, key=None, emit_policy=_default_emit_policy, augmentation_fn=None, enrich_with=None, aliases=None):
+        AggregateByKey.__init__(self, aggregates, table, key, emit_policy, augmentation_fn, enrich_with, aliases)
         self._aggregates_store._read_only = True
 
     async def _do(self, event):
