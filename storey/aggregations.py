import asyncio
import copy
from datetime import datetime

from .aggregation_utils import is_raw_aggregate, get_virtual_aggregation_func, get_implied_aggregates, get_all_raw_aggregates, \
    get_all_raw_aggregates_with_hidden
from .dtypes import EmitEveryEvent, FixedWindows, EmitAfterPeriod, EmitAfterWindow, EmitAfterMaxEvent
from .flow import Flow, _termination_obj, Event

_default_emit_policy = EmitEveryEvent()


class AggregateByKey(Flow):
    """
    Aggregates the data into the cache object provided for later persistence, and outputs an event enriched with the requested aggregation
    features.
    Persistence is done via the `Persist` step and based on the Cache object persistence settings.

    :param aggregates: List of aggregates to apply for each event.
    :type aggregates: list of FieldAggregator
    :param cache: A cache object to aggregate the data into.
    :type cache: Cache
    :param key: Key field to aggregate by, accepts either a string representing the key field or a key extracting function.
     Defaults to the key in the event's metadata. (Optional)
    :type key: string or Function (Event=>object)
    :param emit_policy: Policy indicating when the data will be emitted. Defaults to EmitEveryEvent. (Optional)
    :type emit_policy: {EmitEveryEvent, EmitAfterMaxEvent, EmitAfterPeriod, EmitAfterWindow}
    :param augmentation_fn: Function that augments the features into the event's body. Defaults to updating a dict. (Optional)
    :type augmentation_fn: Function ((Event, dict) => Event)
    """

    def __init__(self, aggregates, cache, key=None, emit_policy=_default_emit_policy, augmentation_fn=None):
        Flow.__init__(self)
        self._aggregates_store = AggregateStore(aggregates)

        self._cache = cache
        self._cache._set_aggregation_store(self._aggregates_store)

        self._aggregates_metadata = aggregates

        self._emit_policy = emit_policy
        self._events_in_batch = {}
        self._emit_worker_running = False
        self._terminate_worker = False

        self._augmentation_fn = augmentation_fn
        if not augmentation_fn:
            def f(element, features):
                features.update(element)
                return features

            self._augmentation_fn = f

        self.key_extractor = None
        if key:
            if callable(key):
                self.key_extractor = key
            elif isinstance(key, str):
                self.key_extractor = lambda element: element[key]
            else:
                raise TypeError(f'key is expected to be either a callable or string but got {type(key)}')

    async def _do(self, event):
        if event == _termination_obj:
            self._terminate_worker = True
            await self._cache.close()
            return await self._do_downstream(_termination_obj)

        try:
            # check whether a background loop is needed, if so create start one
            if (not self._emit_worker_running) and \
                    (isinstance(self._emit_policy, EmitAfterPeriod) or isinstance(self._emit_policy, EmitAfterWindow)):
                asyncio.get_running_loop().create_task(self._emit_worker())
                self._emit_worker_running = True

            element = event.body
            key = event.key
            if self.key_extractor:
                key = self.key_extractor(element)

            event_timestamp = event.time
            if isinstance(event_timestamp, datetime):
                event_timestamp = event_timestamp.timestamp() * 1000

            await self._cache.lazy_load_key_with_aggregates(key, event_timestamp)
            await self._aggregates_store.aggregate(key, element, event_timestamp)

            if isinstance(self._emit_policy, EmitEveryEvent):
                await self._emit_event(key, event)
            elif isinstance(self._emit_policy, EmitAfterMaxEvent):
                self._events_in_batch[key] = self._events_in_batch.get(key, 0) + 1
                if self._events_in_batch[key] == self._emit_policy.max_events:
                    await self._emit_event(key, event)
                    self._events_in_batch[key] = 0
        except Exception as ex:
            await self._cache.close()
            raise ex

    # Emit a single event for the requested key
    async def _emit_event(self, key, event):
        event_timestamp = event.time
        if isinstance(event_timestamp, datetime):
            event_timestamp = event_timestamp.timestamp() * 1000

        await self._cache.lazy_load_key_with_aggregates(key, event_timestamp)
        features = await self._aggregates_store.get_features(key, event_timestamp)
        features = self._augmentation_fn(event.body, features)
        new_event = copy.copy(event)
        new_event.key = key
        new_event.body = features
        await self._do_downstream(new_event)

    # Emit multiple events for every key in the store with the current time
    async def _emit_all_events(self, timestamp):
        for key in self._aggregates_store.get_keys():
            await self._emit_event(key, Event({'key': key, 'time': timestamp}, key, timestamp, None))

    async def _emit_worker(self):
        if isinstance(self._emit_policy, EmitAfterPeriod):
            seconds_to_sleep_between_emits = self._aggregates_metadata[0].windows.period_millis / 1000
        elif isinstance(self._emit_policy, EmitAfterWindow):
            seconds_to_sleep_between_emits = self._aggregates_metadata[0].windows.windows[0][0] / 1000
        else:
            raise TypeError(f'Emit policy "{type(self._emit_policy)}" is not supported')

        current_time = datetime.now().timestamp()
        next_emit_time = int(
            current_time / seconds_to_sleep_between_emits) * seconds_to_sleep_between_emits + seconds_to_sleep_between_emits

        while not self._terminate_worker:
            current_time = datetime.now().timestamp()
            next_sleep_interval = next_emit_time - current_time + self._emit_policy.delay_in_seconds
            if next_sleep_interval > 0:
                await asyncio.sleep(next_sleep_interval)
            await self._emit_all_events(next_emit_time * 1000)
            next_emit_time = next_emit_time + seconds_to_sleep_between_emits


class QueryAggregationByKey(AggregateByKey):
    """
    Similar to to `AggregateByKey`, but this step is for serving only and does not aggregate the event.

    :param aggregates: List of aggregates to apply for each event.
    :type aggregates: list of FieldAggregator
    :param cache: A cache object to aggregate the data into.
    :type cache: Cache
    :param key: Key field to aggregate by, accepts either a string representing the key field or a key extracting function.
     Defaults to the key in the event's metadata. (Optional)
    :type key: string or Function (Event=>object)
    :param emit_policy: Policy indicating when the data will be emitted. Defaults to EmitEveryEvent. (Optional)
    :type emit_policy: {EmitEveryEvent, EmitAfterMaxEvent, EmitAfterPeriod, EmitAfterWindow}
    :param augmentation_fn: Function that augments the features into the event's body. Defaults to updating a dict. (Optional)
    :type augmentation_fn: Function ((Event, dict) => Event)
    """

    def __init__(self, aggregates, cache, key=None, emit_policy=_default_emit_policy, augmentation_fn=None):
        AggregateByKey.__init__(self, aggregates, cache, key, emit_policy, augmentation_fn)
        self._aggregates_store._read_only = True

    async def _do(self, event):
        if event == _termination_obj:
            self._terminate_worker = True
            await self._cache.close()
            return await self._do_downstream(_termination_obj)

        try:
            # check whether a background loop is needed, if so create start one
            if (not self._emit_worker_running) and \
                    (isinstance(self._emit_policy, EmitAfterPeriod) or isinstance(self._emit_policy, EmitAfterWindow)):
                asyncio.get_running_loop().create_task(self._emit_worker())
                self._emit_worker_running = True

            element = event.body
            key = event.key
            if self.key_extractor:
                key = self.key_extractor(element)

            if isinstance(self._emit_policy, EmitEveryEvent):
                await self._emit_event(key, event)
            elif isinstance(self._emit_policy, EmitAfterMaxEvent):
                self._events_in_batch[key] = self._events_in_batch.get(key, 0) + 1
                if self._events_in_batch[key] == self._emit_policy.max_events:
                    await self._emit_event(key, event)
                    self._events_in_batch[key] = 0
        except Exception as ex:
            await self._cache.close()
            raise ex


class Persist(Flow):
    """
    Persists the data in `cache` to its associated storage by key.

    :param cache: A cache object.
    :type cache: Cache
    """

    def __init__(self, cache):
        super().__init__()
        self._cache = cache

    async def _do(self, event):
        if event is _termination_obj:
            await self._cache.close()
            return await self._do_downstream(_termination_obj)
        else:
            # todo: persist keys in parallel
            await self._cache._persist_key(event.key)
            await self._do_downstream(event)


class AggregatedStoreElement:
    def __init__(self, key, aggregates, base_time, initial_data=None):
        self.aggregation_buckets = {}
        self.key = key
        self.aggregates = aggregates
        self.storage_specific_cache = {}

        # Add all raw aggregates, including aggregates not explicitly requested.
        for aggregation_metadata in aggregates:
            for aggr, is_hidden in get_all_raw_aggregates_with_hidden(aggregation_metadata.aggregations).items():
                column_name = f'{aggregation_metadata.name}_{aggr}'
                initial_column_data = None
                if initial_data and column_name in initial_data:
                    initial_column_data = initial_data[column_name]
                self.aggregation_buckets[column_name] = \
                    AggregationBuckets(aggregation_metadata.name, aggr, aggregation_metadata.windows, base_time,
                                       aggregation_metadata.max_value, is_hidden, initial_column_data)

        # Add all virtual aggregates
        for aggregation_metadata in aggregates:
            for aggr in aggregation_metadata.aggregations:
                if not is_raw_aggregate(aggr):
                    dependant_aggregate_names = get_implied_aggregates(aggr)
                    dependant_buckets = []
                    for dep in dependant_aggregate_names:
                        dependant_buckets.append(self.aggregation_buckets[f'{aggregation_metadata.name}_{dep}'])
                    self.aggregation_buckets[f'{aggregation_metadata.name}_{aggr}'] = \
                        VirtualAggregationBuckets(aggregation_metadata.name, aggr, aggregation_metadata.windows,
                                                  base_time, dependant_buckets)

    def aggregate(self, data, timestamp):
        # add a new point and aggregate
        for aggregation_metadata in self.aggregates:
            if aggregation_metadata.should_aggregate(data):
                curr_value = aggregation_metadata.value_extractor(data)
                for aggr in aggregation_metadata.get_all_raw_aggregates():
                    self.aggregation_buckets[f'{aggregation_metadata.name}_{aggr}'].aggregate(timestamp, curr_value)

    def get_features(self, timestamp):
        result = {}
        for aggregation_bucket in self.aggregation_buckets.values():
            if not aggregation_bucket.is_hidden:
                result.update(aggregation_bucket.get_features(timestamp))

        return result


class AggregateStore:
    def __init__(self, aggregates):
        self._cache = {}
        self._aggregates = aggregates
        self._storage = None
        self._container = None
        self._table_path = None
        self._schema = None
        self._read_only = False

    def __iter__(self):
        return iter(self._cache.items())

    async def aggregate(self, key, data, timestamp):
        if not self._schema:
            await self.get_or_save_schema()

        self._cache[key].aggregate(data, timestamp)

    async def get_features(self, key, timestamp):
        if not self._schema:
            await self.get_or_save_schema()

        return self._cache[key].get_features(timestamp)

<<<<<<< HEAD
    def __contains__(self, key):
        return key in self._cache
=======
    async def _get_or_load_key(self, key, timestamp=None):
        if self._read_only or key not in self._cache:
            # Try load from the store, and create a new one only if the key really is new
            initial_data = await self._storage._load_aggregates_by_key(self._container, self._table_path, key)
            self._cache[key] = AggregatedStoreElement(key, self._aggregates, timestamp, initial_data)

        return self._cache[key]
>>>>>>> d1e41b2b

    def get_keys(self):
        return self._cache.keys()

    def add_key(self, key, base_timestamp, initial_data):
        self._cache[key] = AggregatedStoreElement(key, self._aggregates, base_timestamp, initial_data)

    async def get_or_save_schema(self):
        self._schema = await self._storage._load_schema(self._container, self._table_path)

        should_update = True
        if self._schema:
            should_update = self._validate_schema_fit_aggregations(self._schema)

        if should_update and not self._read_only:
            self._schema = await self._save_schema()

    async def _save_schema(self):
        schema = self._aggregates_to_schema()
        if self._schema:
            schema = self._merge_schemas(self._schema, schema)

        await self._storage._save_schema(self._container, self._table_path, schema)
        return schema

    def _merge_schemas(self, old, new):
        for name, schema_aggr in new.items():
            if name not in old:
                old[name] = schema_aggr
            else:
                new_aggregates = get_all_raw_aggregates(schema_aggr['aggregates'])
                old_aggregates = get_all_raw_aggregates(old[name]['aggregates'])
                old[name] = {'period_millis': schema_aggr['period_millis'], 'aggregates': list(new_aggregates.union(old_aggregates))}

        return old

    # Validate if schema corresponds to the requested aggregates, and return whether the schema needs to be updated
    def _validate_schema_fit_aggregations(self, schema):
        should_update = False
        for aggr in self._aggregates:
            if aggr.name not in schema:
                if self._read_only:
                    raise ValueError(f'Requested aggregate {aggr.name}, does not exist in existing feature store at {self._table_path}')
                else:
                    should_update = True
                    continue
            schema_aggr = schema[aggr.name]
            if not aggr.windows.period_millis == schema_aggr['period_millis']:
                raise ValueError(f'Requested period for aggregate {aggr.name} does not match existing period at {self._table_path}. '
                                 f"Requested: {aggr.windows.period_millis}, existing: {schema_aggr['period_millis']}")
            requested_raw_aggregates = aggr.get_all_raw_aggregates()
            existing_raw_aggregates = get_all_raw_aggregates(schema_aggr['aggregates'])
            # validate if current feature store contains all aggregates needed for the requested calculations
            if self._read_only and not requested_raw_aggregates.issubset(existing_raw_aggregates):
                raise ValueError(
                    f'Requested aggregates for feature {aggr.name} do not match with existing aggregates at {self._table_path}. '
                    f"Requested: {aggr.aggregations}, existing: {schema_aggr['aggregates']}")
            # Check if more raw aggregates are requested, in which case a schema update is required
            if not self._read_only and requested_raw_aggregates != existing_raw_aggregates:
                should_update = True

        return should_update

    async def _save_key(self, key):
        await self._storage._save_key(self._container, self._table_path, key, self._cache[key])

    def _aggregates_to_schema(self):
        schema = {}
        for aggr in self._aggregates:
            schema[aggr.name] = {'period_millis': aggr.windows.period_millis, 'aggregates': list(get_all_raw_aggregates(aggr.aggregations))}
        return schema

    def __getitem__(self, key):
        return self._cache[key]


class AggregationBuckets:
    def __init__(self, name, aggregation, window, base_time, max_value, is_hidden=False, initial_data=None):
        self.name = name
        self.aggregation = aggregation
        self.window = window
        self.max_value = max_value
        self.buckets = []
        self.is_hidden = is_hidden
        self.should_persist = True
        self.pending_aggr = {}
        self.storage_specific_cache = {}

        if initial_data:
            self.last_bucket_start_time = None
            self.initialize_from_data(initial_data)
        else:
            self.first_bucket_start_time = self.window.get_window_start_time_by_time(base_time)
            self.last_bucket_start_time = \
                self.first_bucket_start_time + (window.total_number_of_buckets - 1) * window.period_millis

            self.initialize_column()

    def initialize_column(self):
        self.buckets = []

        for _ in range(self.window.total_number_of_buckets):
            self.buckets.append(self.new_aggregation_value())

    def get_or_advance_bucket_index_by_timestamp(self, timestamp):
        if timestamp < self.last_bucket_start_time + self.window.period_millis:
            bucket_index = int((timestamp - self.first_bucket_start_time) / self.window.period_millis)
            return bucket_index
        else:
            self.advance_window_period(timestamp)
            return self.window.total_number_of_buckets - 1  # return last index

    #  Get the index of the bucket corresponding to the requested timestamp
    #  Note: This method can return indexes outside the 'buckets' array
    def get_bucket_index_by_timestamp(self, timestamp):
        bucket_index = int((timestamp - self.first_bucket_start_time) / self.window.period_millis)
        return bucket_index

    def get_nearest_window_index_by_timestamp(self, timestamp, window_millis):
        bucket_index = int((timestamp - self.first_bucket_start_time) / window_millis)
        return bucket_index

    def advance_window_period(self, advance_to):
        desired_bucket_index = int((advance_to - self.first_bucket_start_time) / self.window.period_millis)
        buckets_to_advance = desired_bucket_index - (self.window.total_number_of_buckets - 1)

        if buckets_to_advance > 0:
            if buckets_to_advance > self.window.total_number_of_buckets:
                self.initialize_column()
            else:
                self.buckets = self.buckets[buckets_to_advance:]
                for _ in range(buckets_to_advance):
                    self.buckets.extend([self.new_aggregation_value()])

            self.first_bucket_start_time = \
                self.first_bucket_start_time + buckets_to_advance * self.window.period_millis
            self.last_bucket_start_time = \
                self.last_bucket_start_time + buckets_to_advance * self.window.period_millis

    def aggregate(self, timestamp, value):
        index = self.get_or_advance_bucket_index_by_timestamp(timestamp)
        self.buckets[index].aggregate(timestamp, value)

        self.add_to_pending(timestamp, value)

    def add_to_pending(self, timestamp, value):
        bucket_start_time = int(timestamp / self.window.period_millis) * self.window.period_millis
        if bucket_start_time not in self.pending_aggr:
            self.pending_aggr[bucket_start_time] = self.new_aggregation_value()

        self.pending_aggr[bucket_start_time].aggregate(timestamp, value)

    def new_aggregation_value(self):
        return AggregationValue(self.aggregation, self.max_value)

    def get_aggregation_for_aggregation(self):
        if self.aggregation == 'count' or self.aggregation == "sqr":
            return 'sum'
        return self.aggregation

    def get_features(self, timestamp):
        result = {}

        current_time_bucket_index = self.get_bucket_index_by_timestamp(timestamp)
        if isinstance(self.window, FixedWindows):
            current_time_bucket_index = self.get_bucket_index_by_timestamp(self.window.round_up_time_to_window(timestamp) - 1)

        aggregated_value = AggregationValue(self.get_aggregation_for_aggregation())
        prev_windows_millis = 0
        for i in range(len(self.window.windows)):
            window_string = self.window.windows[i][1]
            window_millis = self.window.windows[i][0]

            # In case the current bucket is outside our time range just create a feature with the current aggregated
            # value
            if current_time_bucket_index < 0:
                result[f'{self.name}_{self.aggregation}_{window_string}'] = aggregated_value.get_value()

            number_of_buckets_backwards = int((window_millis - prev_windows_millis) / self.window.period_millis)
            last_bucket_to_aggregate = current_time_bucket_index - number_of_buckets_backwards + 1

            if last_bucket_to_aggregate < 0:
                last_bucket_to_aggregate = 0

            for bucket_index in range(current_time_bucket_index, last_bucket_to_aggregate - 1, -1):
                if bucket_index < len(self.buckets):
                    t, v = self.buckets[bucket_index].get_value()
                    aggregated_value.aggregate(t, v)

            # advance the time bucket, so that next iteration won't calculate the same buckets again
            current_time_bucket_index = last_bucket_to_aggregate - 1

            # create a feature for the current time window
            result[f'{self.name}_{self.aggregation}_{window_string}'] = aggregated_value.get_value()[1]
            prev_windows_millis = window_millis

        return result

    def initialize_from_data(self, data):
        self.buckets = [None] * self.window.total_number_of_buckets
        aggregation_bucket_initial_data = {}

        for key, value in data.items():
            if isinstance(key, int):
                aggregation_bucket_initial_data[key] = value
            else:
                self.storage_specific_cache[key] = value

        default_aggr_value = _get_aggregation_default_value(self.aggregation)
        if len(aggregation_bucket_initial_data.keys()) == 2:
            timestamp1, timestamp2 = aggregation_bucket_initial_data.keys()
            first_time, last_time = min(timestamp1, timestamp2), max(timestamp1, timestamp2)

            bucket_index = self.window.total_number_of_buckets - 1

            # Starting with the latest bucket
            for i in range(len(aggregation_bucket_initial_data[last_time]) - 1, 0, -1):
                curr_value = aggregation_bucket_initial_data[last_time][i]
                if curr_value != default_aggr_value or self.last_bucket_start_time:
                    self.buckets[bucket_index] = AggregationValue(self.aggregation, self.max_value, curr_value)
                    bucket_index = bucket_index - 1

                    if not self.last_bucket_start_time:
                        self.last_bucket_start_time = last_time + i * self.window.period_millis
                        self.first_bucket_start_time = self.last_bucket_start_time - (
                                self.window.total_number_of_buckets - 1) * self.window.period_millis

            for i in range(len(aggregation_bucket_initial_data[first_time]) - 1, 0, -1):
                curr_value = aggregation_bucket_initial_data[first_time][i]
                self.buckets[bucket_index] = AggregationValue(self.aggregation, self.max_value, curr_value)
                bucket_index = bucket_index - 1

                if bucket_index == -1:
                    break
        else:
            first_time = list(aggregation_bucket_initial_data.keys())[0]
            self.first_bucket_start_time = first_time
            self.last_bucket_start_time = \
                self.first_bucket_start_time + (self.window.total_number_of_buckets - 1) * self.window.period_millis

            i = 0
            for val in aggregation_bucket_initial_data[first_time]:
                self.buckets[i] = AggregationValue(self.aggregation, self.max_value, val)
                i = i + 1

    def get_and_flush_pending(self):
        pending = self.pending_aggr
        self.pending_aggr = {}
        return pending


class VirtualAggregationBuckets:
    def __init__(self, name, aggregation, window, base_time, args):
        self.name = name
        self.args = args
        self.aggregation = aggregation
        self.aggregation_func = get_virtual_aggregation_func(aggregation)
        self.window = window
        self.is_hidden = False
        self.should_persist = False

        self.first_bucket_start_time = self.window.get_window_start_time_by_time(base_time)
        self.last_bucket_start_time = \
            self.first_bucket_start_time + (window.total_number_of_buckets - 1) * window.period_millis

    def aggregate(self, timestamp, value):
        pass

    def get_features(self, timestamp):
        result = {}

        args_results = [list(bucket.get_features(timestamp).values()) for bucket in self.args]

        for i in range(len(args_results[0])):
            window_string = self.window.windows[i][1]
            current_args = []
            for window_result in args_results:
                current_args.append(window_result[i])

            result[f'{self.name}_{self.aggregation}_{window_string}'] = self.aggregation_func(current_args)
        return result


class FieldAggregator:
    """
    Field Aggregator represents an set of aggregation features.

    :param name: Name for the feature.
    :type name: string
    :param field: Field in the event body to aggregate.
    :type field: string or Function (Event=>object)
    :param aggr: List of aggregates to apply. Valid values are: [count, sum, sqr, avg, max, min, last, first, sttdev, stdvar]
    :type aggr: list of string
    :param windows: Time windows to aggregate the data by.
    :type windows: {FixedWindows, SlidingWindows}
    :param aggr_filter: Filter specifying which events to aggregate. (Optional)
    :type aggr_filter: Function (Event=>boolean)
    :param max_value: Maximum value for the aggregation (Optional)
    :type max_value: float
    """

    def __init__(self, name, field, aggr, windows, aggr_filter=None, max_value=None):
        if aggr_filter is not None and not callable(aggr_filter):
            raise TypeError(f'aggr_filter expected to be callable, got {type(aggr_filter)}')

        if callable(field):
            self.value_extractor = field
        elif isinstance(field, str):
            self.value_extractor = lambda element: element[field]
        else:
            raise TypeError(f'field is expected to be either a callable or string but got {type(field)}')

        self.name = name
        self.aggregations = aggr
        self.windows = windows
        self.aggr_filter = aggr_filter
        self.max_value = max_value

    def get_all_raw_aggregates(self):
        return get_all_raw_aggregates(self.aggregations)

    def should_aggregate(self, element):
        if not self.aggr_filter:
            return True

        return self.aggr_filter(element)


class AggregationValue:
    def __init__(self, aggregation, max_value=None, set_data=None):
        self.aggregation = aggregation

        self._value = self.get_default_value()
        self._first_time = datetime.max
        self._last_time = datetime.min
        self._max_value = max_value

        # In case we initialize the object from v3io data
        if set_data is not None:
            self._value = set_data

    def aggregate(self, time, value):
        if self.aggregation == 'min':
            self._set_value(min(self._value, value))
        elif self.aggregation == 'max':
            self._set_value(max(self._value, value))
        elif self.aggregation == 'sum':
            self._set_value(self._value + value)
        elif self.aggregation == 'count':
            self._set_value(self._value + 1)
        elif self.aggregation == 'sqr':
            self._set_value(self._value + value * value)
        elif self.aggregation == 'last' and time > self._last_time:
            self._set_value(value)
            self._last_time = time
        elif self.aggregation == 'first' and time < self._first_time:
            self._set_value(value)
            self._first_time = time

    def _set_value(self, value):
        if self._max_value:
            self._value = min(self._max_value, value)
        else:
            self._value = value

    def get_default_value(self):
        return _get_aggregation_default_value(self.aggregation)

    def get_value(self):
        value_time = self._last_time
        if self.aggregation == 'first':
            value_time = self._first_time
        return value_time, self._value


def _get_aggregation_default_value(aggregation):
    if aggregation == 'max':
        return float('-inf')
    elif aggregation == 'min':
        return float('inf')
    elif aggregation == 'first' or aggregation == 'last':
        return None
    else:
        return 0<|MERGE_RESOLUTION|>--- conflicted
+++ resolved
@@ -281,10 +281,6 @@
 
         return self._cache[key].get_features(timestamp)
 
-<<<<<<< HEAD
-    def __contains__(self, key):
-        return key in self._cache
-=======
     async def _get_or_load_key(self, key, timestamp=None):
         if self._read_only or key not in self._cache:
             # Try load from the store, and create a new one only if the key really is new
@@ -292,7 +288,9 @@
             self._cache[key] = AggregatedStoreElement(key, self._aggregates, timestamp, initial_data)
 
         return self._cache[key]
->>>>>>> d1e41b2b
+
+    def __contains__(self, key):
+        return key in self._cache
 
     def get_keys(self):
         return self._cache.keys()
