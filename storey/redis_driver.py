--- conflicted
+++ resolved
@@ -58,27 +58,15 @@
     TIMEDELTA_FIELD_PREFIX = "_td:"
     DEFAULT_KEY_PREFIX = "storey:"
 
-<<<<<<< HEAD
-    def __init__(self,
-                 redis_client: Optional[Union[redis.Redis, redis.cluster.RedisCluster]] = None,
-                 key_prefix: str = None,
-                 redis_url: Optional[str] = None,
-                 aggregation_attribute_prefix: str = 'aggr_',
-                 aggregation_time_attribute_prefix: str = '_',
-                 use_parallel_operations: bool = True,  # unused
-                 ):
-=======
     def __init__(
         self,
         redis_client: Optional[Union[redis.Redis, redis.cluster.RedisCluster]] = None,
-        redis_type: RedisType = RedisType.STANDALONE,
         key_prefix: str = None,
         redis_url: Optional[str] = None,
         aggregation_attribute_prefix: str = "aggr_",
         aggregation_time_attribute_prefix: str = "_",
         use_parallel_operations: bool = True,  # unused
     ):
->>>>>>> bb7102bb
         # if client provided a redis-client object, use it. otherwise store the redis url, and create redis-client
         # upon demand (any access to self.redis)
         if redis_client is not None:
@@ -88,12 +76,7 @@
             self._redis = None
 
         self._key_prefix = key_prefix if key_prefix is not None else self.DEFAULT_KEY_PREFIX
-<<<<<<< HEAD
-        self._mtime_name = '$_mtime_'
-=======
-        self._type = redis_type
         self._mtime_name = "$_mtime_"
->>>>>>> bb7102bb
 
         self._aggregation_attribute_prefix = aggregation_attribute_prefix
         self._aggregation_time_attribute_prefix = aggregation_time_attribute_prefix
