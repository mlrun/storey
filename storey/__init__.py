--- conflicted
+++ resolved
@@ -17,37 +17,9 @@
 # Importing supported filesystems explicitly so that they will get registered as an fsspec filesystem
 import v3iofs  # noqa: F401
 
-<<<<<<< HEAD
-from .aggregations import (  # noqa: F401
-    AggregateByKey, QueryByKey
-)
-from .dataframe import (  # noqa: F401
-    ToDataFrame, ReduceToDataFrame
-)
-from .drivers import (  # noqa: F401
-    Driver, NoopDriver, V3ioDriver, SQLDriver
-)
-from .dtypes import (  # noqa: F401
-    Event, FieldAggregator, SlidingWindows, FixedWindows, EmissionType, EmitPolicy, EmitAfterPeriod, EmitAfterWindow, EmitAfterMaxEvent,
-    EmitAfterDelay, EmitEveryEvent, LateDataHandling, FixedWindowType
-)
-from .flow import (  # noqa: F401
-    Filter, FlatMap, Flow, FlowError, JoinWithV3IOTable, SendToHttp, JoinWithTable, Map, Extend, Rename, Reduce, Batch,
-    MapWithState, MapClass, Complete, Choice, Recover, HttpRequest, HttpResponse, build_flow, Context
-)
-from .sources import (  # noqa: F401
-    SyncEmitSource, AsyncEmitSource, DataframeSource, CSVSource, ParquetSource, SQLSource
-)
-from .table import (  # noqa: F401
-    Table
-)
-from .targets import (  # noqa: F401
-    StreamTarget, CSVTarget, ParquetTarget, TSDBTarget, NoSqlTarget, KafkaTarget
-)
-=======
 from .aggregations import AggregateByKey, QueryByKey  # noqa: F401
 from .dataframe import ReduceToDataFrame, ToDataFrame  # noqa: F401
-from .drivers import Driver, NoopDriver, V3ioDriver  # noqa: F401
+from .drivers import Driver, NoopDriver, V3ioDriver, SQLDriver  # noqa: F401
 from .dtypes import EmissionType  # noqa: F401
 from .dtypes import EmitAfterDelay  # noqa: F401
 from .dtypes import EmitAfterMaxEvent  # noqa: F401
@@ -87,6 +59,7 @@
 from .sources import DataframeSource  # noqa: F401
 from .sources import ParquetSource  # noqa: F401
 from .sources import SyncEmitSource  # noqa: F401
+from .source import SQLSource # noqa: F401
 from .table import Table  # noqa: F401
 from .targets import CSVTarget  # noqa: F401
 from .targets import KafkaTarget  # noqa: F401
@@ -94,7 +67,6 @@
 from .targets import ParquetTarget  # noqa: F401
 from .targets import StreamTarget  # noqa: F401
 from .targets import TSDBTarget  # noqa: F401
->>>>>>> 026b1d24
 
 # clear module namespace
 del v3iofs