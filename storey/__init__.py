--- conflicted
+++ resolved
@@ -20,7 +20,9 @@
 from .table import (  # noqa: F401
     Table
 )
-<<<<<<< HEAD
+from .writers import (  # noqa: F401
+    WriteToV3IOStream, WriteToCSV, WriteToParquet, WriteToTSDB, WriteToTable
+)
 
 
 def get_version():
@@ -31,9 +33,4 @@
     return 'unknown'
 
 
-__version__ = get_version()
-=======
-from .writers import (  # noqa: F401
-    WriteToV3IOStream, WriteToCSV, WriteToParquet, WriteToTSDB, WriteToTable
-)
->>>>>>> 0f44fdf6
+__version__ = get_version()