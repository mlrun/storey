--- conflicted
+++ resolved
@@ -7,11 +7,7 @@
     ToDataFrame, ReduceToDataFrame
 )
 from .drivers import (  # noqa: F401
-<<<<<<< HEAD
-    Driver, V3ioDriver, NoopDriver
-=======
     Driver, V3ioDriver
->>>>>>> a611df15
 )
 from .dtypes import (  # noqa: F401
     Event, FieldAggregator
