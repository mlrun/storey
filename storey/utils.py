--- conflicted
+++ resolved
@@ -180,15 +180,6 @@
         return key_list
 
 
-<<<<<<< HEAD
-def _drop_reserved_columns(df):
-    cols_to_drop = []
-    reserved_column_names = {'date', 'year', 'month', 'day', 'hour', 'minute', 'second'}
-    for col in df.columns:
-        if col in reserved_column_names or col.startswith('hash_'):
-            cols_to_drop.append(col)
-    df.drop(labels=cols_to_drop, axis=1, inplace=True, errors='ignore')
-=======
 def _create_filter_tuple(dtime, attr, sign, list_tuples):
     if attr:
         value = getattr(dtime, attr, None)
@@ -263,4 +254,12 @@
     # for start=1.2.2018 08:53:15, end=5.2.2018 16:24:31, this method will append to filters
     # [(year=2018, month=2,day<=5, filter_column<5.2.2018 16:24:31)]
     _find_filter_helper(partitions_time_attributes, end, "<", "<=", first_uncommon, filters, filter_column)
->>>>>>> 05b6db8a
+
+
+def _drop_reserved_columns(df):
+    cols_to_drop = []
+    reserved_column_names = {'date', 'year', 'month', 'day', 'hour', 'minute', 'second'}
+    for col in df.columns:
+        if col in reserved_column_names or col.startswith('hash_'):
+            cols_to_drop.append(col)
+    df.drop(labels=cols_to_drop, axis=1, inplace=True, errors='ignore')