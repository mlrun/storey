import base64
import hashlib
import struct
from array import array
from urllib.parse import urlparse
import fsspec
import asyncio
import concurrent
from functools import partial

bucketPerWindow = 2
schema_file_name = '.schema'


def parse_duration(string_time):
    unit = string_time[-1]

    if unit == 's':
        multiplier = 1000
    elif unit == 'm':
        multiplier = 60 * 1000
    elif unit == 'h':
        multiplier = 60 * 60 * 1000
    elif unit == 'd':
        multiplier = 24 * 60 * 60 * 1000
    else:
        raise ValueError(f'Failed to parse time "{string_time}"')

    return int(string_time[:-1]) * multiplier


def get_one_unit_of_duration(string_time):
    unit = string_time[-1]

    if unit == 's':
        multiplier = 1000
    elif unit == 'm':
        multiplier = 60 * 1000
    elif unit == 'h':
        multiplier = 60 * 60 * 1000
    elif unit == 'd':
        multiplier = 24 * 60 * 60 * 1000
    else:
        raise ValueError(f'Failed to parse time "{string_time}"')

    return multiplier


def convert_array_tlv(a):
    """
    get's the array typed array to convert to a blob value of an array, encode it to base64 from base10 with the following format-
        struct vn_object_item_array_md {
        uint32_t magic_no; #define MAGIC_NO 11223344
        uint16_t version_no; #define ARRAY_VERSION 1
        uint32_t array_size_in_bytes; # 8 x element num (8x10 = 80)
        enum node_query_filter_operand_type type; # int=11 (260), double=12 (261)
        };
    :param a: array type (e.g -  array('i', [1, 2, 3, 4, 5])
    :return: blob value of an array
    """
    array_type = 259 if a.typecode == 'l' else 261
    size = len(a)
    if a.typecode == 'l':
        values = struct.pack("l" * size, *a)
    else:
        values = struct.pack("d" * size, *a)
    structure = struct.pack("IhII", 11223344, 1, size * 8, array_type)
    converted_blob = base64.b64encode(structure + values)
    return converted_blob


def extract_array_tlv(b):
    """
    get's the blob value of an array, decode it from base64 to base10 and extract the type, length and value based
    on the structure -
        struct vn_object_item_array_md {
        uint32_t magic_no; #define MAGIC_NO 11223344
        uint16_t version_no; #define ARRAY_VERSION 1
        uint32_t array_size_in_bytes; # 8 x element num (8x10 = 80)
        enum node_query_filter_operand_type type; # int=11 (260), double=12 (261)
        };
    :param b: blob value
    :return: array type array
    """
    converted_blob = base64.b64decode(b)
    tl = converted_blob[:16]
    v = converted_blob[16:]
    structure = struct.unpack("IhII", tl)  # I=unsigned_int, h=short
    size = int(structure[2] / 8)
    array_type = 'l' if structure[3] == 259 else 'd'
    if array_type == 'l':
        values = [v for v in struct.unpack("{}".format("l" * size), v)]
    else:
        values = [v for v in struct.unpack("{}".format("d" * size), v)]
    return array(array_type[0], values)


def _split_path(path):
    while path.startswith('/'):
        path = path[1:]

    parts = path.split('/', 1)
    if len(parts) == 1:
        return parts[0], '/'
    else:
        return parts[0], f'/{parts[1]}'


def url_to_file_system(url, storage_options):
    schema = ""
    if "://" in url:
        parsed_url = urlparse(url)
        schema = parsed_url.scheme.lower()
        load_fs_dependencies(schema)
        url = parsed_url.path
    if storage_options:
        return fsspec.filesystem(schema, **storage_options), url
    else:
        return fsspec.filesystem(schema), url


def load_fs_dependencies(schema):
    if schema == "s3":
        try:
            import s3fs  # noqa: F401
        except ImportError:
            raise StoreyMissingDependencyError(
                "s3 packages are missing, use pip install storey[s3]"
            )
    if schema == "az":
        try:
            import adlfs  # noqa: F401
        except ImportError:
            raise StoreyMissingDependencyError(
                "azure packages are missing, use pip install storey[az]"
            )


class StoreyMissingDependencyError(Exception):
    pass


def get_in(obj, keys, default=None):
    """
    >>> get_in({'a': {'b': 1}}, 'a.b')
    1
    """
    if isinstance(keys, str):
        keys = keys.split(".")

    for key in keys:
        if not obj or key not in obj:
            return default
        obj = obj[key]
    return obj


def update_in(obj, key, value):
    parts = key.split(".") if isinstance(key, str) else key
    for part in parts[:-1]:
        sub = obj.get(part, None)
        if sub is None:
            sub = obj[part] = {}
        obj = sub

    last_key = parts[-1]
    obj[last_key] = value


def hash_list(list_to_hash):
    list_to_hash = [str(element) for element in list_to_hash]
    str_concatted = ''.join(list_to_hash)
    sha1 = hashlib.sha1()
    sha1.update(str_concatted.encode('utf8'))
    return sha1.hexdigest()


def stringify_key(key_list):
    if isinstance(key_list, list):
        if len(key_list) >= 3:
            return str(key_list[0]) + "." + hash_list(key_list[1:])
        if len(key_list) == 2:
            return str(key_list[0]) + "." + str(key_list[1])
        return key_list[0]
    else:
        return key_list


def _create_filter_tuple(dtime, attr, sign, list_tuples):
    if attr:
        value = getattr(dtime, attr, None)
        tuple1 = (attr, sign, value)
        list_tuples.append(tuple1)


def _find_filter_helper(list_partitions, dtime, sign, first_sign, first_uncommon, filters, filter_column=None):
    single_filter = []
    if len(list_partitions) == 0 or first_uncommon is None:
        return
    last_partition = list_partitions[-1]
    if len(list_partitions) == 1 or last_partition == first_uncommon:
        return
    list_partitions_without_last_element = list_partitions[:-1]
    for partition in list_partitions_without_last_element:
        _create_filter_tuple(dtime, partition, "=", single_filter)
    if first_sign:
        # only for the first iteration we need to have ">="/"<=" instead of ">"/"<"
        _create_filter_tuple(dtime, last_partition, first_sign, single_filter)
        # start needs to be > and end needs to be "<="
        if first_sign == "<=":
            tuple_last_range = (filter_column, first_sign, dtime)
        else:
            tuple_last_range = (filter_column, sign, dtime)
        single_filter.append(tuple_last_range)
    else:
        _create_filter_tuple(dtime, last_partition, sign, single_filter)
    _find_filter_helper(list_partitions_without_last_element, dtime, sign, None, first_uncommon, filters)
    filters.append(single_filter)


def _get_filters_for_filter_column(start, end, filter_column, side_range):
    lower_limit_tuple = (filter_column, ">", start)
    upper_limit_tuple = (filter_column, "<=", end)
    side_range.append(lower_limit_tuple)
    side_range.append(upper_limit_tuple)


def find_filters(partitions_time_attributes, start, end, filters, filter_column):
    # this method build filters to be used by
    # https://arrow.apache.org/docs/python/generated/pyarrow.parquet.ParquetDataset.html
    common_partitions = []
    first_uncommon = None
    # finding the common attributes. for example for start=1.2.2018 08:53:15, end=5.2.2018 16:24:31, partitioned by
    # year, month, day, hour. common_partions=[year, month], first_uncommon=day
    for part in partitions_time_attributes:
        value_start = getattr(start, part, None)
        value_end = getattr(end, part, None)
        if value_end == value_start:
            common_partitions.append(part)
        else:
            first_uncommon = part
            break

    # for start=1.2.2018 08:53:15, end=5.2.2018 16:24:31, this method will append to filters
    # [(year=2018, month=2,day>=1, filter_column>1.2.2018 08:53:15)]
    _find_filter_helper(partitions_time_attributes, start, ">", ">=", first_uncommon, filters, filter_column)

    middle_range_filter = []
    for partition in common_partitions:
        _create_filter_tuple(start, partition, "=", middle_range_filter)

    if len(filters) == 0:
        # creating only the middle range
        _create_filter_tuple(start, first_uncommon, ">=", middle_range_filter)
        _create_filter_tuple(end, first_uncommon, "<=", middle_range_filter)
        _get_filters_for_filter_column(start, end, filter_column, middle_range_filter)
    else:
        _create_filter_tuple(start, first_uncommon, ">", middle_range_filter)
        _create_filter_tuple(end, first_uncommon, "<", middle_range_filter)
    # for start=1.2.2018 08:53:15, end=5.2.2018 16:24:31, this will append to filters
    # [(year=2018, month=2, 1<day<5)]
    filters.append(middle_range_filter)

    # for start=1.2.2018 08:53:15, end=5.2.2018 16:24:31, this method will append to filters
    # [(year=2018, month=2,day<=5, filter_column<5.2.2018 16:24:31)]
<<<<<<< HEAD
    _find_filter_helper(partitions_time_attributes, end, "<", "<=", first_uncommon, filters, filter_column)


def drop_reserved_columns(df):
    cols_to_drop = []
    for col in df.columns:
        if col.startswith('igzpart_'):
            cols_to_drop.append(col)
    df.drop(labels=cols_to_drop, axis=1, inplace=True, errors='ignore')


def asyncify(fn):
    """Run a synchronous function asynchronously."""
    async def inner_fn(*args, **kwargs):
        loop = asyncio.get_event_loop()
        with concurrent.futures.ThreadPoolExecutor() as pool:
            partial_hset = partial(fn, *args, **kwargs)
            return await loop.run_in_executor(pool, partial_hset)
    return inner_fn
=======
    _find_filter_helper(partitions_time_attributes, end, "<", "<=", first_uncommon, filters, filter_column)
>>>>>>> 59d83808
<|MERGE_RESOLUTION|>--- conflicted
+++ resolved
@@ -263,16 +263,7 @@
 
     # for start=1.2.2018 08:53:15, end=5.2.2018 16:24:31, this method will append to filters
     # [(year=2018, month=2,day<=5, filter_column<5.2.2018 16:24:31)]
-<<<<<<< HEAD
     _find_filter_helper(partitions_time_attributes, end, "<", "<=", first_uncommon, filters, filter_column)
-
-
-def drop_reserved_columns(df):
-    cols_to_drop = []
-    for col in df.columns:
-        if col.startswith('igzpart_'):
-            cols_to_drop.append(col)
-    df.drop(labels=cols_to_drop, axis=1, inplace=True, errors='ignore')
 
 
 def asyncify(fn):
@@ -282,7 +273,4 @@
         with concurrent.futures.ThreadPoolExecutor() as pool:
             partial_hset = partial(fn, *args, **kwargs)
             return await loop.run_in_executor(pool, partial_hset)
-    return inner_fn
-=======
-    _find_filter_helper(partitions_time_attributes, end, "<", "<=", first_uncommon, filters, filter_column)
->>>>>>> 59d83808
+    return inner_fn