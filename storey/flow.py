--- conflicted
+++ resolved
@@ -885,16 +885,9 @@
 
 
 class Batch(_Batching):
-<<<<<<< HEAD
-    """
-    Batches events into lists of up to max_events events. Each emitted list contained max_events events, unless
-        timeout_secs seconds have passed since the first event in the batch was received, at which the batch is emitted with
-        potentially fewer than max_events event.
-=======
     """Batches events into lists of up to max_events events. Each emitted list contained max_events events, unless
     timeout_secs seconds have passed since the first event in the batch was received, at which the batch is emitted with
     potentially fewer than max_events event.
->>>>>>> 13a49ec9
 
     :param max_events: Maximum number of events per emitted batch. Set to None to emit all events in one batch on flow
         termination.
