import asyncio
import copy
from asyncio import Task
from collections import defaultdict
from datetime import datetime, timezone
from typing import Optional, Union, Callable, List, Dict, Any

import aiohttp

from .dtypes import _termination_obj, Event, FlowError, V3ioError
from .table import Table
from .utils import _split_path


class Flow:
    def __init__(
        self,
        name=None,
        full_event=False,
        termination_result_fn=lambda x, y: x if x is not None else y,
        context=None,
        **kwargs,
    ):
        self._outlets = []
        self._full_event = full_event
        self._termination_result_fn = termination_result_fn
        self.context = context
        self.verbose = context and getattr(context, 'verbose', False)
        self._closeables = []
        if name:
            self.name = name
        else:
            self.name = type(self).__name__

    def to(self, outlet):
        self._outlets.append(outlet)
        return outlet

    def run(self):
        for outlet in self._outlets:
            self._closeables.extend(outlet.run())
        return self._closeables

    async def run_async(self):
        raise NotImplementedError

    async def _do(self, event):
        raise NotImplementedError

    async def _do_downstream(self, event):
        if not self._outlets:
            return
        if event is _termination_obj:
            termination_result = await self._outlets[0]._do(_termination_obj)
            for i in range(1, len(self._outlets)):
                termination_result = self._termination_result_fn(
                    termination_result, await self._outlets[i]._do(_termination_obj)
                )
            return termination_result
        # If there is more than one outlet, allow concurrent execution.
        tasks = []
        if len(self._outlets) > 1:
            awaitable_result = event._awaitable_result
            event._awaitable_result = None
            for i in range(1, len(self._outlets)):
                event_copy = copy.deepcopy(event)
                event_copy._awaitable_result = awaitable_result
                tasks.append(
                    asyncio.get_running_loop().create_task(
                        self._outlets[i]._do(event_copy)
                    )
                )
            event._awaitable_result = awaitable_result
<<<<<<< HEAD
        await self._outlets[0]._do(
            event
        )  # Optimization - avoids creating a task for the first outlet.
        for task in tasks:
=======
        if self.verbose:
            step_name = type(self).__name__
            event_string = str(event)
            print(f'{step_name} -> {type(self._outlets[0]).__name__} | {event_string}')
        await self._outlets[0]._do(event)  # Optimization - avoids creating a task for the first outlet.
        for i, task in enumerate(tasks, start=1):
            if self.verbose:
                print(f'{step_name} -> {type(self._outlets[i]).__name__} | {event_string}')
>>>>>>> a611df15
            await task

    def _get_event_or_body(self, event):
        if self._full_event:
            return event
        else:
            return event.body

    def _user_fn_output_to_event(self, event, fn_result):
        if self._full_event:
            return fn_result
        else:
            mapped_event = copy.copy(event)
            mapped_event.body = fn_result
            return mapped_event


class Choice(Flow):
    """Redirects each input element into at most one of multiple downstreams.

    :param choice_array: a list of (downstream, condition) tuples, where downstream is a step and condition is a function. The first
    condition in the list to evaluate as true for an input element causes that element to be redirected to that downstream step.
    :type choice_array: tuple of (Flow, Function (Event=>boolean))

    :param default: a default step for events that did not match any condition in choice_array. If not set, elements that don't match any
    condition will be discarded.
    :type default: Flow
    :param name: Name of this step, as it should appear in logs. Defaults to class name (Choice).
    :type name: string
    :param full_event: Whether user functions should receive and/or return Event objects (when True), or only the payload (when False).
    Defaults to False.
    :type full_event: boolean
    """

    def __init__(self, choice_array, default=None, **kwargs):
        Flow.__init__(self, **kwargs)

        self._choice_array = choice_array
        for outlet, _ in choice_array:
            self._outlets.append(outlet)

        if default:
            self._outlets.append(default)
        self._default = default

    async def _do(self, event):
        if not self._outlets or event is _termination_obj:
            return await super()._do_downstream(event)
        chosen_outlet = None
        element = self._get_event_or_body(event)
        for outlet, condition in self._choice_array:
            if condition(element):
                chosen_outlet = outlet
                break
        if chosen_outlet:
            await chosen_outlet._do(event)
        elif self._default:
            await self._default._do(event)


class _UnaryFunctionFlow(Flow):
    def __init__(self, fn, **kwargs):
        super().__init__(**kwargs)
        if not callable(fn):
            raise TypeError(f"Expected a callable, got {type(fn)}")
        self._is_async = asyncio.iscoroutinefunction(fn)
        self._fn = fn

    async def _call(self, element):
        res = self._fn(element)
        if self._is_async:
            res = await res
        return res

    async def _do_internal(self, element, fn_result):
        raise NotImplementedError()

    async def _do(self, event):
        if event is _termination_obj:
            return await self._do_downstream(_termination_obj)
        else:
            element = self._get_event_or_body(event)
            fn_result = await self._call(element)
            await self._do_internal(event, fn_result)


class Map(_UnaryFunctionFlow):
    """Maps, or transforms, incoming events using a user-provided function.

    :param fn: Function to apply to each event
    :type fn: Function (Event=>Event)
    :param name: Name of this step, as it should appear in logs. Defaults to class name (Map).
    :type name: string
    :param full_event: Whether user functions should receive and/or return Event objects (when True), or only the payload (when False).
    Defaults to False.
    :type full_event: boolean
    """

    async def _do_internal(self, event, fn_result):
        mapped_event = self._user_fn_output_to_event(event, fn_result)
        await self._do_downstream(mapped_event)


class Filter(_UnaryFunctionFlow):
    """Filters events based on a user-provided function.

    :param fn: Function to decide whether to keep each event.
    :type fn: Function (Event=>boolean)
    :param name: Name of this step, as it should appear in logs. Defaults to class name (Filter).
    :type name: string
    :param full_event: Whether user functions should receive and/or return Event objects (when True), or only the payload (when False).
    Defaults to False.
    :type full_event: boolean
    """

    async def _do_internal(self, event, keep):
        if keep:
            await self._do_downstream(event)


class FlatMap(_UnaryFunctionFlow):
    """Maps, or transforms, each incoming event into any number of events.

    :param fn: Function to transform each event to a list of events.
    :type fn: Function (Event=>list of Event)
    :param name: Name of this step, as it should appear in logs. Defaults to class name (FlatMap).
    :type name: string
    :param full_event: Whether user functions should receive and/or return Event objects (when True), or only the payload (when False).
    Defaults to False.
    :type full_event: boolean
    """

    async def _do_internal(self, event, fn_result):
        for fn_result_element in fn_result:
            mapped_event = self._user_fn_output_to_event(event, fn_result_element)
            await self._do_downstream(mapped_event)


class Extend(_UnaryFunctionFlow):
    async def _do_internal(self, event, fn_result):
        for key, value in fn_result.items():
            event.body[key] = value
        await self._do_downstream(event)


class _FunctionWithStateFlow(Flow):
    def __init__(self, initial_state, fn, group_by_key=False, **kwargs):
        super().__init__(**kwargs)
        if not callable(fn):
            raise TypeError(f"Expected a callable, got {type(fn)}")
        self._is_async = asyncio.iscoroutinefunction(fn)
        self._state = initial_state
        self._fn = fn
        self._group_by_key = group_by_key
        if hasattr(initial_state, "close"):
            self._closeables = [initial_state]

    async def _call(self, event):
        element = self._get_event_or_body(event)
        if self._group_by_key:
            if isinstance(self._state, Table):
                key_data = await self._state.get_or_load_key(event.key)
            else:
                key_data = self._state[event.key]
            res, self._state[event.key] = self._fn(element, key_data)
        else:
            res, self._state = self._fn(element, self._state)
        if self._is_async:
            res = await res
        return res

    async def _do_internal(self, element, fn_result):
        raise NotImplementedError()

    async def _do(self, event):
        if event is _termination_obj:
            return await self._do_downstream(_termination_obj)
        else:

            fn_result = await self._call(event)
            await self._do_internal(event, fn_result)


class MapWithState(_FunctionWithStateFlow):
    """Maps, or transforms, incoming events using a stateful user-provided function, and an initial state, which may be a database table.

    :param initial_state: Initial state for the computation. If group_by_key is True, this must be a dictionary or a Table object.
    :type initial_state: dictionary or Table if group_by_key is True. Any object otherwise.
    :param fn: A function to run on each event and the current state. Must yield an event and an updated state.
    :type fn: Function ((Event, state)=>(Event, state))
    :param group_by_key: Whether the state is computed by key. Optional. Default to False.
    :type group_by_key: boolean
    :param full_event: Whether fn will receive and return an Event object or only the body (payload). Optional. Defaults to
    False (body only).
    :type full_event: boolean
    """

    async def _do_internal(self, event, mapped_element):
        mapped_event = self._user_fn_output_to_event(event, mapped_element)
        await self._do_downstream(mapped_event)


class MapClass(Flow):
    """Similar to Map, but instead of a function argument, this class should be extended and its do() method overridden."""

    def __init__(self, **kwargs):
        super().__init__(**kwargs)
        self._is_async = asyncio.iscoroutinefunction(self.do)
        self._filter = False

    def filter(self):
        # used in the .do() code to signal filtering
        self._filter = True

    def do(self, event):
        raise NotImplementedError()

    async def _call(self, event):
        res = self.do(event)
        if self._is_async:
            res = await res
        return res

    async def _do(self, event):
        if event is _termination_obj:
            return await self._do_downstream(_termination_obj)
        else:
            element = self._get_event_or_body(event)
            fn_result = await self._call(element)
            if not self._filter:
                mapped_event = self._user_fn_output_to_event(event, fn_result)
                await self._do_downstream(mapped_event)
            else:
                self._filter = False  # clear the flag for future runs


class Complete(Flow):
    """
    Completes the AwaitableResult associated with incoming events.
    :param name: Name of this step, as it should appear in logs. Defaults to class name (Complete).
    :type name: string
    :param full_event: Whether to complete with an Event object (when True) or only the payload (when False). Default to False.
    :type full_event: boolean
    """

    async def _do(self, event):
        termination_result = await self._do_downstream(event)
        if event is not _termination_obj:
            result = self._get_event_or_body(event)
            res = event._awaitable_result._set_result(result)
            if res:
                await res
        return termination_result


class Reduce(Flow):
    """
    Reduces incoming events into a single value which is returned upon the successful termination of the flow.
    :param initial_value: Starting value. When the first event is received, fn will be appled to the initial_value and that event.
    :type initial_value: object
    :param fn: Function to apply to the current value and each event.
    :type fn: Function ((object, Event) => object)
    :param name: Name of this step, as it should appear in logs. Defaults to class name (Reduce).
    :type name: string
    :param full_event: Whether user functions should receive and/or return Event objects (when True), or only the payload (when False).
    Defaults to False.
    :type full_event: boolean
    """

    def __init__(self, initial_value, fn, **kwargs):
        super().__init__(**kwargs)
        if not callable(fn):
            raise TypeError(f"Expected a callable, got {type(fn)}")
        self._is_async = asyncio.iscoroutinefunction(fn)
        self._fn = fn
        self._result = initial_value

    def to(self, outlet):
        raise ValueError("Reduce is a terminal step. It cannot be piped further.")

    async def _do(self, event):
        if event is _termination_obj:
            return self._result
        else:
            if self._full_event:
                elem = event
            else:
                elem = event.body
            res = self._fn(self._result, elem)
            if self._is_async:
                res = await res
            self._result = res


class HttpRequest:
    """A class representing an HTTP request, with method, url, body, and headers.

    :param method: HTTP method (e.g. GET).
    :type method: string
    :param url: Target URL (http and https schemes supported).
    :type url: string
    :param body: Request body.
    :type body: bytes or string
    :param headers: Request headers, in the form of a dictionary. Optional. Defaults to no headers.
    :type headers: dictionary, or None.
    """

    def __init__(self, method, url, body, headers: Optional[dict] = None):
        self.method = method
        self.url = url
        self.body = body
        if headers is None:
            headers = {}
        self.headers = headers


class HttpResponse:
    """A class representing an HTTP response, with a status code and body.

    :param body: Response body.
    :type body: bytes
    :param status: HTTP status code.
    :type status: int
    """

    def __init__(self, status, body):
        self.status = status
        self.body = body


class _ConcurrentJobExecution(Flow):
    def __init__(self, max_in_flight=8, **kwargs):
        Flow.__init__(self, **kwargs)
        self._max_in_flight = max_in_flight
        self._q = None

    async def _worker(self):
        try:
            while True:
                job = await self._q.get()
                if job is _termination_obj:
                    break
                event = job[0]
                completed = await job[1]
                await self._handle_completed(event, completed)
        except BaseException as ex:
            if not self._q.empty():
                await self._q.get()
            raise ex
        finally:
            await self._cleanup()

    async def _process_event(self, event):
        raise NotImplementedError()

    async def _handle_completed(self, event, response):
        raise NotImplementedError()

    async def _cleanup(self):
        pass

    async def _lazy_init(self):
        pass

    async def _safe_process_event(self, event):
        if event._awaitable_result:
            try:
                return await self._process_event(event)
            except BaseException as ex:
                none_or_coroutine = event._awaitable_result._set_result(ex)
                if none_or_coroutine:
                    await none_or_coroutine
                raise ex
        else:
            return await self._process_event(event)

    async def _do(self, event):
        if not self._q:
            await self._lazy_init()
            self._q = asyncio.queues.Queue(self._max_in_flight)
            self._worker_awaitable = asyncio.get_running_loop().create_task(
                self._worker()
            )

        if self._worker_awaitable.done():
            await self._worker_awaitable
            raise FlowError("ConcurrentJobExecution worker has already terminated")

        if event is _termination_obj:
            await self._q.put(_termination_obj)
            await self._worker_awaitable
            return await self._do_downstream(_termination_obj)
        else:
            task = self._safe_process_event(event)
            await self._q.put((event, asyncio.get_running_loop().create_task(task)))
            if self._worker_awaitable.done():
                await self._worker_awaitable


class _PendingEvent:
    def __init__(self):
        self.in_flight = []
        self.pending = []


class _ConcurrentByKeyJobExecution(Flow):
    def __init__(self, max_in_flight=8, **kwargs):
        Flow.__init__(self, **kwargs)
        self._max_in_flight = max_in_flight
        self._q = None
        self._pending_by_key = {}

    async def _worker(self):
        try:
            while True:
                job = await self._q.get()
                if job is _termination_obj:
                    for pending_event in self._pending_by_key.values():
                        if pending_event.pending and not pending_event.in_flight:
                            resp = await self._process_event(pending_event.pending)
                            for event in pending_event.pending:
                                await self._handle_completed(event, resp)
                    if self._q.empty():
                        break
                    else:
                        await self._q.put(_termination_obj)
                        continue

                event = job[0]
                completed = await job[1]

                for event in self._pending_by_key[event.key].in_flight:
                    await self._handle_completed(event, completed)
                self._pending_by_key[event.key].in_flight = []

                # If we got more pending events for the same key process them
                if self._pending_by_key[event.key].pending:
                    self._pending_by_key[event.key].in_flight = self._pending_by_key[
                        event.key
                    ].pending
                    self._pending_by_key[event.key].pending = []

                    task = self._safe_process_events(
                        self._pending_by_key[event.key].in_flight
                    )
                    await self._q.put(
                        (event, asyncio.get_running_loop().create_task(task))
                    )
                else:
                    del self._pending_by_key[event.key]
        except BaseException as ex:
            if event is not _termination_obj and event._awaitable_result:
                event._awaitable_result._set_error(ex)
            if not self._q.empty():
                await self._q.get()
            raise ex
        finally:
            await self._cleanup()

    async def _do(self, event):
        if not self._q:
            await self._lazy_init()
            self._q = asyncio.queues.Queue(self._max_in_flight)
            self._worker_awaitable = asyncio.get_running_loop().create_task(
                self._worker()
            )

        if self._worker_awaitable.done():
            await self._worker_awaitable
            raise FlowError("ConcurrentByKeyJobExecution worker has already terminated")

        if event is _termination_obj:
            await self._q.put(_termination_obj)
            await self._worker_awaitable
            return await self._do_downstream(_termination_obj)
        else:
            # Initializing the key with 2 lists. One for pending requests and one for requests that an update request has been issued for.
            if event.key not in self._pending_by_key:
                self._pending_by_key[event.key] = _PendingEvent()

            # If there is a current update in flight for the key, add the event to the pending list. Otherwise update the key.
            self._pending_by_key[event.key].pending.append(event)
            if len(self._pending_by_key[event.key].in_flight) == 0:
                self._pending_by_key[event.key].in_flight = self._pending_by_key[
                    event.key
                ].pending
                self._pending_by_key[event.key].pending = []

                task = self._safe_process_events(
                    self._pending_by_key[event.key].in_flight
                )
                await self._q.put((event, asyncio.get_running_loop().create_task(task)))
                if self._worker_awaitable.done():
                    await self._worker_awaitable

    async def _safe_process_events(self, events):
        try:
            return await self._process_events(events)
        except BaseException as ex:
            for event in events:
                none_or_coroutine = event._awaitable_result._set_result(ex)
                if none_or_coroutine:
                    await none_or_coroutine
            raise ex

    async def _process_events(self, events):
        raise NotImplementedError()

    async def _handle_completed(self, event, response):
        raise NotImplementedError()

    async def _cleanup(self):
        pass

    async def _lazy_init(self):
        pass


class SendToHttp(_ConcurrentJobExecution):
    """Joins each event with data from any HTTP source. Used for event augmentation.

    :param request_builder: Creates an HTTP request from the event. This request is then sent to its destination.
    :type request_builder: Function (Event=>HttpRequest)
    :param join_from_response: Joins the original event with the HTTP response into a new event.
    :type join_from_response: Function ((Event, HttpResponse)=>Event)
    :param name: Name of this step, as it should appear in logs. Defaults to class name (SendToHttp).
    :type name: string
    :param full_event: Whether user functions should receive and/or return Event objects (when True), or only the payload (when False).
    Defaults to False.
    :type full_event: boolean
    """

    def __init__(self, request_builder, join_from_response, **kwargs):
        super().__init__(**kwargs)
        self._request_builder = request_builder
        self._join_from_response = join_from_response

        self._client_session = None

    async def _lazy_init(self):
        connector = aiohttp.TCPConnector()
        self._client_session = aiohttp.ClientSession(connector=connector)

    async def _cleanup(self):
        await self._client_session.close()

    async def _process_event(self, event):
        req = self._request_builder(event)
        return await self._client_session.request(
            req.method, req.url, headers=req.headers, data=req.body, ssl=False
        )

    async def _handle_completed(self, event, response):
        response_body = await response.text()
        joined_element = self._join_from_response(
            event.body, HttpResponse(response.status, response_body)
        )
        if joined_element is not None:
            new_event = self._user_fn_output_to_event(event, joined_element)
            await self._do_downstream(new_event)


class _Batching(Flow):
    def __init__(
        self,
        max_events: Optional[int] = None,
        timeout_secs: Optional[int] = None,
        group_events: bool = False,
        key: Optional[Union[str, callable]] = None,
        **kwargs,
    ):
        super().__init__(**kwargs)

        self._max_events: int = max_events
        self._timeout_secs = timeout_secs
        self._group_events = group_events

        if self._timeout_secs is not None and self._timeout_secs <= 0:
            raise ValueError("Batch timeout cannot be 0 or negative")

        self._event_count: Dict[Optional[str], int] = defaultdict(int)
        self._batch: Dict[Optional[str], List[Any]] = defaultdict(list)
        self._batch_time: Dict[Optional[str], datetime] = {}
        self._timeout_task: Optional[Task] = None

        self.key_extractor = None
        if key and group_events:
            if callable(key):
                self.key_extractor = key
            elif isinstance(key, str):
                self.key_extractor = lambda element: element[key]

    async def _emit(self, batch, batch_time):
        raise NotImplementedError

    async def _terminate(self):
        pass

    async def _sleep_and_emit(self, key: Optional[str] = None):
        time_delta = (
            datetime.now(timezone.utc) - self._batch_time[key]
        ).total_seconds()
        if time_delta < self._timeout_secs:
            await asyncio.sleep(self._timeout_secs - time_delta)
        await self._emit_batch(key)
        self._timeout_task = None

    def _event_to_batch_entry(self, event):
        return self._get_event_or_body(event)

    async def _do(self, event):
        if event is _termination_obj:
            if self._timeout_task is not None and not self._timeout_task.cancelled():
                self._timeout_task.cancel()
            await self._emit_all()
            await self._terminate()
            return await self._do_downstream(_termination_obj)

        key = None
        if self._group_events:
            key = self.key_extractor(event.body) if self.key_extractor else event.key

        if len(self._batch[key]) == 0:
            self._batch_time[key] = event.time

        if self._timeout_secs and self._timeout_task is None:
            self._init_timeout_task()

        self._event_count[key] = self._event_count[key] + 1
        self._batch[key].append(self._event_to_batch_entry(event))

        if self._event_count[key] == self._max_events:
            if self._timeout_task is not None and not self._timeout_task.cancelled():
                self._timeout_task.cancel()
            await self._emit_batch(key)

    def _init_timeout_task(self):
        for key in self._batch.keys():
            self._timeout_task = asyncio.get_running_loop().create_task(
                self._sleep_and_emit(key)
            )
            break

    async def _emit_batch(self, batch_key: Optional[str] = None):
        batch_to_emit = self._batch.pop(batch_key)
        if len(batch_to_emit) > 0:
            batch_time = self._batch_time.pop(batch_key)
            del self._event_count[batch_key]
            await self._emit(batch_to_emit, batch_time)

    async def _emit_all(self):
        batch_keys = list(self._batch.keys())
        for batch_key in batch_keys:
            await self._emit_batch(batch_key)


class Batch(_Batching):
    """
    Batches events into a list of up to max_events events. Each emitted list contained max_events events, unless timeout_secs seconds
    have passed since the first event in the batch was received, at which the batch is emitted with potentially fewer than max_events
    event.
    :param max_events: Maximum number of events per emitted batch. Set to None to emit all events in one batch on flow termination.
    :type max_events: int or None
    :param timeout_secs: Maximum number of seconds to wait before a batch is emitted.
    :type timeout_secs: int
    """

    async def _emit(self, batch, batch_time):
        event = Event(batch, time=batch_time)
        return await self._do_downstream(event)


class JoinWithV3IOTable(_ConcurrentJobExecution):
    """Joins each event with a V3IO table. Used for event augmentation.

    :param storage: Database driver.
    :type storage: Driver
    :param key_extractor: Function for extracting the key for table access from an event.
    :type key_extractor: Function (Event=>string)
    :param join_function: Joins the original event with relevant data received from V3IO.
    :type join_function: Function ((Event, dict)=>Event)
    :param table_path: Path to the table in V3IO.
    :type table_path: string
    :param attributes: A comma-separated list of attributes to be requested from V3IO. Defaults to '*' (all user attributes).
    :type attributes: string
    :param name: Name of this step, as it should appear in logs. Defaults to class name (JoinWithV3IOTable).
    :type name: string
    :param full_event: Whether user functions should receive and/or return Event objects (when True), or only the payload (when False).
    Defaults to False.
    :type full_event: boolean
    """

    def __init__(
        self,
        storage,
        key_extractor,
        join_function,
        table_path,
        attributes="*",
        **kwargs,
    ):
        super().__init__(**kwargs)

        self._storage = storage

        self._key_extractor = key_extractor
        self._join_function = join_function

        self._container, self._table_path = _split_path(table_path)
        self._attributes = attributes

    async def _process_event(self, event):
        key = str(self._key_extractor(self._get_event_or_body(event)))
        return await self._storage._get_item(
            self._container, self._table_path, key, self._attributes
        )

    async def _handle_completed(self, event, response):
        if response.status_code == 200:
            response_object = response.output.item
            joined = self._join_function(
                self._get_event_or_body(event), response_object
            )
            if joined is not None:
                new_event = self._user_fn_output_to_event(event, joined)
                await self._do_downstream(new_event)
        elif response.status_code == 404:
            return None
        else:
            raise V3ioError(
                f"Failed to get item. Response status code was {response.status_code}: {response.body}"
            )

    async def _cleanup(self):
        await self._storage.close()


class JoinWithTable(_ConcurrentJobExecution):
    """Joins each event with data from the given table.

    :param table: A Table object or name to join with. If a table name is provided, it will be looked up in the context.
    :param key_extractor: Key's column name or a function for extracting the key, for table access from an event.
    :param attributes: A comma-separated list of attributes to be queried for. Defaults to all attributes.
    :param join_function: Joins the original event with relevant data received from the storage. Defaults to assume the event's body is a
    dict-like object and updating it.
    :param name: Name of this step, as it should appear in logs. Defaults to class name (JoinWithTable).
    :param full_event: Whether user functions should receive and/or return Event objects (when True), or only the payload (when False).
    Defaults to False.
    :param context: Context object that holds global configurations and secrets.
    """

    def __init__(
        self,
        table: Union[Table, str],
        key_extractor: Union[str, Callable[[Event], str]],
        attributes: Optional[List[str]] = None,
        join_function: Optional[Callable[[Event, Dict[str, object]], Event]] = None,
        **kwargs,
    ):
        super().__init__(**kwargs)

        self._table = table
        if isinstance(table, str):
            if not self.context:
                raise TypeError(
                    "Table can not be string if no context was provided to the step"
                )
            self._table = self.context.get_table(table)
        self._closeables = [self._table]

        if key_extractor:
            if callable(key_extractor):
                self._key_extractor = key_extractor
            elif isinstance(key_extractor, str):
                self._key_extractor = lambda element: element[key_extractor]
            else:
                raise TypeError(
                    f"key is expected to be either a callable or string but got {type(key_extractor)}"
                )

        def default_join_fn(event, join_res):
            event.update(join_res)
            return event

        self._join_function = join_function or default_join_fn

        self._attributes = attributes or "*"

    async def _process_event(self, event):
        key = self._key_extractor(self._get_event_or_body(event))
        return await self._table.get_or_load_key(key, self._attributes)

    async def _handle_completed(self, event, response):
        joined = self._join_function(self._get_event_or_body(event), response)
        if joined is not None:
            new_event = self._user_fn_output_to_event(event, joined)
            await self._do_downstream(new_event)


def build_flow(steps):
    """Builds a flow from a list of steps, by chaining the steps according to their order in the list.
    Nested lists are used to represent branches in the flow.

    Examples:
        build_flow([step1, step2, step3])
        is equivalent to
        step1.to(step2).to(step3)

        build_flow([step1, [step2a, step2b], step3])
        is equivalent to
        step1.to(step2a)
        step1.to(step3)
        step2a.to(step2b)

    :param steps: a potentially nested list of steps
    :returns: the first step
    :rtype: Flow
    """
    if len(steps) == 0:
        raise ValueError("Cannot build an empty flow")
    first_step = steps[0]
    if isinstance(first_step, list):
        first_step = build_flow(first_step)
    cur_step = first_step
    for next_step in steps[1:]:
        if isinstance(next_step, list):
            cur_step.to(build_flow(next_step))
        else:
            cur_step.to(next_step)
            cur_step = next_step
    return first_step


class Context:
    """
    Context object that holds global secrets and configurations to be passed to relevant steps.

    :param initial_secrets: Initial dict of secrets.
    :param initial_parameters: Initial dict of parameters.
    :param initial_tables: Initial dict of tables.
    """

    def __init__(
        self,
        initial_secrets: Optional[Dict[str, str]] = None,
        initial_parameters: Optional[Dict[str, object]] = None,
        initial_tables: Optional[Dict[str, Table]] = None,
    ):
        self._secrets = initial_secrets or {}
        self._parameters = initial_parameters or {}
        self._tables = initial_tables or {}

    def get_param(self, key, default):
        return self._parameters.get(key, default)

    def set_param(self, key, value):
        self._parameters[key] = value

    def get_secret(self, key):
        return self._secrets.get(key, None)

    def set_secret(self, key, secret):
        self._secrets[key] = secret

    def get_table(self, key):
        return self._tables[key]

    def set_table(self, key, table):
        self._tables[key] = table<|MERGE_RESOLUTION|>--- conflicted
+++ resolved
@@ -71,12 +71,6 @@
                     )
                 )
             event._awaitable_result = awaitable_result
-<<<<<<< HEAD
-        await self._outlets[0]._do(
-            event
-        )  # Optimization - avoids creating a task for the first outlet.
-        for task in tasks:
-=======
         if self.verbose:
             step_name = type(self).__name__
             event_string = str(event)
@@ -85,7 +79,6 @@
         for i, task in enumerate(tasks, start=1):
             if self.verbose:
                 print(f'{step_name} -> {type(self._outlets[i]).__name__} | {event_string}')
->>>>>>> a611df15
             await task
 
     def _get_event_or_body(self, event):
@@ -235,12 +228,12 @@
     def __init__(self, initial_state, fn, group_by_key=False, **kwargs):
         super().__init__(**kwargs)
         if not callable(fn):
-            raise TypeError(f"Expected a callable, got {type(fn)}")
+            raise TypeError(f'Expected a callable, got {type(fn)}')
         self._is_async = asyncio.iscoroutinefunction(fn)
         self._state = initial_state
         self._fn = fn
         self._group_by_key = group_by_key
-        if hasattr(initial_state, "close"):
+        if hasattr(initial_state, 'close'):
             self._closeables = [initial_state]
 
     async def _call(self, event):
