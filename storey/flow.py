--- conflicted
+++ resolved
@@ -952,13 +952,9 @@
 class V3ioDriver(NeedsV3ioAccess):
     def __init__(self, webapi=None, access_key=None):
         NeedsV3ioAccess.__init__(self, webapi, access_key)
-<<<<<<< HEAD
         self._v3io_client = None
         self._closed = False
-=======
-        self._client_session = None
         self._aggregation_attribute_prefix = 'aggr_'
->>>>>>> e962df66
 
     def _lazy_init(self):
         self._v3io_client = v3io.aio.dataplane.Client(endpoint=self._webapi_url, access_key=self._access_key)
@@ -1027,11 +1023,7 @@
             # Only save raw aggregates, not virtual
             if bucket.should_persist:
                 blob = pickle.dumps(bucket.to_dict())
-<<<<<<< HEAD
-                data[name] = blob
-=======
-                data[f'{self._aggregation_attribute_prefix}{name}'] = {'B': base64.b64encode(blob).decode('ascii')}
->>>>>>> e962df66
+                data[f'{self._aggregation_attribute_prefix}{name}'] = blob
 
         return data
 
@@ -1051,15 +1043,9 @@
             return None
         elif response.status_code == 200:
             res = {}
-<<<<<<< HEAD
             for name, value in response.output.item.items():
-                if isinstance(value, bytes):
-                    res[name] = pickle.loads(value)
-=======
-            for name, value in parsed_response.items():
                 if name.startswith(self._aggregation_attribute_prefix):
                     res[name[len(self._aggregation_attribute_prefix):]] = pickle.loads(value)
->>>>>>> e962df66
 
             return res
         else:
