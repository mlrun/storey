--- conflicted
+++ resolved
@@ -640,144 +640,6 @@
                 await self._worker_awaitable
 
 
-<<<<<<< HEAD
-=======
-class _PendingEvent:
-    def __init__(self):
-        self.in_flight = []
-        self.pending = []
-
-
-class _ConcurrentByKeyJobExecution(Flow):
-    def __init__(self, max_in_flight=8, **kwargs):
-        kwargs['max_in_flight'] = max_in_flight
-        Flow.__init__(self, **kwargs)
-        self._max_in_flight = max_in_flight
-
-    def _init(self):
-        super()._init()
-        self._q = None
-        self._pending_by_key = {}
-
-    async def _worker(self):
-        event = None
-        received_job_count = 0
-        self_sent_jobs = {}
-        try:
-            while True:
-                jobs = self_sent_jobs.pop(received_job_count, None)
-                if jobs:
-                    job = jobs[0]
-                    if len(jobs) > 1:
-                        self_sent_jobs[received_job_count] = jobs[1:]
-                else:
-                    job = await self._q.get()
-                    received_job_count += 1
-                    if job is _termination_obj:
-                        if received_job_count in self_sent_jobs:
-                            await self._q.put(_termination_obj)
-                            continue
-                        for pending_event in self._pending_by_key.values():
-                            if pending_event.pending and not pending_event.in_flight:
-                                resp = await self._safe_process_events(pending_event.pending)
-                                for event in pending_event.pending:
-                                    await self._handle_completed(event, resp)
-                        break
-
-                event = job[0]
-                completed = await job[1]
-
-                if isinstance(event.key, list):
-                    event_key = str(event.key)
-                else:
-                    event_key = event.key
-
-                for event in self._pending_by_key[event_key].in_flight:
-                    await self._handle_completed(event, completed)
-                self._pending_by_key[event_key].in_flight = []
-
-                # If we got more pending events for the same key process them
-                if self._pending_by_key[event_key].pending:
-                    self._pending_by_key[event_key].in_flight = self._pending_by_key[event_key].pending
-                    self._pending_by_key[event_key].pending = []
-
-                    task = self._safe_process_events(self._pending_by_key[event_key].in_flight)
-                    tail_position = received_job_count + self._q.qsize()
-                    jobs_at_tail = self_sent_jobs.get(tail_position, [])
-                    jobs_at_tail.append((event, asyncio.get_running_loop().create_task(task)))
-                    self_sent_jobs[tail_position] = jobs_at_tail
-                else:
-                    del self._pending_by_key[event_key]
-        except BaseException as ex:
-            if event and event is not _termination_obj and event._awaitable_result:
-                event._awaitable_result._set_error(ex)
-            if not self._q.empty():
-                await self._q.get()
-            raise ex
-        finally:
-            await self._cleanup()
-
-    async def _do(self, event):
-        if not self._q:
-            await self._lazy_init()
-            self._q = asyncio.queues.Queue(self._max_in_flight)
-            self._worker_awaitable = asyncio.get_running_loop().create_task(self._worker())
-
-        if self._worker_awaitable.done():
-            await self._worker_awaitable
-            raise FlowError("ConcurrentByKeyJobExecution worker has already terminated")
-
-        if event is _termination_obj:
-            await self._q.put(_termination_obj)
-            await self._worker_awaitable
-            return await self._do_downstream(_termination_obj)
-        else:
-            # Initializing the key with 2 lists. One for pending requests and one for requests that an update request has been issued for.
-            if isinstance(event.key, list):
-                # list can't be key in a dictionary
-                event_key = str(event.key)
-            else:
-                event_key = event.key
-
-            if event_key not in self._pending_by_key:
-                self._pending_by_key[event_key] = _PendingEvent()
-
-            # If there is a current update in flight for the key, add the event to the pending list. Otherwise update the key.
-            self._pending_by_key[event_key].pending.append(event)
-            if len(self._pending_by_key[event_key].in_flight) == 0:
-                self._pending_by_key[event_key].in_flight = self._pending_by_key[event_key].pending
-                self._pending_by_key[event_key].pending = []
-
-                task = self._safe_process_events(self._pending_by_key[event_key].in_flight)
-                await self._q.put((event, asyncio.get_running_loop().create_task(task)))
-                if self._worker_awaitable.done():
-                    await self._worker_awaitable
-
-    async def _safe_process_events(self, events):
-        try:
-            return await self._process_events(events)
-        except BaseException as ex:
-            for event in events:
-                if event._awaitable_result:
-                    none_or_coroutine = event._awaitable_result._set_error(ex)
-                    if none_or_coroutine:
-                        await none_or_coroutine
-            raise ex
-
-    async def _process_events(self, events):
-        raise NotImplementedError()
-
-    async def _handle_completed(self, event, response):
-        raise NotImplementedError()
-
-    async def _cleanup(self):
-        pass
-
-    async def _lazy_init(self):
-        pass
-
-
->>>>>>> 9a7e12b3
 class SendToHttp(_ConcurrentJobExecution):
     """Joins each event with data from any HTTP source. Used for event augmentation.
 
