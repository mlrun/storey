--- conflicted
+++ resolved
@@ -760,9 +760,6 @@
     def __getitem__(self, key):
         return self._cache[key]
 
-<<<<<<< HEAD
-    async def get_or_load_key(self, key, attributes=None):
-=======
     def __setitem__(self, key, value):
         self._cache[key] = value
 
@@ -785,8 +782,7 @@
                 # Add additional data to simple cache
                 self.update_key(key, additional_data)
 
-    async def get_or_load_key(self, key):
->>>>>>> aed761ea
+    async def get_or_load_key(self, key, attributes=None):
         if key not in self._cache:
             res = await self._storage._load_by_key(self._container, self._table_path, key, attributes)
             if res:
