--- conflicted
+++ resolved
@@ -16,13 +16,8 @@
 import json
 import os
 from collections import OrderedDict
-<<<<<<< HEAD
+from datetime import datetime, timedelta
 from typing import Optional, List
-import pandas as pd
-=======
-from datetime import datetime, timedelta
-from typing import Optional
->>>>>>> 026b1d24
 
 import pandas as pd
 import v3io
@@ -658,9 +653,14 @@
     async def _get_item(self, container, table_path, key, attributes):
         self._lazy_init()
 
-<<<<<<< HEAD
-        return await self._v3io_client.kv.get(container, table_path, str(key), attribute_names=attributes,
-                                              raise_for_status=v3io.aio.dataplane.RaiseForStatus.never)
+
+    return await self._v3io_client.kv.get(
+            container,
+            table_path,
+            str(key),
+            attribute_names=attributes,
+            raise_for_status=v3io.aio.dataplane.RaiseForStatus.never,
+        )
 
 
 class SQLDriver(Driver):
@@ -784,13 +784,4 @@
                 where_clause += f'{self._primary_key[i]}="{key[i]}"'
         else:
             where_clause += f'{self._primary_key}="{key}"'
-        return where_clause
-=======
-        return await self._v3io_client.kv.get(
-            container,
-            table_path,
-            str(key),
-            attribute_names=attributes,
-            raise_for_status=v3io.aio.dataplane.RaiseForStatus.never,
-        )
->>>>>>> 026b1d24
+        return where_clause