import base64
import json
import math
import os
<<<<<<< HEAD
import time
from datetime import datetime, timedelta, timezone
from enum import Enum
from functools import partial
from typing import List, Optional, Union
=======
from datetime import datetime, timedelta
from typing import Optional
from collections import OrderedDict
>>>>>>> 5f545722
import pandas as pd

import redis
import rediscluster
import v3io
import v3io.aio.dataplane
<<<<<<< HEAD
from redis import WatchError
=======
from v3io.dataplane import kv_array
>>>>>>> 5f545722

from .dtypes import V3ioError, RedisError, RedisTimeoutError
from .utils import schema_file_name, asyncify


class Driver:
    """Abstract class for database connection"""

    async def _save_schema(self, container, table_path, schema):
        pass

    async def _load_schema(self, container, table_path):
        pass

    async def _save_key(self, container, table_path, key, aggr_item, partitioned_by_key, additional_data):
        pass

    async def _load_aggregates_by_key(self, container, table_path, key):
        return None, None

    async def _load_by_key(self, container, table_path, key, attributes):
        pass

    async def close(self):
        pass


class NoopDriver(Driver):
    pass


class NeedsV3ioAccess:
    """Checks that params for access to V3IO exist and are legal

    :param webapi: URL to the web API (https or http). If not set, the V3IO_API environment variable will be used.
    :param access_key: V3IO access key. If not set, the V3IO_ACCESS_KEY environment variable will be used.

    """

    def __init__(self, webapi=None, access_key=None):
        webapi = webapi or os.getenv('V3IO_API')
        if not webapi:
            raise ValueError('Missing webapi parameter or V3IO_API environment variable')

        if not webapi.startswith('http://') and not webapi.startswith('https://'):
            webapi = f'http://{webapi}'

        self._webapi_url = webapi

        access_key = access_key or os.getenv('V3IO_ACCESS_KEY')
        if not access_key:
            raise ValueError('Missing access_key parameter or V3IO_ACCESS_KEY environment variable')

        self._access_key = access_key


class V3ioDriver(NeedsV3ioAccess, Driver):
    """
    Database connection to V3IO.
    :param webapi: URL to the web API (https or http). If not set, the V3IO_API environment variable will be used.
    :param access_key: V3IO access key. If not set, the V3IO_ACCESS_KEY environment variable will be used.
    """

    def __init__(self, webapi: Optional[str] = None, access_key: Optional[str] = None, use_parallel_operations=True):
        NeedsV3ioAccess.__init__(self, webapi, access_key)
        self._v3io_client = None
        self._closed = True

        self._aggregation_attribute_prefix = 'aggr_'
        self._aggregation_time_attribute_prefix = 't_'
        self._error_code_string = "ErrorCode"
        self._false_condition_error_code = "16777244"
        self._mtime_header_name = 'X-v3io-transaction-verifier'
        self._parallel_ops = use_parallel_operations

    def _lazy_init(self):
        self._closed = False
        if not self._v3io_client:
            self._v3io_client = v3io.aio.dataplane.Client(endpoint=self._webapi_url, access_key=self._access_key)

    async def close(self):
        """Closes database connection to V3IO"""
        if self._v3io_client and not self._closed:
            self._closed = True
            await self._v3io_client.close()
            self._v3io_client = None

    saved_engine_words = {'min', 'max', 'sqrt', 'avg', 'stddev', 'sum', 'length', 'init_array', 'set', 'remove', 'regexp_replace', 'find',
                          'find_all_indices', 'extract_by_indices', 'sort_array', 'blob', 'if_else', 'in', 'true', 'false', 'and', 'or',
                          'not', 'contains', 'ends', 'starts', 'exists', 'select', 'str', 'to_int', 'if_not_exists', 'regexp_instr',
                          'delete', 'as', 'maxdbl', 'inf', 'nan', 'isnan', 'nanaszero'}
    parallel_aggregates = {'min': 'pmin', 'max': 'pmax', 'sum': 'psum', 'count': 'psum', 'sqr': 'psum'}

    async def _save_schema(self, container, table_path, schema):
        self._lazy_init()

        response = await self._v3io_client.object.put(container=container,
                                                      path=f'{table_path}/{schema_file_name}',
                                                      body=json.dumps(schema),
                                                      raise_for_status=v3io.aio.dataplane.RaiseForStatus.never)

        if not response.status_code == 200:
            raise V3ioError(f'Failed to save schema file. Response status code was {response.status_code}: {response.body}')

    async def _load_schema(self, container, table_path):
        self._lazy_init()

        schema_path = f'{table_path}/{schema_file_name}'
        response = await self._v3io_client.object.get(container, schema_path,
                                                      raise_for_status=v3io.aio.dataplane.RaiseForStatus.never)
        if response.status_code == 404:
            schema = None
        elif response.status_code == 200:
            schema = json.loads(response.body)
        else:
            raise V3ioError(f'Failed to get schema at {schema_path}. Response status code was {response.status_code}: {response.body}')

        return schema

    async def _save_key(self, container, table_path, key, aggr_item, partitioned_by_key, additional_data=None):
        self._lazy_init()

        # test whether server support parallel operations
        if self._parallel_ops:
            try:
                test_expression = "a=init_array(2,'double',0.0);a[0..1]=pmax(a[0..1], a[0..1]);delete(a);"
                response = await self._v3io_client.kv.update(container, table_path, str(key),
                                                             expression=test_expression, condition="",
                                                             raise_for_status=v3io.aio.dataplane.RaiseForStatus.never)
                if response.status_code != 200:
                    self._parallel_ops = False
            except Exception:
                pass

        should_raise_error = False
        update_expression, condition_expression, pending_updates = self._build_feature_store_update_expression(aggr_item, additional_data,
                                                                                                               partitioned_by_key)
        if not update_expression:
            return

        key = str(key)
        response = await self._v3io_client.kv.update(container, table_path, key, expression=update_expression,
                                                     condition=condition_expression,
                                                     raise_for_status=v3io.aio.dataplane.RaiseForStatus.never)
        if response.status_code == 200:
            if aggr_item:
                aggr_item.storage_specific_cache[self._mtime_header_name] = response.headers[self._mtime_header_name]
        # In case Mtime condition evaluated to False, we run the conditioned expression, then fetch and cache the latest key's state
        elif self._is_false_condition_error(response):
            update_expression, condition_expression, pending_updates = self._build_feature_store_update_expression(aggr_item,
                                                                                                                   additional_data,
                                                                                                                   False,
                                                                                                                   pending_updates)
            response = await self._v3io_client.kv.update(container, table_path, key, expression=update_expression,
                                                         condition=condition_expression,
                                                         raise_for_status=v3io.aio.dataplane.RaiseForStatus.never)
            if response.status_code == 200 and aggr_item:
                await self._fetch_state_by_key(aggr_item, container, table_path, key)
            else:
                should_raise_error = True
        else:
            should_raise_error = True

        if should_raise_error:
            raise V3ioError(
                f'Failed to save aggregation for {table_path}/{key}. Response status code was {response.status_code}: {response.body}\n'
                f'Update expression was: {update_expression}'
            )

    async def _fetch_state_by_key(self, aggr_item, container, table_path, key):
        attributes_to_get = self._get_time_attributes_from_aggregations(aggr_item)
        key = str(key)
        get_item_response = await self._v3io_client.kv.get(container, table_path, key, attribute_names=attributes_to_get,
                                                           raise_for_status=v3io.aio.dataplane.RaiseForStatus.never)
        if get_item_response.status_code == 200:
            aggr_item.storage_specific_cache[self._mtime_header_name] = get_item_response.headers[self._mtime_header_name]

            # First reset all relevant cache items
            for bucket in aggr_item.aggregation_buckets.values():
                if bucket.should_persist:
                    for attribute_to_reset in attributes_to_get:
                        if attribute_to_reset.startswith(f'{self._aggregation_time_attribute_prefix}{bucket.name}_'):
                            bucket.storage_specific_cache.pop(attribute_to_reset, None)

            for name, value in get_item_response.output.item.items():
                for bucket in aggr_item.aggregation_buckets.values():
                    if bucket.should_persist:
                        if name.startswith(f'{self._aggregation_time_attribute_prefix}{bucket.name}_'):
                            bucket.storage_specific_cache[name] = int(value.timestamp() * 1000)
        else:
            raise V3ioError(
                f'Failed to query {table_path}/{key}. Response status code was {get_item_response.status_code}: {get_item_response.body}')

    def _get_time_attributes_from_aggregations(self, aggregation_element):
        attributes = {}
        for bucket in aggregation_element.aggregation_buckets.values():
            attributes[f'{bucket.name}_a'] = f'{self._aggregation_time_attribute_prefix}{bucket.name}_a'
            attributes[f'{bucket.name}_b'] = f'{self._aggregation_time_attribute_prefix}{bucket.name}_b'
        return list(attributes.values())

    def _is_false_condition_error(self, response):
        if response.status_code == 400:
            body = response.body.decode("utf-8")
            if self._error_code_string in body and self._false_condition_error_code in body:
                return True
        return False

    def _build_feature_store_update_expression(self, aggregation_element, additional_data, partitioned_by_key, pending=None):
        condition_expression = None
        expressions = []
        pending_updates = {}

        if aggregation_element:
            # Generating aggregation related expressions
            # In case we get an indication the data is (probably) not updated from multiple workers (for example: pre sharded by key) run a
            # simpler expression.
            if partitioned_by_key:
                expressions, pending_updates = self._build_simplified_feature_store_request(aggregation_element)
                condition_expression = aggregation_element.storage_specific_cache.get(self._mtime_header_name, "")
            else:
                expressions, pending_updates = self._build_conditioned_feature_store_request(aggregation_element, pending)

        # Generating additional cache expressions
        if additional_data:
            for name, value in additional_data.items():
                if name.casefold() in self.saved_engine_words:
                    name = f'`{name}`'
                expression_value = self._convert_python_obj_to_expression_value(value)
                if expression_value:
                    expressions.append(f'{name}={self._convert_python_obj_to_expression_value(value)}')
                else:
                    expressions.append(f'REMOVE {name}')

        update_expression = ';'.join(expressions)
        return update_expression, condition_expression, pending_updates

    def _discard_old_pending_items(self, pending, max_window_millis):
        res = OrderedDict()
        if pending:
            pending_keys = list(pending)
            pending_keys.sort()
            last_time = int(pending_keys[-1] / max_window_millis) * max_window_millis
            min_time = last_time - max_window_millis
            for time in pending_keys:
                if time > min_time:
                    res[time] = pending[time]
        return res

    def _build_conditioned_feature_store_request(self, aggregation_element, pending=None):
        expressions = []

        times_update_expressions = {}
        pending_updates = {}
        initialized_attributes = {}
        for name, bucket in aggregation_element.aggregation_buckets.items():
            # Only save raw aggregates, not virtual
            if bucket.should_persist:

                if pending:
                    items_to_update = pending[name]
                else:
                    # In case we have pending data that spreads over more then 2 windows discard the old ones.
                    pending_updates[name] = self._discard_old_pending_items(bucket.get_and_flush_pending(), bucket.max_window_millis)
                    items_to_update = pending_updates[name]
                for bucket_start_time, aggregation_values in items_to_update.items():
                    # the relevant attribute out of the 2 feature attributes
                    feature_attr = 'a' if int(bucket_start_time / bucket.max_window_millis) % 2 == 0 else 'b'

                    array_time_attribute_name = f'{self._aggregation_time_attribute_prefix}{bucket.name}_{feature_attr}'

                    expected_time = int(bucket_start_time / bucket.max_window_millis) * bucket.max_window_millis
                    expected_time_expr = self._convert_python_obj_to_expression_value(datetime.fromtimestamp(expected_time / 1000))
                    index_to_update = int((bucket_start_time - expected_time) / bucket.period_millis)

                    get_array_time_expr = f'if_not_exists({array_time_attribute_name},0:0)'

                    for aggregation, aggregation_value in aggregation_values.items():
                        array_attribute_name = f'{self._aggregation_attribute_prefix}{name}_{aggregation}_{feature_attr}'
                        if not initialized_attributes.get(array_attribute_name, 0) == expected_time:
                            initialized_attributes[array_attribute_name] = expected_time
                            init_expression = f'{array_attribute_name}=if_else(({get_array_time_expr}<{expected_time_expr}),' \
                                              f"init_array({bucket.total_number_of_buckets},'double'," \
                                              f'{aggregation_value.default_value}),{array_attribute_name})'
                            expressions.append(init_expression)

                        arr_at_index = f'{array_attribute_name}[{index_to_update}]'
                        update_array_expression = f'{arr_at_index}=if_else(({get_array_time_expr}>{expected_time_expr}),{arr_at_index},' \
                                                  f'{aggregation_value.get_update_expression(arr_at_index)})'

                        expressions.append(update_array_expression)

                        # Separating time attribute updates, so that they will be executed in the end and only once per feature name.
                        if array_time_attribute_name not in times_update_expressions:
                            times_update_expressions[array_time_attribute_name] = f'{array_time_attribute_name}=' \
                                                                                  f'if_else(({get_array_time_expr}<{expected_time_expr}),' \
                                                                                  f'{expected_time_expr},{array_time_attribute_name})'

        expressions.extend(times_update_expressions.values())

        return expressions, pending_updates

    def _build_simplified_feature_store_request(self, aggregation_element):
        expressions = []

        times_update_expressions = {}
        new_cached_times = {}
        pending_updates = {}
        initialized_attributes = {}
        pexpressions = {}
        use_parallel = self._parallel_ops

        for name, bucket in aggregation_element.aggregation_buckets.items():

            # Only save raw aggregates, not virtual
            if bucket.should_persist:

                # In case we have pending data that spreads over more then 2 windows discard the old ones.
                pending_updates[name] = self._discard_old_pending_items(bucket.get_and_flush_pending(),
                                                                        bucket.max_window_millis)
                use_parallel = use_parallel and len(pending_updates[name].items()) > 1

                for bucket_start_time, aggregation_values in pending_updates[name].items():
                    # the relevant attribute out of the 2 feature attributes
                    feature_attr = 'a' if int(bucket_start_time / bucket.max_window_millis) % 2 == 0 else 'b'

                    array_time_attribute_name = f'{self._aggregation_time_attribute_prefix}{bucket.name}_{feature_attr}'

                    cached_time = bucket.storage_specific_cache.get(array_time_attribute_name, 0)

                    expected_time = int(bucket_start_time / bucket.max_window_millis) * bucket.max_window_millis
                    expected_time_expr = self._convert_python_obj_to_expression_value(
                        datetime.fromtimestamp(expected_time / 1000))
                    index_to_update = int((bucket_start_time - expected_time) / bucket.period_millis)

                    for aggregation, aggregation_value in aggregation_values.items():
                        array_attribute_name = f'{self._aggregation_attribute_prefix}{name}_{aggregation}_{feature_attr}'

                        if use_parallel and aggregation in self.parallel_aggregates:
                            if array_attribute_name not in pexpressions:
                                pexpressions[array_attribute_name] = {
                                    "values": [aggregation_value.default_value] * bucket.total_number_of_buckets,
                                    "first_index": index_to_update,
                                    "last_index": index_to_update,
                                    "default_value": aggregation_value.default_value,
                                    "aggregation": aggregation
                                }
                        # Possibly initiating the array
                        if cached_time < expected_time:
                            if not initialized_attributes.get(array_attribute_name, 0) == expected_time:
                                initialized_attributes[array_attribute_name] = expected_time
                                expressions.append(
                                    f"{array_attribute_name}=init_array({bucket.total_number_of_buckets},'double',"
                                    f'{aggregation_value.default_value})'
                                )
                            if array_time_attribute_name not in times_update_expressions:
                                times_update_expressions[array_time_attribute_name] = \
                                    f'{array_time_attribute_name}={expected_time_expr}'
                            new_cached_times[name] = (array_time_attribute_name, expected_time)

                        # Updating the specific cells
                        if cached_time <= expected_time:
                            if use_parallel and aggregation in self.parallel_aggregates:
                                if pexpressions[array_attribute_name]["first_index"] > index_to_update:
                                    pexpressions[array_attribute_name]["first_index"] = index_to_update
                                if pexpressions[array_attribute_name]["last_index"] < index_to_update:
                                    pexpressions[array_attribute_name]["last_index"] = index_to_update
                                pexpressions[array_attribute_name]["values"][index_to_update] = aggregation_value.value
                            else:
                                arr_at_index = f'{array_attribute_name}[{index_to_update}]'
                                expressions.append(
                                    f'{arr_at_index}={aggregation_value.get_update_expression(arr_at_index)}'
                                )

        if use_parallel:
            for attr_name, d in pexpressions.items():
                encoded_array = kv_array.encode_list(d["values"][d["first_index"]:d["last_index"] + 1]).decode()
                paggregate = self.parallel_aggregates[d["aggregation"]]
                sliced_array = f'{attr_name}[{d["first_index"]}..{d["last_index"]}]'
                expressions.append(
                    f"{sliced_array}={paggregate}({sliced_array}, blob('{encoded_array}'))")

        # Separating time attribute updates, so that they will be executed in the end and only once per feature name.
        expressions.extend(times_update_expressions.values())

        for name, new_value in new_cached_times.items():
            attribute_name = new_value[0]
            new_time = new_value[1]
            aggregation_element.aggregation_buckets[name].storage_specific_cache[attribute_name] = new_time
        return expressions, pending_updates

    @staticmethod
    def _convert_python_obj_to_expression_value(value):
        if isinstance(value, str):
            return f"'{value}'"
        if isinstance(value, bool) or isinstance(value, float) or isinstance(value, int):
            return str(value)
        elif isinstance(value, bytes):
            return f"blob('{base64.b64encode(value).decode('ascii')}')"
        elif isinstance(value, datetime):
            if pd.isnull(value):
                return None
            timestamp = value.timestamp()

            secs = int(timestamp)
            nanosecs = int((timestamp - secs) * 1e+9)
            return f'{secs}:{nanosecs}'
        elif isinstance(value, timedelta):
            return str(value.value)
        else:
            raise V3ioError(f'Type {type(value)} in UpdateItem request is not supported')

    # Loads a specific key from the store, and returns it in the following format
    # {
    #   'feature_name_aggr1': {<start time A>: [], {<start time B>: []}},
    #   'feature_name_aggr2': {<start time A>: [], {<start time B>: []}}
    # }
    async def _load_aggregates_by_key(self, container, table_path, key):
        self._lazy_init()

        key = str(key)

        response = await self._v3io_client.kv.get(container, table_path, key, raise_for_status=v3io.aio.dataplane.RaiseForStatus.never)
        if response.status_code == 404:
            return None, None
        elif response.status_code == 200:
            aggregations, additional_data = {}, {}
            for name, value in response.output.item.items():
                if name.startswith(self._aggregation_attribute_prefix):
                    feature_and_aggr_name = name[len(self._aggregation_attribute_prefix):-2]
                    feature_name = feature_and_aggr_name[:feature_and_aggr_name.rindex('_')]
                    associated_time_attr = f'{self._aggregation_time_attribute_prefix}{feature_name}_{name[-1]}'

                    time_in_millis = int(response.output.item[associated_time_attr].timestamp() * 1000)
                    if feature_and_aggr_name not in aggregations:
                        aggregations[feature_and_aggr_name] = {}
                    aggregations[feature_and_aggr_name][time_in_millis] = value
                    aggregations[feature_and_aggr_name][associated_time_attr] = time_in_millis
                elif not name.startswith(self._aggregation_time_attribute_prefix):
                    additional_data[name] = value
            return aggregations, additional_data
        else:
            raise V3ioError(f'Failed to get item. Response status code was {response.status_code}: {response.body}')

    async def _load_by_key(self, container, table_path, key, attributes):
        self._lazy_init()

        response = await self._get_item(container, table_path, key, attributes)
        if response.status_code == 404:
            return None
        elif response.status_code == 200:
            res = {}
            for name in response.output.item.keys():
                if not name.startswith((self._aggregation_attribute_prefix, self._aggregation_time_attribute_prefix)):
                    res[name] = response.output.item[name]
            return res
        else:
            raise V3ioError(f'Failed to get item. Response status code was {response.status_code}: {response.body}')

    async def _describe(self, container, stream_path):
        self._lazy_init()

        response = await self._v3io_client.stream.describe(container, stream_path)
        if response.status_code != 200:
            raise V3ioError(f'Failed to get number of shards. Got {response.status_code} response: {response.body}')
        return response.output

    async def _put_records(self, container, stream_path, payload):
        self._lazy_init()

        return await self._v3io_client.stream.put_records(container, stream_path, payload)

    async def _get_item(self, container, table_path, key, attributes):
        self._lazy_init()

        return await self._v3io_client.kv.get(container, table_path, str(key), attribute_names=attributes,
                                              raise_for_status=v3io.aio.dataplane.RaiseForStatus.never)


class RedisType(Enum):
    STANDALONE = 1
    CLUSTER = 2


class RedisDriver(Driver):
    REDIS_TIMEOUT = 5  # Seconds
    REDIS_WATCH_INTERVAL = 1  # Seconds
    DATETIME_FIELD_PREFIX = "_dt:"
    TIMEDELTA_FIELD_PREFIX = "_td:"
    DEFAULT_KEY_PREFIX = "storey:"

    def __init__(self, redis_client: Optional[Union[redis.Redis, rediscluster.RedisCluster]] = None,
                 redis_type: RedisType = RedisType.STANDALONE,
                 key_prefix: str = None,
                 aggregation_attribute_prefix: str = 'aggr_',
                 aggregation_time_attribute_prefix: str = 't_'):

        self._redis = redis_client
        self._conn_str = os.getenv('REDIS_CONNECTION', 'redis://localhost:6379?')
        self._key_prefix = key_prefix if key_prefix else self.DEFAULT_KEY_PREFIX
        self._type = redis_type
        self._aggregation_attribute_prefix = aggregation_attribute_prefix
        self._aggregation_time_attribute_prefix = aggregation_time_attribute_prefix
        self._aggregation_prefixes = (self._aggregation_attribute_prefix,
                                      self._aggregation_time_attribute_prefix)

    @property
    def redis(self):
        if self._redis:
            return self._redis
        if self._type is RedisType.STANDALONE:
            return redis.Redis.from_url(self._conn_str, decode_responses=True)
        self._redis = rediscluster.RedisCluster.from_url(self._conn_str, decode_response=True)
        return self._redis

    def make_key(self, *parts):
        return f"{self._key_prefix}{':'.join([str(p) for p in parts])}"

    @staticmethod
    def _static_data_key(redis_key_prefix):
        """
        The Redis key for the Hash containing static data (AKA, "additional data").

        The `redis_key_prefix` string should be the Redis key prefix used to store
        data for a Storey container, table path, and key combination.
        """
        return f"{redis_key_prefix}:static"

    def _aggregation_time_key(self, redis_key_prefix, feature_name):
        """
        The Redis key containing the associated timestamp for an aggregation.

        The `redis_key_prefix` string should be the Redis key prefix used to store
        data for a Storey container, table path, and key combination.
        """
        return f"{redis_key_prefix}:{self._aggregation_time_attribute_prefix}{feature_name}"

    @staticmethod
    def _list_key(redis_key_prefix, list_attribute_name):
        """
        The key containing a list of aggregation data.

        The `redis_key_prefix` string should be the Redis key prefix used to store
        data for a Storey container, table path, and key combination.
        """
        return f"{redis_key_prefix}:{list_attribute_name}"

    async def _lincr(self, key: str, index_to_update: int, incr_by: float):
        """Atomically increment the numeric value at an index in a list.

        This is, in effect, a client-side LINCR command (list-increment) -- a command
        that does not exist in Redis.
        """
        timeout = datetime.now() + timedelta(seconds=self.REDIS_TIMEOUT)
        while True:
            with self.redis.pipeline() as pipeline:
                try:
                    pipeline.watch(key)
                    old = json.loads(pipeline.lindex(key, index_to_update))
                    pipeline.multi()
                    # XXX: Some aggregations use these values as their defaults, so we
                    # initialize our lists with them. But you can't create a float('inf')
                    # and then add to it, so we use 0 instead.
                    if old == 'inf' or old == '-inf':
                        old = 0
                    new_value = self._convert_python_obj_to_redis_value(float(old) + incr_by)
                    pipeline.lset(key, index_to_update, new_value)
                    return await asyncify(pipeline.execute)()
                except WatchError as e:
                    if datetime.now() < timeout:
                        time.sleep(self.REDIS_WATCH_INTERVAL)
                        continue
                    raise RedisTimeoutError(f"Timed out trying to increment key {key}") from e

    @classmethod
    def _convert_python_obj_to_redis_value(cls, value):
        if isinstance(value, datetime):
            if pd.isnull(value):
                return None
            return f"{cls.DATETIME_FIELD_PREFIX}{value.timestamp()}"
        elif isinstance(value, timedelta):
            return f"{cls.TIMEDELTA_FIELD_PREFIX}{value.total_seconds()}"
        else:
            if isinstance(value, float):
                if value == math.inf or value == -math.inf:
                    # Use the shorter infinity form (inf, -inf) to save space.
                    value = str(value)
                elif not value % 1:
                    # Store whole numbers as integers to save space.
                    value = int(value)
            return json.dumps(value)

    @classmethod
    def _convert_redis_value_to_python_obj(cls, value):
        if value.startswith(cls.TIMEDELTA_FIELD_PREFIX):
            return timedelta(seconds=float(value.split(":")[1]))
        elif value.startswith(cls.DATETIME_FIELD_PREFIX):
            return datetime.fromtimestamp(float(value.split(":")[1]), tz=timezone.utc)
        else:
            return json.loads(value)

    def _discard_old_pending_items(self, pending, max_window_millis):
        res = {}
        if pending:
            last_time = int(list(pending.keys())[-1] / max_window_millis) * max_window_millis
            min_time = last_time - max_window_millis
            for time, value in pending.items():
                if time > min_time:
                    res[time] = value
        return res

    async def _build_feature_store_request(self, redis_key_prefix, aggregation_element, pipeline):
        atomic_updates = []
        times_updates = {}
        new_cached_times = {}
        pending_updates = {}
        initialized_attributes = {}

        for name, bucket in aggregation_element.aggregation_buckets.items():
            # Only save raw aggregates, not virtual
            if bucket.should_persist:

                # In case we have pending data that spreads over more then 2 windows, discard the old ones.
                pending_updates[name] = self._discard_old_pending_items(bucket.get_and_flush_pending(),
                                                                        bucket.max_window_millis)
                for bucket_start_time, aggregation_values in pending_updates[name].items():
                    # the relevant attribute out of the 2 feature attributes
                    feature_attr = 'a' if int(bucket_start_time / bucket.max_window_millis) % 2 == 0 else 'b'

                    aggr_time_attribute_name = f'{bucket.name}_{feature_attr}'
                    array_time_attribute_key = self._aggregation_time_key(redis_key_prefix,
                                                                          aggr_time_attribute_name)

                    cached_time = bucket.storage_specific_cache.get(array_time_attribute_key, 0)

                    expected_time = int(bucket_start_time / bucket.max_window_millis) * bucket.max_window_millis
                    expected_time_expr = self._convert_python_obj_to_redis_value(
                        datetime.fromtimestamp(expected_time / 1000))
                    index_to_update = int((bucket_start_time - expected_time) / bucket.period_millis)

                    for aggregation, aggregation_value in aggregation_values.items():
                        list_attribute_name = f'{self._aggregation_attribute_prefix}{name}_{aggregation}_{feature_attr}'
                        list_attribute_key = self._list_key(redis_key_prefix, list_attribute_name)
                        if cached_time < expected_time:
                            if not initialized_attributes.get(list_attribute_key, 0) == expected_time:
                                initialized_attributes[list_attribute_key] = expected_time
                                # XXX: Run LLEN and LPUSH commands in immediate execution
                                # mode, instead of using the pipeline, to initialize the
                                # list here, in case we need the list to exist when we run
                                # our atomic _lincr() operations later in this method.
                                list_length = await asyncify(self.redis.llen)(list_attribute_key)
                                if list_length != bucket.total_number_of_buckets:
                                    # The list doesn't exist yet, or it's the wrong size,
                                    # so we initialize it (or right-pad it) to the
                                    # expected length with default values.
                                    new_length = bucket.total_number_of_buckets - list_length
                                    defaults = [self._convert_python_obj_to_redis_value(
                                        aggregation_value.default_value)] * new_length
                                    self.redis.rpush(list_attribute_key, *defaults)
                            if array_time_attribute_key not in times_updates:
                                times_updates[array_time_attribute_key] = expected_time_expr
                            new_cached_times[name] = (array_time_attribute_key, expected_time)

                        # Updating the specific cells
                        if cached_time <= expected_time:
                            # Increment the value in the list index by the new value
                            atomic_updates.append(
                                partial(self._lincr, list_attribute_key, index_to_update, aggregation_value.value))

        for atomic_update in atomic_updates:
            # TODO: Check result, handle RedisError?
            await atomic_update()

        # Separating time attribute updates, so that they will be executed in the end
        # and only once per feature name.
        for array_time_attribute_key, expected_time_expr in times_updates.items():
            pipeline.set(array_time_attribute_key, expected_time_expr)

        for name, new_value in new_cached_times.items():
            attribute_name = new_value[0]
            new_time = new_value[1]
            aggregation_element.aggregation_buckets[name].storage_specific_cache[attribute_name] = new_time
        return pending_updates

    async def _build_updates(self, redis_key_prefix, aggregation_element, additional_data, partitioned_by_key):
        # Use a transaction if multiple workers might be writing (AKA, "partitioned_by_key").
        # Otherwise, use a standard Redis pipeline.
        pipeline = self.redis.pipeline(transaction=partitioned_by_key)

        if aggregation_element:
            # Generating aggregation related expressions
            await self._build_feature_store_request(redis_key_prefix, aggregation_element, pipeline)

        # Static attributes, like "name," "age," -- everything that isn't an agg.
        if additional_data:
            fields_to_set = {}
            fields_to_delete = []
            for name, value in additional_data.items():
                expression_value = self._convert_python_obj_to_redis_value(value)
                if expression_value:
                    fields_to_set[name] = expression_value
                else:
                    fields_to_delete.append(name)
            if fields_to_set:
                pipeline.hset(self._static_data_key(redis_key_prefix), mapping=fields_to_set)
            if fields_to_delete:
                pipeline.delete(*fields_to_delete)

        result = await asyncify(pipeline.execute)()
        pipeline.reset()

        return result

    async def _save_key(self, container, table_path, key, aggr_item, partitioned_by_key, additional_data):
        redis_key_prefix = self.make_key(container, table_path, key)
        await self._build_updates(redis_key_prefix, aggr_item, additional_data, partitioned_by_key)

    async def _get_all_fields(self, redis_key: str):
        try:
            values = await asyncify(self.redis.hgetall)(redis_key)
        except redis.ResponseError as e:
            raise RedisError(f'Failed to get key {redis_key}. Response error was: {e}')
        return {key: self._convert_redis_value_to_python_obj(val) for key, val in values.items()
                if not str(key).startswith(self._aggregation_prefixes)}

    async def _get_specific_fields(self, redis_key: str, attributes: List[str]):
        non_aggregation_attrs = [
            name for name in attributes
            if not name.startswith(self._aggregation_prefixes)
        ]
        try:
            values = await asyncify(self.redis.hmget)(redis_key, non_aggregation_attrs)
        except redis.ResponseError as e:
            raise RedisError(f'Failed to get key {redis_key}. Response error was: {e}') from e
        return [{k: self._convert_redis_value_to_python_obj(v)} for k, v in values.items()]

    async def _load_by_key(self, container, table_path, key, attributes):
        """
        Return all static attributes, or certain attributes.

        NOTE: Following the V3IO driver's implementation, this method will not
        return aggregation attributes or associated time values -- just static
        data, AKA "additional data."
        """
        redis_key_prefix = self.make_key(container, table_path, key)
        static_key = self._static_data_key(redis_key_prefix)
        if attributes == "*":
            values = await self._get_all_fields(static_key)
        else:
            values = await self._get_specific_fields(static_key, attributes)
        return values

    async def _get_associated_time_attr(self, redis_key_prefix, aggr_name):
        aggr_without_relevant_attr = aggr_name[:-2]
        feature_name_only = aggr_without_relevant_attr[:aggr_without_relevant_attr.rindex('_')]
        feature_with_relevant_attr = f"{feature_name_only}{aggr_name[-2:]}"
        associated_time_key = self._aggregation_time_key(redis_key_prefix,
                                                         feature_with_relevant_attr)
        time_val = await asyncify(self.redis.get)(associated_time_key)
        _, val = time_val.split(":")

        # TODO: Time values can hold either a timedelta in seconds or a UNIX timestamp.
        # What are we supposed to do (and how does Storey know) if the value was a
        # timedelta?
        try:
            # Storey requires the timestamp to be an integer when it processes this value.
            time_in_millis = int(float(val) * 1000)
        except TypeError as e:
            raise RedisError(f"Invalid associated time attribute: {associated_time_key} "
                             f"-> {time_val}") from e

        # Return a form of the time attribute that Storey expects. This should include
        # name of the feature but not the aggregation name (min, max) or relevant
        # attribute (_a, _b).
        associated_time_attr = f"{self._aggregation_time_attribute_prefix}" \
                               f"{feature_with_relevant_attr}"

        return associated_time_attr, time_in_millis

    async def _load_aggregates_by_key(self, container, table_path, key):
        """
        Loads a specific key from the store, and returns it in the following format
        {
            'feature_name_aggr1': {<start time A>: [], {<start time B>: []}},
            'feature_name_aggr2': {<start time A>: [], {<start time B>: []}}
        }
        """
        redis_key_prefix = self.make_key(container, table_path, key)
        additional_data = await self._get_all_fields(self._static_data_key(redis_key_prefix))
        aggregations = {}
        # Aggregation Redis keys start with the Redis key prefix for this Storey container, table
        # path, and "key," followed by ":aggr_"
        aggr_key_prefix = f"{redis_key_prefix}:{self._aggregation_attribute_prefix}"
        # XXX: We can't use `async for` here...
        for aggr_key in self.redis.scan_iter(f"{aggr_key_prefix}*"):
            value = await asyncify(self.redis.lrange)(aggr_key, 0, -1)
            # Build an attribute for this aggregation in the format that Storey
            # expects to receive from this method. The feature and aggregation
            # name are embedded in the Redis key. Also, drop the "_a" or "_b"
            # portion of the key, which is "the relevant attribute out of the 2
            # feature attributes," according to comments in the V3IO driver.
            feature_and_aggr_name = aggr_key[len(aggr_key_prefix):-2]
            # To get the associated time, we need the aggregation name and the relevant
            # attribute (a or b), so we take a second form of the string for that purpose.
            aggr_name_with_relevant_attribute = aggr_key[len(aggr_key_prefix):]
            associated_time_attr, time_in_millis = await self._get_associated_time_attr(
                redis_key_prefix, aggr_name_with_relevant_attribute)
            if feature_and_aggr_name not in aggregations:
                aggregations[feature_and_aggr_name] = {}
            aggregations[feature_and_aggr_name][time_in_millis] = [float(json.loads(v)) for v in value]
            aggregations[feature_and_aggr_name][associated_time_attr] = time_in_millis
        return aggregations, additional_data

    async def _save_schema(self, container, table_path, schema):
        redis_key = self.make_key(container, table_path, schema_file_name)
        await asyncify(self.redis.set)(redis_key, json.dumps(schema))

    async def _load_schema(self, container, table_path):
        redis_key = self.make_key(container, table_path, schema_file_name)
        schema = await asyncify(self.redis.get)(redis_key)
        if schema:
            return json.loads(schema)<|MERGE_RESOLUTION|>--- conflicted
+++ resolved
@@ -2,28 +2,20 @@
 import json
 import math
 import os
-<<<<<<< HEAD
 import time
 from datetime import datetime, timedelta, timezone
 from enum import Enum
 from functools import partial
 from typing import List, Optional, Union
-=======
-from datetime import datetime, timedelta
-from typing import Optional
 from collections import OrderedDict
->>>>>>> 5f545722
 import pandas as pd
 
 import redis
 import rediscluster
 import v3io
 import v3io.aio.dataplane
-<<<<<<< HEAD
 from redis import WatchError
-=======
 from v3io.dataplane import kv_array
->>>>>>> 5f545722
 
 from .dtypes import V3ioError, RedisError, RedisTimeoutError
 from .utils import schema_file_name, asyncify
