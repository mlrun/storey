import asyncio
import copy
import math
import os
import queue
import uuid
from datetime import datetime
from random import choice

import pandas as pd
import pytest
import pytz
from aiohttp import InvalidURL

from storey import build_flow, EmitSource, Map, Filter, FlatMap, Reduce, MapWithState, CSVSource, Complete, Choice, \
    Event, Batch, Table, CSVTarget, DataframeSource, MapClass, JoinWithTable, ReduceToDataFrame, ToDataFrame, \
    ParquetTarget, QueryByKey, \
    TSDBTarget, Extend, SendToHttp, HttpRequest, NoSqlTarget, NoopDriver, Driver, Recover, V3ioDriver, ParquetSource


class ATestException(Exception):
    pass


class RaiseEx:
    _counter = 0

    def __init__(self, raise_on_nth):
        self._raise_after = raise_on_nth

    def raise_ex(self, element):
        self._counter += 1
        if self._counter == self._raise_after:
            raise ATestException("test")
        return element


def test_functional_flow():
    controller = build_flow([
        EmitSource(),
        Map(lambda x: x + 1),
        Filter(lambda x: x < 3),
        FlatMap(lambda x: [x, x * 10]),
        Reduce(0, lambda acc, x: acc + x),
    ]).run()

    for _ in range(100):
        for i in range(10):
            controller.emit(i)
    controller.terminate()
    termination_result = controller.await_termination()
    assert termination_result == 3300


def test_multiple_upstreams():
    source = EmitSource()
    map1 = Map(lambda x: x + 1)
    map2 = Map(lambda x: x * 10)
    reduce = Reduce(0, lambda x, y: x + y)
    source.to(map1)
    source.to(map2)
    map1.to(reduce)
    map2.to(reduce)
    controller = source.run()

    for i in range(10):
        controller.emit(i)
    controller.terminate()
    termination_result = controller.await_termination()
    assert termination_result == 55 + 450


def test_recover():
    def increment_maybe_boom(x):
        inc = x + 1
        if inc == 7:
            raise ValueError('boom')
        return inc

    reduce = Reduce(0, lambda x, y: x + y)
    controller = build_flow([
        EmitSource(),
        Recover({ValueError: reduce}),
        Map(increment_maybe_boom),
        reduce
    ]).run()

    for i in range(10):
        controller.emit(i)
    controller.terminate()
    termination_result = controller.await_termination()
    assert termination_result == 54


def test_csv_reader():
    controller = build_flow([
        CSVSource('tests/test.csv', header=True),
        FlatMap(lambda x: x),
        Map(lambda x: int(x)),
        Reduce(0, lambda acc, x: acc + x),
    ]).run()

    termination_result = controller.await_termination()
    assert termination_result == 21


def test_csv_reader_error_on_file_not_found():
    controller = build_flow([
        CSVSource('tests/idontexist.csv', header=True),
    ]).run()

    try:
        controller.await_termination()
        assert False
    except FileNotFoundError:
        pass


def test_csv_reader_as_dict():
    controller = build_flow([
        CSVSource('tests/test.csv', header=True, build_dict=True),
        FlatMap(lambda x: [x['n1'], x['n2'], x['n3']]),
        Map(lambda x: int(x)),
        Reduce(0, lambda acc, x: acc + x),
    ]).run()

    termination_result = controller.await_termination()
    assert termination_result == 21


def append_and_return(lst, x):
    lst.append(x)
    return lst


def test_csv_reader_as_dict_with_key_and_timestamp():
    controller = build_flow([
        CSVSource('tests/test-with-timestamp.csv', header=True, build_dict=True, key_field='k',
                  time_field='t', timestamp_format='%d/%m/%Y %H:%M:%S'),
        Reduce([], append_and_return, full_event=True),
    ]).run()

    termination_result = controller.await_termination()

    assert len(termination_result) == 2
    assert termination_result[0].key == 'm1'
    assert termination_result[0].time == datetime(2020, 2, 15, 2, 0)
    assert termination_result[0].body == {'k': 'm1', 't': datetime(2020, 2, 15, 2, 0), 'v': 8, 'b': True}
    assert termination_result[1].key == 'm2'
    assert termination_result[1].time == datetime(2020, 2, 16, 2, 0)
    assert termination_result[1].body == {'k': 'm2', 't': datetime(2020, 2, 16, 2, 0), 'v': 14, 'b': False}


def test_csv_reader_as_dict_with_compact_timestamp():
    controller = build_flow([
        CSVSource('tests/test-with-compact-timestamp.csv', header=True, build_dict=True, time_field='t', timestamp_format='%Y%m%d%H'),
        Reduce([], append_and_return, full_event=True),
    ]).run()

    termination_result = controller.await_termination()

    assert len(termination_result) == 2
    assert termination_result[0].key is None
    assert termination_result[0].time == datetime(2020, 2, 15, 2, 0)
    assert termination_result[0].body == {'k': 'm1', 't': datetime(2020, 2, 15, 2, 0), 'v': 8, 'b': True}
    assert termination_result[1].key is None
    assert termination_result[1].time == datetime(2020, 2, 16, 2, 0)
    assert termination_result[1].body == {'k': 'm2', 't': datetime(2020, 2, 16, 2, 0), 'v': 14, 'b': False}


def test_csv_reader_with_key_and_timestamp():
    controller = build_flow([
        CSVSource('tests/test-with-timestamp.csv', header=True, key_field='k',
                  time_field='t', timestamp_format='%d/%m/%Y %H:%M:%S'),
        Reduce([], append_and_return, full_event=True),
    ]).run()

    termination_result = controller.await_termination()

    assert len(termination_result) == 2
    assert termination_result[0].key == 'm1'
    assert termination_result[0].time == datetime(2020, 2, 15, 2, 0)
    assert termination_result[0].body == ['m1', datetime(2020, 2, 15, 2, 0), 8, True]
    assert termination_result[1].key == 'm2'
    assert termination_result[1].time == datetime(2020, 2, 16, 2, 0)
    assert termination_result[1].body == ['m2', datetime(2020, 2, 16, 2, 0), 14, False]


def test_csv_reader_as_dict_no_header():
    controller = build_flow([
        CSVSource('tests/test-no-header.csv', header=False, build_dict=True),
        FlatMap(lambda x: [x[0], x[1], x[2]]),
        Map(lambda x: int(x)),
        Reduce(0, lambda acc, x: acc + x),
    ]).run()

    termination_result = controller.await_termination()
    assert termination_result == 21


def test_dataframe_source():
    df = pd.DataFrame([['hello', 1, 1.5], ['world', 2, 2.5]], columns=['string', 'int', 'float'])
    controller = build_flow([
        DataframeSource(df),
        Reduce([], append_and_return),
    ]).run()

    termination_result = controller.await_termination()
    expected = [{'string': 'hello', 'int': 1, 'float': 1.5}, {'string': 'world', 'int': 2, 'float': 2.5}]
    assert termination_result == expected


def test_indexed_dataframe_source():
    df = pd.DataFrame([['hello', 1, 1.5], ['world', 2, 2.5]], columns=['string', 'int', 'float'])
    df.set_index(['string', 'int'], inplace=True)
    controller = build_flow([
        DataframeSource(df),
        Reduce([], append_and_return),
    ]).run()

    termination_result = controller.await_termination()
    expected = [{'string': 'hello', 'int': 1, 'float': 1.5}, {'string': 'world', 'int': 2, 'float': 2.5}]
    assert termination_result == expected


def test_dataframe_source_with_metadata():
    t1 = datetime(2020, 2, 15)
    t2 = datetime(2020, 2, 16)
    df = pd.DataFrame([['key1', t1, 'id1', 1.1], ['key2', t2, 'id2', 2.2]],
                      columns=['my_key', 'my_time', 'my_id', 'my_value'])
    controller = build_flow([
        DataframeSource(df, key_field='my_key', time_field='my_time', id_field='my_id'),
        Reduce([], append_and_return, full_event=True),
    ]).run()

    termination_result = controller.await_termination()
    expected = [
        Event({'my_key': 'key1', 'my_time': t1, 'my_id': 'id1', 'my_value': 1.1}, key='key1', time=t1, id='id1'),
        Event({'my_key': 'key2', 'my_time': t2, 'my_id': 'id2', 'my_value': 2.2}, key='key2', time=t2, id='id2')]
    assert termination_result == expected


async def async_dataframe_source():
    df = pd.DataFrame([['hello', 1, 1.5], ['world', 2, 2.5]], columns=['string', 'int', 'float'])
    controller = await build_flow([
        DataframeSource(df),
        Reduce([], append_and_return),
    ]).run_async()

    termination_result = await controller.await_termination()
    expected = [{'string': 'hello', 'int': 1, 'float': 1.5}, {'string': 'world', 'int': 2, 'float': 2.5}]
    assert termination_result == expected


def test_async_source():
    asyncio.run(async_test_async_source())


def test_write_parquet_timestamp_nanosecs(tmpdir):
    out_dir = f'{tmpdir}/test_write_parquet_timestamp_nanosecs/{uuid.uuid4().hex}/'
    columns = ['string', 'timestamp1', 'timestamp2']
    df = pd.DataFrame([['hello', pd.Timestamp('2020-01-26 14:52:37.12325679'), pd.Timestamp('2020-01-26 12:41:37.123456789')],
                       ['world', pd.Timestamp('2018-05-11 13:52:37.333421789'), pd.Timestamp('2020-01-14 14:52:37.987654321')]],
                      columns=columns)
    df.set_index(keys=['timestamp1'], inplace=True)
    controller = build_flow([
        DataframeSource(df),
        ParquetTarget(out_dir, columns=['string', 'timestamp2'], partition_cols=[], index_cols='timestamp1')
    ]).run()
    controller.await_termination()

    controller = build_flow([
        ParquetSource(out_dir), Reduce([], append_and_return),
    ]).run()

    termination_result = controller.await_termination()
    expected = [{'string': 'hello', 'timestamp1': pd.Timestamp('2020-01-26 14:52:37.123256'),
                 'timestamp2': pd.Timestamp('2020-01-26 12:41:37.123456')},
                {'string': 'world', 'timestamp1': pd.Timestamp('2018-05-11 13:52:37.333421'),
                 'timestamp2': pd.Timestamp('2020-01-14 14:52:37.987654')}]
    assert termination_result == expected


def test_read_parquet():
    controller = build_flow([
        ParquetSource('tests/test.parquet'),
        Reduce([], append_and_return),
    ]).run()

    termination_result = controller.await_termination()
    expected = [{'string': 'hello', 'int': 1, 'float': 1.5}, {'string': 'world', 'int': 2, 'float': 2.5}]
    assert termination_result == expected


def test_read_parquet_files():
    controller = build_flow([
        ParquetSource(['tests/test.parquet', 'tests/test.parquet']),
        Reduce([], append_and_return),
    ]).run()

    termination_result = controller.await_termination()
    expected = [
        {'string': 'hello', 'int': 1, 'float': 1.5}, {'string': 'world', 'int': 2, 'float': 2.5},
        {'string': 'hello', 'int': 1, 'float': 1.5}, {'string': 'world', 'int': 2, 'float': 2.5}
    ]
    assert termination_result == expected


def test_write_parquet_read_parquet(tmpdir):
    out_dir = f'{tmpdir}/test_write_parquet_read_parquet/{uuid.uuid4().hex}/'
    columns = ['my_int', 'my_string']
    controller = build_flow([
        EmitSource(),
        ParquetTarget(out_dir, columns=columns, partition_cols=[])
    ]).run()

    expected = []
    for i in range(10):
        controller.emit([i, f'this is {i}'])
        expected.append({'my_int': i, 'my_string': f'this is {i}'})
    controller.terminate()
    controller.await_termination()

    controller = build_flow([
        ParquetSource(out_dir),
        Reduce([], append_and_return),
    ]).run()
    read_back_result = controller.await_termination()

    assert read_back_result == expected


def test_write_parquet_read_parquet_partitioned(tmpdir):
    out_dir = f'{tmpdir}/test_write_parquet_read_parquet_partitioned/{uuid.uuid4().hex}/'
    columns = ['my_int', 'my_string']
    controller = build_flow([
        EmitSource(),
        ParquetTarget(out_dir, partition_cols='my_int', columns=columns)
    ]).run()

    expected = []
    for i in range(10):
        controller.emit([i, f'this is {i}'])
        expected.append({'my_int': i, 'my_string': f'this is {i}'})
    controller.terminate()
    controller.await_termination()

    controller = build_flow([
        ParquetSource(out_dir),
        Reduce([], append_and_return),
    ]).run()
    read_back_result = controller.await_termination()

    assert read_back_result == expected


from unittest.mock import MagicMock


async def async_test_write_parquet_flush(tmpdir):
    out_dir = f'{tmpdir}/test_write_parquet_read_parquet_partitioned/{uuid.uuid4().hex}/'
    columns = ['my_int', 'my_string']
    target = ParquetTarget(out_dir, partition_cols='my_int', columns=columns, flush_after_seconds=2)

    async def f():
        pass

    mock = MagicMock(return_value=asyncio.get_running_loop().create_task(f()))
    target._emit = mock

    controller = build_flow([
        EmitSource(),
        target,
    ]).run()

    for i in range(10):
        await controller.emit([i, f'this is {i}'])

    try:
        assert mock.call_count == 0
        await asyncio.sleep(3)
        assert mock.call_count == 10
    finally:
        await controller.terminate()
        await controller.await_termination()


def test_write_parquet_flush(tmpdir):
    asyncio.run(async_test_write_parquet_flush(tmpdir))


def test_error_flow():
    controller = build_flow([
        EmitSource(),
        Map(lambda x: x + 1),
        Map(RaiseEx(500).raise_ex),
        Reduce(0, lambda acc, x: acc + x),
    ]).run()

    try:
        for i in range(1000):
            controller.emit(i)
        controller.terminate()
        controller.await_termination()
        assert False
    except ATestException:
        pass


def test_error_recovery():
    reduce = Reduce(0, lambda acc, x: acc + x)
    controller = build_flow([
        EmitSource(),
        Map(lambda x: x + 1),
        Map(RaiseEx(5).raise_ex, recovery_step=reduce),
        reduce,
    ]).run()

    for i in range(10):
        controller.emit(i)

    controller.terminate()
    result = controller.await_termination()
    assert result == 55


def test_set_recovery_step():
    reduce = Reduce(0, lambda acc, x: acc + x)
    controller = build_flow([
        EmitSource(),
        Map(lambda x: x + 1),
        Map(RaiseEx(5).raise_ex).set_recovery_step(reduce),
        reduce,
    ]).run()

    for i in range(10):
        controller.emit(i)

    controller.terminate()
    result = controller.await_termination()
    assert result == 55


def test_error_specific_recovery():
    reduce = Reduce(0, lambda acc, x: acc + x)
    controller = build_flow([
        EmitSource(),
        Map(lambda x: x + 1),
        Map(RaiseEx(5).raise_ex, recovery_step={ATestException: reduce}),
        reduce,
    ]).run()

    for i in range(10):
        controller.emit(i)

    controller.terminate()
    result = controller.await_termination()
    assert result == 55


def test_error_specific_recovery_check_exception():
    reduce = Reduce([], lambda acc, event: append_and_return(acc, type(event.error)), full_event=True)
    controller = build_flow([
        EmitSource(),
        Map(RaiseEx(2).raise_ex, recovery_step={ATestException: reduce}),
        reduce
    ]).run()

    for i in range(3):
        controller.emit(i)

    controller.terminate()
    result = controller.await_termination()
    assert result == [type(None), ATestException, type(None)]


def test_error_nonrecovery():
    reduce = Reduce(0, lambda acc, x: acc + x)
    controller = build_flow([
        EmitSource(),
        Map(lambda x: x + 1),
        Map(RaiseEx(5).raise_ex, recovery_step={ValueError: reduce}),
        reduce,
    ]).run()

    try:
        for i in range(10):
            controller.emit(i)
        controller.terminate()
        controller.await_termination()
        assert False
    except ATestException:
        pass


def test_error_recovery_containment():
    reduce = Reduce(0, lambda acc, x: acc + x)
    controller = build_flow([
        EmitSource(),
        Map(lambda x: x + 1, recovery_step=reduce),
        Map(RaiseEx(5).raise_ex),
        reduce,
    ]).run()

    try:
        for i in range(10):
            controller.emit(i)
        controller.terminate()
        controller.await_termination()
        assert False
    except ATestException:
        pass


def test_broadcast():
    controller = build_flow([
        EmitSource(),
        Map(lambda x: x + 1),
        Filter(lambda x: x < 3, termination_result_fn=lambda x, y: x + y),
        [
            Reduce(0, lambda acc, x: acc + x)
        ],
        [
            Reduce(0, lambda acc, x: acc + x)
        ]
    ]).run()

    for i in range(10):
        controller.emit(i)
    controller.terminate()
    termination_result = controller.await_termination()
    assert termination_result == 6


def test_broadcast_complex():
    controller = build_flow([
        EmitSource(),
        Map(lambda x: x + 1),
        Filter(lambda x: x < 3, termination_result_fn=lambda x, y: x + y),
        [
            Reduce(0, lambda acc, x: acc + x),
        ],
        [
            Map(lambda x: x * 100),
            Reduce(0, lambda acc, x: acc + x)
        ],
        [
            Map(lambda x: x * 1000),
            Reduce(0, lambda acc, x: acc + x)
        ]
    ]).run()

    for i in range(10):
        controller.emit(i)
    controller.terminate()
    termination_result = controller.await_termination()
    assert termination_result == 3303


# Same as test_broadcast_complex but without using build_flow
def test_broadcast_complex_no_sugar():
    source = EmitSource()
    filter = Filter(lambda x: x < 3, termination_result_fn=lambda x, y: x + y)
    source.to(Map(lambda x: x + 1)).to(filter)
    filter.to(Reduce(0, lambda acc, x: acc + x), )
    filter.to(Map(lambda x: x * 100)).to(Reduce(0, lambda acc, x: acc + x))
    filter.to(Map(lambda x: x * 1000)).to(Reduce(0, lambda acc, x: acc + x))
    controller = source.run()

    for i in range(10):
        controller.emit(i)
    controller.terminate()
    termination_result = controller.await_termination()
    assert termination_result == 3303


def test_nested_branching():
    controller = build_flow([
        EmitSource(),
        [
            [
                Reduce(0, lambda acc, x: acc + x)
            ]
        ],
        [
            [
                Map(lambda x: x * 100),
                Reduce(0, lambda acc, x: acc + x)
            ],
            [
                Map(lambda x: x * 1000),
                Reduce(0, lambda acc, x: acc + x)
            ]
        ]
    ]).run()

    for i in range(10):
        controller.emit(i)
    controller.terminate()
    termination_result = controller.await_termination()
    assert termination_result == 45


def test_map_with_state_flow():
    controller = build_flow([
        EmitSource(),
        MapWithState(1000, lambda x, state: (state, x)),
        Reduce(0, lambda acc, x: acc + x),
    ]).run()

    for i in range(10):
        controller.emit(i)
    controller.terminate()
    termination_result = controller.await_termination()
    assert termination_result == 1036


def test_map_with_cache_state_flow():
    table_object = Table("table", NoopDriver())
    table_object['tal'] = {'color': 'blue'}
    table_object['dina'] = {'color': 'red'}

    def enrich(event, state):
        event['color'] = state['color']
        state['counter'] = state.get('counter', 0) + 1
        return event, state

    controller = build_flow([
        EmitSource(),
        MapWithState(table_object, lambda x, state: enrich(x, state), group_by_key=True),
        Reduce([], append_and_return),
    ]).run()

    for i in range(10):
        key = 'tal'
        if i % 3 == 0:
            key = 'dina'
        controller.emit(Event(body={'col1': i}, key=key))
    controller.terminate()

    termination_result = controller.await_termination()
    expected = [{'col1': 0, 'color': 'red'},
                {'col1': 1, 'color': 'blue'},
                {'col1': 2, 'color': 'blue'},
                {'col1': 3, 'color': 'red'},
                {'col1': 4, 'color': 'blue'},
                {'col1': 5, 'color': 'blue'},
                {'col1': 6, 'color': 'red'},
                {'col1': 7, 'color': 'blue'},
                {'col1': 8, 'color': 'blue'},
                {'col1': 9, 'color': 'red'}]
    expected_cache = {'tal': {'color': 'blue', 'counter': 6}, 'dina': {'color': 'red', 'counter': 4}}

    assert termination_result == expected
    assert len(table_object._attrs_cache) == len(expected_cache)
    assert table_object['tal'] == expected_cache['tal']
    assert table_object['dina'] == expected_cache['dina']


def test_map_with_empty_cache_state_flow():
    table_object = Table("table", NoopDriver())

    def enrich(event, state):
        if 'first_value' not in state:
            state['first_value'] = event['col1']
        event['diff_from_first'] = event['col1'] - state['first_value']
        state['counter'] = state.get('counter', 0) + 1
        return event, state

    controller = build_flow([
        EmitSource(),
        MapWithState(table_object, lambda x, state: enrich(x, state), group_by_key=True),
        Reduce([], append_and_return),
    ]).run()

    for i in range(10):
        key = 'tal'
        if i % 3 == 0:
            key = 'dina'
        controller.emit(Event(body={'col1': i}, key=key))
    controller.terminate()

    termination_result = controller.await_termination()
    expected = [{'col1': 0, 'diff_from_first': 0},
                {'col1': 1, 'diff_from_first': 0},
                {'col1': 2, 'diff_from_first': 1},
                {'col1': 3, 'diff_from_first': 3},
                {'col1': 4, 'diff_from_first': 3},
                {'col1': 5, 'diff_from_first': 4},
                {'col1': 6, 'diff_from_first': 6},
                {'col1': 7, 'diff_from_first': 6},
                {'col1': 8, 'diff_from_first': 7},
                {'col1': 9, 'diff_from_first': 9}]
    expected_cache = {'dina': {'first_value': 0, 'counter': 4}, 'tal': {'first_value': 1, 'counter': 6}}
    assert len(table_object._attrs_cache) == len(expected_cache)
    assert table_object['tal'] == expected_cache['tal']
    assert table_object['dina'] == expected_cache['dina']


def test_awaitable_result():
    controller = build_flow([
        EmitSource(),
        Map(lambda x: x + 1, termination_result_fn=lambda _, x: x),
        [
            Complete()
        ],
        [
            Reduce(0, lambda acc, x: acc + x)
        ]
    ]).run()

    for i in range(10):
        awaitable_result = controller.emit(i)
        assert awaitable_result.await_result() == i + 1
    controller.terminate()
    termination_result = controller.await_termination()
    assert termination_result == 55


def test_double_completion():
    controller = build_flow([
        EmitSource(),
        Complete(),
        Complete(),
        Reduce(0, lambda acc, x: acc + x)
    ]).run()

    for i in range(10):
        awaitable_result = controller.emit(i)
        assert awaitable_result.await_result() == i
    controller.terminate()
    termination_result = controller.await_termination()
    assert termination_result == 45


async def async_test_async_double_completion():
    controller = build_flow([
        EmitSource(),
        Complete(),
        Complete(),
        Reduce(0, lambda acc, x: acc + x)
    ]).run()

    for i in range(10):
        result = await controller.emit(i)
        assert result == i
    await controller.terminate()
    termination_result = await controller.await_termination()
    assert termination_result == 45


def test_async_double_completion():
    asyncio.run(async_test_async_double_completion())


def test_awaitable_result_error():
    def boom(_):
        raise ValueError('boom')

    controller = build_flow([
        EmitSource(),
        Map(boom),
        Complete()
    ]).run()

    awaitable_result = controller.emit(0)
    try:
        awaitable_result.await_result()
        assert False
    except ValueError:
        pass


async def async_test_async_awaitable_result_error():
    def boom(_):
        raise ValueError('boom')

    controller = build_flow([
        EmitSource(),
        Map(boom),
        Complete()
    ]).run()

    awaitable_result = controller.emit(0)
    try:
        await awaitable_result
        assert False
    except ValueError:
        pass


def test_async_awaitable_result_error():
    asyncio.run(async_test_async_awaitable_result_error())


async def async_test_async_source():
    controller = build_flow([
        EmitSource(),
        Map(lambda x: x + 1, termination_result_fn=lambda _, x: x),
        [
            Complete()
        ],
        [
            Reduce(0, lambda acc, x: acc + x)
        ]
    ]).run()

    for i in range(10):
        result = await controller.emit(i)
        assert result == i + 1
    await controller.terminate()
    termination_result = await controller.await_termination()
    assert termination_result == 55


def test_async_source():
    loop = asyncio.new_event_loop()
    loop.run_until_complete(async_test_async_source())


async def async_test_error_async_flow():
    controller = build_flow([
        EmitSource(),
        Map(lambda x: x + 1),
        Map(RaiseEx(5).raise_ex),
        Reduce(0, lambda acc, x: acc + x),
    ]).run()

    try:
        for i in range(10):
            await controller.emit(i)
    except ATestException:
        pass


def test_awaitable_result_error_in_async_downstream():
    controller = build_flow([
        EmitSource(),
        SendToHttp(lambda _: HttpRequest('GET', 'bad_url', ''), lambda _, response: response.status),
        Complete()
    ]).run()
    try:
        controller.emit(1).await_result()
        assert False
    except InvalidURL:
        pass


async def async_test_async_awaitable_result_error_in_async_downstream():
    controller = build_flow([
        EmitSource(),
        SendToHttp(lambda _: HttpRequest('GET', 'bad_url', ''), lambda _, response: response.status),
        Complete()
    ]).run()
    try:
        await controller.emit(1)
        assert False
    except InvalidURL:
        pass


def test_async_awaitable_result_error_in_async_downstream():
    asyncio.run(async_test_async_awaitable_result_error_in_async_downstream())


def test_awaitable_result_error_in_by_key_async_downstream():
    class DriverBoom(Driver):
        async def _save_key(self, container, table_path, key, aggr_item, partitioned_by_key, additional_data):
            raise ValueError('boom')

    controller = build_flow([
        EmitSource(),
        NoSqlTarget(Table('test', DriverBoom())),
        Complete()
    ]).run()
    try:
        controller.emit({'col1': 0}, 'key').await_result()
        controller.terminate()
        controller.await_termination()
        assert False
    except ValueError:
        pass


def test_error_async_flow():
    loop = asyncio.new_event_loop()
    loop.run_until_complete(async_test_error_async_flow())


def test_choice():
    small_reduce = Reduce(0, lambda acc, x: acc + x)

    big_reduce = build_flow([
        Map(lambda x: x * 100),
        Reduce(0, lambda acc, x: acc + x)
    ])

    controller = build_flow([
        EmitSource(),
        Choice([(big_reduce, lambda x: x % 2 == 0)],
               default=small_reduce,
               termination_result_fn=lambda x, y: x + y)
    ]).run()

    for i in range(10):
        controller.emit(i)
    controller.terminate()
    termination_result = controller.await_termination()
    assert termination_result == 2025


def test_metadata():
    def mapf(x):
        x.key = x.key + 1
        return x

    def redf(acc, x):
        if x.key not in acc:
            acc[x.key] = []
        acc[x.key].append(x.body)
        return acc

    controller = build_flow([
        EmitSource(),
        Map(mapf, full_event=True),
        Reduce({}, redf, full_event=True)
    ]).run()

    for i in range(10):
        controller.emit(Event(i, key=i % 3))
    controller.terminate()
    termination_result = controller.await_termination()
    assert termination_result == {1: [0, 3, 6, 9], 2: [1, 4, 7], 3: [2, 5, 8]}


def test_metadata_immutability():
    def mapf(x):
        x.key = 'new key'
        return x

    controller = build_flow([
        EmitSource(),
        Map(lambda x: 'new body'),
        Map(mapf, full_event=True),
        Complete(full_event=True)
    ]).run()

    event = Event('original body', key='original key')
    result = controller.emit(event).await_result()
    controller.terminate()
    controller.await_termination()

    assert event.key == 'original key'
    assert event.body == 'original body'
    assert result.key == 'new key'
    assert result.body == 'new body'


def test_batch():
    controller = build_flow([
        EmitSource(),
        Batch(4, 100),
        Reduce([], lambda acc, x: append_and_return(acc, x)),
    ]).run()

    for i in range(10):
        controller.emit(i)
    controller.terminate()
    termination_result = controller.await_termination()
    assert termination_result == [[0, 1, 2, 3], [4, 5, 6, 7], [8, 9]]


def test_batch_full_event():
    def append_body_and_return(lst, x):
        ll = []
        for item in x:
            ll.append(item.body)
        lst.append(ll)
        return lst

    controller = build_flow([
        EmitSource(),
        Batch(4, 100, full_event=True),
        Reduce([], lambda acc, x: append_body_and_return(acc, x)),
    ]).run()

    for i in range(10):
        controller.emit(i)
    controller.terminate()
    termination_result = controller.await_termination()
    assert termination_result == [[0, 1, 2, 3], [4, 5, 6, 7], [8, 9]]


def test_batch_by_user_key():
    def append_and_return(lst, x):
        lst.append(x)
        return lst

    controller = build_flow(
        [
            EmitSource(),
            Batch(2, 100, "value"),
            Reduce([], lambda acc, x: append_and_return(acc, x)),
        ]
    ).run()

    values_1 = [i for i in range(4)]
    values_2 = [i for i in range(4)]
    values_3 = [i for i in range(4)]
    values_4 = [i for i in range(4)]

    for _ in range(4):
        rand_val_1 = choice(values_1)
        rand_val_2 = choice(values_2)
        rand_val_3 = choice(values_3)
        rand_val_4 = choice(values_4)

        values_1.remove(rand_val_1)
        values_2.remove(rand_val_2)
        values_3.remove(rand_val_3)
        values_4.remove(rand_val_4)

        controller.emit({"value": rand_val_1})
        controller.emit({"value": rand_val_2})
        controller.emit({"value": rand_val_3})
        controller.emit({"value": rand_val_4})

    controller.terminate()
    termination_result = controller.await_termination()

    assert len(termination_result) == 8

    for element in termination_result:
        assert len(element) == 2
        numbers = [e["value"] for e in element]
        assert numbers[0] == numbers[1]


def test_batch_by_event_key():
    def append_and_return(lst, x):
        lst.append(x)
        return lst

    controller = build_flow(
        [
            EmitSource(),
            Batch(5, 100, "$key"),
            Reduce([], lambda acc, x: append_and_return(acc, x)),
        ]
    ).run()

    controller.emit(1, key="key1")
    controller.emit(2, key="key1")
    controller.emit(3, key="key1")
    controller.emit(4, key="key1")

    controller.emit(8, key="key2")
    controller.emit(9, key="key2")
    controller.emit(10, key="key2")

    controller.emit(5, key="key1")
    controller.emit(6, key="key1")
    controller.emit(7, key="key1")

    controller.terminate()
    termination_result = controller.await_termination()

    assert termination_result[0] == [1, 2, 3, 4, 5]  # Emitted first due to max_events
    assert termination_result[1] == [8, 9, 10]
    assert termination_result[2] == [6, 7]


def test_batch_by_field_value_key_extractor():
    def append_and_return(lst, x):
        lst.append(x)
        return lst

    controller = build_flow(
        [
            EmitSource(),
            Batch(3, 100, "field"),
            Reduce([], lambda acc, x: append_and_return(acc, x)),
        ]
    ).run()

    controller.emit({"field": "name_1", "field_data": 10})
    controller.emit({"field": "name_2", "field_data": 9})
    controller.emit({"field": "name_1", "field_data": 8})
    controller.emit({"field": "name_2", "field_data": 7})
    controller.emit({"field": "name_1", "field_data": 6})
    controller.emit({"field": "name_2", "field_data": 5})
    controller.emit({"field": "name_1", "field_data": 4})
    controller.emit({"field": "name_2", "field_data": 3})
    controller.emit({"field": "name_1", "field_data": 2})
    controller.emit({"field": "name_2", "field_data": 1})
    controller.emit({"field": "name_1", "field_data": 0})

    controller.terminate()
    termination_result = controller.await_termination()

    # Grouped with same field value, emitted after 3 events due to configuration
    assert termination_result[0] == [{'field': 'name_1', 'field_data': 10}, {'field': 'name_1', 'field_data': 8},
                                     {'field': 'name_1', 'field_data': 6}]
    assert termination_result[1] == [{'field': 'name_2', 'field_data': 9}, {'field': 'name_2', 'field_data': 7},
                                     {'field': 'name_2', 'field_data': 5}]
    assert termination_result[2] == [{'field': 'name_1', 'field_data': 4}, {'field': 'name_1', 'field_data': 2},
                                     {'field': 'name_1', 'field_data': 0}]
    assert termination_result[3] == [{'field': 'name_2', 'field_data': 3}, {'field': 'name_2', 'field_data': 1}]


def test_batch_by_function_key_extractor():
    def append_and_return(lst, x):
        lst.append(x)
        return lst

    controller = build_flow(
        [
            EmitSource(),
            Batch(10, 100, lambda event: event.body % 3 == 0),
            Reduce([], lambda acc, x: append_and_return(acc, x)),
        ]
    ).run()

    controller.emit(1)
    controller.emit(2)
    controller.emit(3)
    controller.emit(4)
    controller.emit(5)
    controller.emit(6)
    controller.emit(7)
    controller.emit(8)
    controller.emit(9)

    controller.terminate()
    termination_result = controller.await_termination()

    assert termination_result[0] == [1, 2, 4, 5, 7, 8]
    assert termination_result[1] == [3, 6, 9]  # Group all numbers that return true on Event.body % 3 == 0


def test_batch_grouping_with_timeout():
    q = queue.Queue(1)

    def reduce_fn(acc, event):
        if event == [1]:
            q.put(None)
        acc.append(event)
        return acc

    controller = build_flow(
        [
            EmitSource(),
            Batch(3, 1, "$key"),
            Reduce([], lambda acc, x: reduce_fn(acc, x)),
        ]
    ).run()

    controller.emit(1, key=1)
    q.get()
    controller.emit(2, key=2)
    controller.emit(2, key=2)
    controller.emit(2, key=2)
    controller.emit(3, key=2)
    controller.emit(3, key=2)
    controller.emit(3, key=2)

    controller.terminate()
    termination_result = controller.await_termination()

    assert termination_result[0] == [1]  # Emitted first due to timeout
    assert termination_result[1] == [2, 2, 2]  # Emitted second due to max_events configuration
    assert termination_result[2] == [3, 3, 3]


def test_batch_with_timeout():
    q = queue.Queue(1)

    def reduce_fn(acc, x):
        if x[0] == 0:
            q.put(None)
        acc.append(x)
        return acc

    controller = build_flow([
        EmitSource(),
        Batch(4, 1),
        Reduce([], reduce_fn),
    ]).run()

    for i in range(10):
        if i == 3:
            q.get()
        controller.emit(i, event_time=datetime(2020, 2, 15, 2, 0))
    controller.terminate()
    termination_result = controller.await_termination()
    assert termination_result == [[0, 1, 2], [3, 4, 5, 6], [7, 8, 9]]


async def async_test_write_csv(tmpdir):
    file_path = f'{tmpdir}/test_write_csv/out.csv'
    controller = build_flow([
        EmitSource(),
        CSVTarget(file_path, columns=['n', 'n*10'], header=True)
    ]).run()

    for i in range(10):
        await controller.emit([i, 10 * i])

    await controller.terminate()
    await controller.await_termination()

    with open(file_path) as file:
        result = file.read()

    expected = "n,n*10\n0,0\n1,10\n2,20\n3,30\n4,40\n5,50\n6,60\n7,70\n8,80\n9,90\n"
    assert result == expected


def test_write_csv(tmpdir):
    asyncio.run(async_test_write_csv(tmpdir))


async def async_test_write_csv_error(tmpdir):
    file_path = f'{tmpdir}/test_write_csv_error.csv'

    write_csv = CSVTarget(file_path)
    controller = build_flow([
        EmitSource(),
        write_csv
    ]).run()

    try:
        for i in range(10):
            await controller.emit(i)
        await controller.terminate()
        await controller.await_termination()
        assert False
    except TypeError:
        pass


def test_write_csv_error(tmpdir):
    asyncio.run(async_test_write_csv_error(tmpdir))


def test_write_csv_with_dict(tmpdir):
    file_path = f'{tmpdir}/test_write_csv_with_dict.csv'
    controller = build_flow([
        EmitSource(),
        CSVTarget(file_path, columns=['n', 'n*10'], header=True)
    ]).run()

    for i in range(10):
        controller.emit({'n': i, 'n*10': 10 * i})

    controller.terminate()
    controller.await_termination()

    with open(file_path) as file:
        result = file.read()

    expected = "n,n*10\n0,0\n1,10\n2,20\n3,30\n4,40\n5,50\n6,60\n7,70\n8,80\n9,90\n"
    assert result == expected


def test_write_csv_infer_columns(tmpdir):
    file_path = f'{tmpdir}/test_write_csv_infer_columns.csv'
    controller = build_flow([
        EmitSource(),
        CSVTarget(file_path, header=True)
    ]).run()

    for i in range(10):
        controller.emit({'n': i, 'n*10': 10 * i})

    controller.terminate()
    controller.await_termination()

    with open(file_path) as file:
        result = file.read()

    expected = "n,n*10\n0,0\n1,10\n2,20\n3,30\n4,40\n5,50\n6,60\n7,70\n8,80\n9,90\n"
    assert result == expected


def test_write_csv_infer_columns_without_header(tmpdir):
    file_path = f'{tmpdir}/test_write_csv_infer_columns_without_header.csv'
    controller = build_flow([
        EmitSource(),
        CSVTarget(file_path)
    ]).run()

    for i in range(10):
        controller.emit({'n': i, 'n*10': 10 * i})

    controller.terminate()
    controller.await_termination()

    with open(file_path) as file:
        result = file.read()

    expected = "0,0\n1,10\n2,20\n3,30\n4,40\n5,50\n6,60\n7,70\n8,80\n9,90\n"
    assert result == expected


def test_write_csv_with_metadata(tmpdir):
    file_path = f'{tmpdir}/test_write_csv_with_metadata.csv'
    controller = build_flow([
        EmitSource(),
        CSVTarget(file_path, columns=['event_key=$key', 'n', 'n*10'], header=True)
    ]).run()

    for i in range(10):
        controller.emit({'n': i, 'n*10': 10 * i}, key=f'key{i}')

    controller.terminate()
    controller.await_termination()

    with open(file_path) as file:
        result = file.read()

    expected = \
        "event_key,n,n*10\nkey0,0,0\nkey1,1,10\nkey2,2,20\nkey3,3,30\nkey4,4,40\nkey5,5,50\nkey6,6,60\nkey7,7,70\nkey8,8,80\nkey9,9,90\n"
    assert result == expected


def test_write_csv_with_metadata_no_rename(tmpdir):
    file_path = f'{tmpdir}/test_write_csv_with_metadata_no_rename.csv'
    controller = build_flow([
        EmitSource(),
        CSVTarget(file_path, columns=['$key', 'n', 'n*10'], header=True)
    ]).run()

    for i in range(10):
        controller.emit({'n': i, 'n*10': 10 * i}, key=f'key{i}')

    controller.terminate()
    controller.await_termination()

    with open(file_path) as file:
        result = file.read()

    expected = \
        "key,n,n*10\nkey0,0,0\nkey1,1,10\nkey2,2,20\nkey3,3,30\nkey4,4,40\nkey5,5,50\nkey6,6,60\nkey7,7,70\nkey8,8,80\nkey9,9,90\n"
    assert result == expected


def test_write_csv_with_rename(tmpdir):
    file_path = f'{tmpdir}/test_write_csv_with_rename.csv'
    controller = build_flow([
        EmitSource(),
        CSVTarget(file_path, columns=['n', 'n x 10=n*10'], header=True)
    ]).run()

    for i in range(10):
        controller.emit({'n': i, 'n*10': 10 * i})

    controller.terminate()
    controller.await_termination()

    with open(file_path) as file:
        result = file.read()

    expected = "n,n x 10\n0,0\n1,10\n2,20\n3,30\n4,40\n5,50\n6,60\n7,70\n8,80\n9,90\n"
    assert result == expected


def test_write_csv_from_lists_with_metadata(tmpdir):
    file_path = f'{tmpdir}/test_write_csv_with_metadata.csv'
    controller = build_flow([
        EmitSource(),
        CSVTarget(file_path, columns=['event_key=$key', 'n', 'n*10'], header=True)
    ]).run()

    for i in range(10):
        controller.emit([i, 10 * i], key=f'key{i}')

    controller.terminate()
    controller.await_termination()

    with open(file_path) as file:
        result = file.read()

    expected = \
        "event_key,n,n*10\nkey0,0,0\nkey1,1,10\nkey2,2,20\nkey3,3,30\nkey4,4,40\nkey5,5,50\nkey6,6,60\nkey7,7,70\nkey8,8,80\nkey9,9,90\n"
    assert result == expected


def test_write_csv_from_lists_with_metadata_and_column_pruning(tmpdir):
    file_path = f'{tmpdir}/test_write_csv_from_lists_with_metadata_and_column_pruning.csv'
    controller = build_flow([
        EmitSource(),
        CSVTarget(file_path, columns=['event_key=$key', 'n*10'], header=True)
    ]).run()

    for i in range(10):
        controller.emit({'n': i, 'n*10': 10 * i}, key=f'key{i}')

    controller.terminate()
    controller.await_termination()

    with open(file_path) as file:
        result = file.read()

    expected = "event_key,n*10\nkey0,0\nkey1,10\nkey2,20\nkey3,30\nkey4,40\nkey5,50\nkey6,60\nkey7,70\nkey8,80\nkey9,90\n"
    assert result == expected


def test_write_csv_infer_with_metadata_columns(tmpdir):
    file_path = f'{tmpdir}/test_write_csv_infer_with_metadata_columns.csv'
    controller = build_flow([
        EmitSource(),
        CSVTarget(file_path, columns=['event_key=$key'], header=True, infer_columns_from_data=True)
    ]).run()

    for i in range(10):
        controller.emit({'n': i, 'n*10': 10 * i}, key=f'key{i}')

    controller.terminate()
    controller.await_termination()

    with open(file_path) as file:
        result = file.read()

    expected = \
        "event_key,n,n*10\nkey0,0,0\nkey1,1,10\nkey2,2,20\nkey3,3,30\nkey4,4,40\nkey5,5,50\nkey6,6,60\nkey7,7,70\nkey8,8,80\nkey9,9,90\n"
    assert result == expected


def test_write_csv_fail_to_infer_columns(tmpdir):
    file_path = f'{tmpdir}/test_write_csv_fail_to_infer_columns.csv'
    controller = build_flow([
        EmitSource(),
        CSVTarget(file_path, header=True)
    ]).run()

    try:
        controller.emit([0])
        controller.terminate()
        controller.await_termination()
        assert False
    except BaseException:
        pass


def test_reduce_to_dataframe():
    controller = build_flow([
        EmitSource(),
        ReduceToDataFrame()
    ]).run()

    expected = []
    for i in range(10):
        controller.emit({'my_int': i, 'my_string': f'this is {i}'})
        expected.append({'my_int': i, 'my_string': f'this is {i}'})
    expected = pd.DataFrame(expected)
    controller.terminate()
    termination_result = controller.await_termination()
    assert termination_result.equals(expected), f"{termination_result}\n!=\n{expected}"


def test_reduce_to_dataframe_with_index():
    index = 'my_int'
    controller = build_flow([
        EmitSource(),
        ReduceToDataFrame(index=index)
    ]).run()

    expected = []
    for i in range(10):
        controller.emit({'my_int': i, 'my_string': f'this is {i}'})
        expected.append({'my_int': i, 'my_string': f'this is {i}'})
    expected = pd.DataFrame(expected)
    expected.set_index(index, inplace=True)
    controller.terminate()
    termination_result = controller.await_termination()
    assert termination_result.equals(expected), f"{termination_result}\n!=\n{expected}"


def test_reduce_to_dataframe_with_index_from_lists():
    index = 'my_int'
    controller = build_flow([
        EmitSource(),
        ReduceToDataFrame(index=index, columns=['my_int', 'my_string'])
    ]).run()

    expected = []
    for i in range(10):
        controller.emit([i, f'this is {i}'])
        expected.append({'my_int': i, 'my_string': f'this is {i}'})
    expected = pd.DataFrame(expected)
    expected.set_index(index, inplace=True)
    controller.terminate()
    termination_result = controller.await_termination()
    assert termination_result.equals(expected), f"{termination_result}\n!=\n{expected}"


def test_reduce_to_dataframe_indexed_by_key():
    index = 'my_key'
    controller = build_flow([
        EmitSource(),
        ReduceToDataFrame(index=index, insert_key_column_as=index)
    ]).run()

    expected = []
    for i in range(10):
        controller.emit({'my_int': i, 'my_string': f'this is {i}'}, key=f'key{i}')
        expected.append({'my_int': i, 'my_string': f'this is {i}', 'my_key': f'key{i}'})
    expected = pd.DataFrame(expected)
    expected.set_index(index, inplace=True)
    controller.terminate()
    termination_result = controller.await_termination()
    assert termination_result.equals(expected), f"{termination_result}\n!=\n{expected}"


def test_to_dataframe_with_index():
    index = 'my_int'
    controller = build_flow([
        EmitSource(),
        Batch(5),
        ToDataFrame(index=index),
        Reduce([], append_and_return, full_event=True)
    ]).run()

    expected1 = []
    for i in range(5):
        data = {'my_int': i, 'my_string': f'this is {i}'}
        controller.emit(data)
        expected1.append(data)

    expected2 = []
    for i in range(5, 10):
        data = {'my_int': i, 'my_string': f'this is {i}'}
        controller.emit(data)
        expected2.append(data)

    expected1 = pd.DataFrame(expected1)
    expected2 = pd.DataFrame(expected2)
    expected1.set_index(index, inplace=True)
    expected2.set_index(index, inplace=True)

    controller.terminate()
    termination_result = controller.await_termination()

    assert len(termination_result) == 2
    assert termination_result[0].body.equals(expected1), f"{termination_result[0]}\n!=\n{expected1}"
    assert termination_result[1].body.equals(expected2), f"{termination_result[1]}\n!=\n{expected2}"


def test_map_class():
    class MyMap(MapClass):
        def __init__(self, mul=1, **kwargs):
            super().__init__(**kwargs)
            self._mul = mul

        def do(self, event):
            if event['bid'] > 700:
                return self.filter()
            event['xx'] = event['bid'] * self._mul
            return event

    controller = build_flow([
        EmitSource(),
        MyMap(2),
        Reduce(0, lambda acc, x: acc + x['xx']),
    ]).run()

    controller.emit({'bid': 600})
    controller.emit({'bid': 700})
    controller.emit({'bid': 1000})
    controller.terminate()
    termination_result = controller.await_termination()
    assert termination_result == 2600


def test_extend():
    controller = build_flow([
        EmitSource(),
        Extend(lambda x: {'bid2': x['bid'] + 1}),
        Reduce([], append_and_return),
    ]).run()

    controller.emit({'bid': 1})
    controller.emit({'bid': 11})
    controller.emit({'bid': 111})
    controller.terminate()
    termination_result = controller.await_termination()
    assert termination_result == [{'bid': 1, 'bid2': 2}, {'bid': 11, 'bid2': 12}, {'bid': 111, 'bid2': 112}]


def test_write_to_parquet(tmpdir):
    out_dir = f'{tmpdir}/test_write_to_parquet/{uuid.uuid4().hex}/'
    columns = ['my_int', 'my_string']
    controller = build_flow([
        EmitSource(),
        ParquetTarget(out_dir, partition_cols='my_int', columns=columns, max_events=1)
    ]).run()

    expected = []
    for i in range(10):
        controller.emit([i, f'this is {i}'])
        expected.append([i, f'this is {i}'])
    expected = pd.DataFrame(expected, columns=columns, dtype='int32')
    controller.terminate()
    controller.await_termination()

    read_back_df = pd.read_parquet(out_dir, columns=columns)
    assert read_back_df.equals(expected), f"{read_back_df}\n!=\n{expected}"


def test_write_sparse_data_to_parquet(tmpdir):
    out_dir = f'{tmpdir}/test_write_sparse_data_to_parquet/{uuid.uuid4().hex}'
    columns = ['my_int', 'my_string']
    controller = build_flow([
        EmitSource(),
        ParquetTarget(out_dir, columns=columns)
    ]).run()

    expected = []
    for i in range(10):
        expected.append({'my_int': i})
        controller.emit({'my_int': i})
        expected.append({'my_string': f'this is {i}'})
        controller.emit({'my_string': f'this is {i}'})
    expected = pd.DataFrame(expected, columns=columns)
    controller.terminate()
    controller.await_termination()

    read_back_df = pd.read_parquet(out_dir, columns=columns)
    assert read_back_df.equals(expected), f"{read_back_df}\n!=\n{expected}"


def test_write_to_parquet_single_file_on_termination(tmpdir):
    out_file = f'{tmpdir}/test_write_to_parquet_single_file_on_termination_{uuid.uuid4().hex}/out.parquet'
    columns = ['my_int', 'my_string']
    controller = build_flow([
        EmitSource(),
        ParquetTarget(out_file, columns=columns)
    ]).run()

    expected = []
    for i in range(10):
        controller.emit([i, f'this is {i}'])
        expected.append([i, f'this is {i}'])
    expected = pd.DataFrame(expected, columns=columns, dtype='int64')
    controller.terminate()
    controller.await_termination()

    assert os.path.isfile(out_file)
    read_back_df = pd.read_parquet(out_file, columns=columns)
    assert read_back_df.equals(expected), f"{read_back_df}\n!=\n{expected}"


def test_write_to_parquet_with_metadata(tmpdir):
    out_file = f'{tmpdir}/test_write_to_parquet_with_metadata{uuid.uuid4().hex}/'
    columns = ['event_key', 'my_int', 'my_string']
    controller = build_flow([
        EmitSource(),
        ParquetTarget(out_file, columns=['event_key=$key', 'my_int', 'my_string'],
                      partition_cols=['$year', '$month', '$day', '$hour'])
    ]).run()

    expected = []
    for i in range(10):
        controller.emit([i, f'this is {i}'], key=f'key{i}')
        expected.append([f'key{i}', i, f'this is {i}'])
    expected = pd.DataFrame(expected, columns=columns, dtype='int64')
    controller.terminate()
    controller.await_termination()

    read_back_df = pd.read_parquet(out_file, columns=columns)
    assert read_back_df.equals(expected), f"{read_back_df}\n!=\n{expected}"


def test_write_to_parquet_with_indices(tmpdir):
    out_file = f'{tmpdir}/test_write_to_parquet_with_indices{uuid.uuid4().hex}'
    controller = build_flow([
        EmitSource(),
        ParquetTarget(out_file, index_cols='event_key=$key', columns=['my_int', 'my_string'],
                      partition_cols=['$year', '$month', '$day', '$hour'])
    ]).run()

    expected = []
    for i in range(10):
        controller.emit([i, f'this is {i}'], key=f'key{i}')
        expected.append([f'key{i}', i, f'this is {i}'])
    columns = ['event_key', 'my_int', 'my_string']
    expected = pd.DataFrame(expected, columns=columns, dtype='int64')
    expected.set_index(['event_key'], inplace=True)
    controller.terminate()
    controller.await_termination()

    read_back_df = pd.read_parquet(out_file, columns=columns)
    assert read_back_df.equals(expected), f"{read_back_df}\n!=\n{expected}"


def test_write_to_parquet_partition_by_date(tmpdir):
    out_file = f'{tmpdir}/test_write_to_parquet_partition_by_date{uuid.uuid4().hex}'
    controller = build_flow([
        EmitSource(),
        ParquetTarget(out_file, partition_cols=['$date'], columns=['my_int', 'my_string'])
    ]).run()

    my_time = datetime(2020, 2, 15)

    expected = []
    for i in range(10):
        controller.emit([i, f'this is {i}'], event_time=my_time)
        expected.append(['2020-02-15', i, f'this is {i}'])
    columns = ['igzpart_date', 'my_int', 'my_string']
    expected = pd.DataFrame(expected, columns=columns, dtype='int64')
    expected['igzpart_date'] = expected['igzpart_date'].astype("category")
    controller.terminate()
    controller.await_termination()

    read_back_df = pd.read_parquet(out_file, columns=columns)
    assert read_back_df.equals(expected), f"{read_back_df}\n!=\n{expected}"


def test_write_to_parquet_partition_by_hash(tmpdir):
    out_file = f'{tmpdir}/test_write_to_parquet_partition_by_hash{uuid.uuid4().hex}'
    controller = build_flow([
        EmitSource(),
        ParquetTarget(out_file, columns=['my_int', 'my_string'])
    ]).run()

    my_time = datetime(2020, 2, 15)

    expected = []
    for i in range(10):
        controller.emit([i, f'this is {i}'], event_time=my_time, key=[i])
        expected.append([i, f'this is {i}'])
    columns = ['my_int', 'my_string']
    expected = pd.DataFrame(expected, columns=columns, dtype='int64')
    controller.terminate()
    controller.await_termination()

    read_back_df = pd.read_parquet(out_file, columns=columns)
    read_back_df.sort_values('my_int', inplace=True)
    read_back_df.reset_index(drop=True, inplace=True)
    assert read_back_df.equals(expected), f"{read_back_df}\n!=\n{expected}"


def test_write_to_parquet_partition_by_column(tmpdir):
    out_file = f'{tmpdir}/test_write_to_parquet_partition_by_column{uuid.uuid4().hex}'
    controller = build_flow([
        EmitSource(),
        ParquetTarget(out_file, columns=['my_int', 'my_string', 'even'], partition_cols=['even'])
    ]).run()

    my_time = datetime(2020, 2, 15)

    expected = []
    for i in range(10):
        even = 'even' if i % 2 == 0 else 'odd'
        controller.emit([i, f'this is {i}', even], event_time=my_time, key=[i])
        expected.append([i, f'this is {i}', even])
    columns = ['my_int', 'my_string', 'even']
    expected = pd.DataFrame(expected, columns=columns)
    expected['even'] = expected['even'].astype('category')
    controller.terminate()
    controller.await_termination()

    read_back_df = pd.read_parquet(out_file, columns=columns)
    read_back_df.sort_values('my_int', inplace=True)
    read_back_df.reset_index(drop=True, inplace=True)
    assert read_back_df.equals(expected), f"{read_back_df}\n!=\n{expected}"


def test_write_to_parquet_with_inference(tmpdir):
    out_dir = f'{tmpdir}/test_write_to_parquet_with_inference{uuid.uuid4().hex}/'
    controller = build_flow([
        EmitSource(),
        ParquetTarget(out_dir, index_cols='$key', partition_cols=[])
    ]).run()

    expected = []
    for i in range(10):
        controller.emit({'my_int': i, 'my_string': f'this is {i}'}, key=f'key{i}')
        expected.append([f'key{i}', i, f'this is {i}'])
    expected = pd.DataFrame(expected, columns=['key', 'my_int', 'my_string'], dtype='int64')
    expected.set_index(['key'], inplace=True)
    controller.terminate()
    controller.await_termination()

    read_back_df = pd.read_parquet(out_dir)
    assert read_back_df.equals(expected), f"{read_back_df}\n!=\n{expected}"


def test_write_to_parquet_with_inference_error_on_partition_index_collision(tmpdir):
    try:
        ParquetTarget('out/', index_cols='$key', partition_cols=['$key'])
        assert False
    except ValueError:
        pass


def test_join_by_key():
    table = Table('test', NoopDriver())
    table._update_static_attrs(9, {'age': 1, 'color': 'blue9'})
    table._update_static_attrs(7, {'age': 3, 'color': 'blue7'})

    controller = build_flow([
        EmitSource(),
        Filter(lambda x: x['col1'] > 8),
        JoinWithTable(table, lambda x: x['col1']),
        Reduce([], lambda acc, x: append_and_return(acc, x))
    ]).run()
    for i in range(10):
        controller.emit({'col1': i})

    expected = [{'col1': 9, 'age': 1, 'color': 'blue9'}]
    controller.terminate()
    termination_result = controller.await_termination()
    assert termination_result == expected


def test_join_by_string_key():
    table = Table('test', NoopDriver())
    table._update_static_attrs(9, {'age': 1, 'color': 'blue9'})
    table._update_static_attrs(7, {'age': 3, 'color': 'blue7'})

    controller = build_flow([
        EmitSource(),
        Filter(lambda x: x['col1'] > 8),
        JoinWithTable(table, 'col1'),
        Reduce([], lambda acc, x: append_and_return(acc, x))
    ]).run()
    for i in range(10):
        controller.emit({'col1': i})

    expected = [{'col1': 9, 'age': 1, 'color': 'blue9'}]
    controller.terminate()
    termination_result = controller.await_termination()
    assert termination_result == expected


def test_termination_result_order():
    controller = build_flow([
        EmitSource(),
        [Reduce(1, lambda acc, x: acc)],
        [Reduce(2, lambda acc, x: acc)]
    ]).run()

    controller.terminate()
    termination_result = controller.await_termination()
    assert termination_result == 1


def test_termination_result_on_none():
    controller = build_flow([
        EmitSource(),
        [Reduce(None, lambda acc, x: acc)],
        [Reduce(2, lambda acc, x: acc)]
    ]).run()

    controller.terminate()
    termination_result = controller.await_termination()
    assert termination_result == 2


class MockFramesClient:
    def __init__(self):
        self.call_log = []

    def create(self, backend, table, **kwargs):
        kwargs['backend'] = backend
        kwargs['table'] = table
        self.call_log.append(('create', kwargs))

    def write(self, backend, table, dfs, **kwargs):
        kwargs['backend'] = backend
        kwargs['table'] = table
        kwargs['dfs'] = dfs
        self.call_log.append(('write', kwargs))


def test_write_to_tsdb():
    mock_frames_client = MockFramesClient()

    controller = build_flow([
        EmitSource(),
        TSDBTarget(path='container/some/path', time_col='time', index_cols='node', columns=['cpu', 'disk'], rate='1/h',
                   max_events=1,
                   frames_client=mock_frames_client)
    ]).run()

    expected_data = []
    date_time_str = '18/09/19 01:55:1'
    for i in range(9):
        now = datetime.strptime(date_time_str + str(i) + ' UTC-0000', '%d/%m/%y %H:%M:%S UTC%z')
        controller.emit([now, i, i + 1, i + 2])
        expected_data.append([now, i, i + 1, i + 2])

    controller.terminate()
    controller.await_termination()

    expected_create = (
        'create', {'if_exists': 1, 'rate': '1/h', 'aggregates': '', 'aggregation_granularity': '', 'backend': 'tsdb',
                   'table': '/some/path'})
    assert mock_frames_client.call_log[0] == expected_create
    i = 0
    for write_call in mock_frames_client.call_log[1:]:
        assert write_call[0] == 'write'
        expected = pd.DataFrame([expected_data[i]], columns=['time', 'node', 'cpu', 'disk'])
        expected.set_index(keys=['time', 'node'], inplace=True)
        res = write_call[1]['dfs']
        assert expected.equals(res), f"result{res}\n!=\nexpected{expected}"
        del write_call[1]['dfs']
        assert write_call[1] == {'backend': 'tsdb', 'table': '/some/path'}
        i += 1


def test_write_to_tsdb_with_key_index():
    mock_frames_client = MockFramesClient()

    controller = build_flow([
        EmitSource(),
        TSDBTarget(path='container/some/path', time_col='time', index_cols='node=$key', columns=['cpu', 'disk'], rate='1/h',
                   max_events=1, frames_client=mock_frames_client)
    ]).run()

    expected_data = []
    date_time_str = '18/09/19 01:55:1'
    for i in range(9):
        now = datetime.strptime(date_time_str + str(i) + ' UTC-0000', '%d/%m/%y %H:%M:%S UTC%z')
        controller.emit([now, i + 1, i + 2], key=i)
        expected_data.append([now, i, i + 1, i + 2])

    controller.terminate()
    controller.await_termination()

    expected_create = (
        'create', {'if_exists': 1, 'rate': '1/h', 'aggregates': '', 'aggregation_granularity': '', 'backend': 'tsdb',
                   'table': '/some/path'})
    assert mock_frames_client.call_log[0] == expected_create
    i = 0
    for write_call in mock_frames_client.call_log[1:]:
        assert write_call[0] == 'write'
        expected = pd.DataFrame([expected_data[i]], columns=['time', 'node', 'cpu', 'disk'])
        expected.set_index(keys=['time', 'node'], inplace=True)
        res = write_call[1]['dfs']
        assert expected.equals(res), f"result{res}\n!=\nexpected{expected}"
        del write_call[1]['dfs']
        assert write_call[1] == {'backend': 'tsdb', 'table': '/some/path'}
        i += 1


def test_write_to_tsdb_with_key_index_and_default_time():
    mock_frames_client = MockFramesClient()

    controller = build_flow([
        EmitSource(),
        TSDBTarget(path='container/some/path', index_cols='node=$key', columns=['cpu', 'disk'], rate='1/h',
                   max_events=1, frames_client=mock_frames_client)
    ]).run()

    expected_data = []
    date_time_str = '18/09/19 01:55:1'
    for i in range(9):
        now = datetime.strptime(date_time_str + str(i) + ' UTC-0000', '%d/%m/%y %H:%M:%S UTC%z')
        controller.emit([i + 1, i + 2], key=i, event_time=now)
        expected_data.append([now, i, i + 1, i + 2])

    controller.terminate()
    controller.await_termination()

    expected_create = (
        'create', {'if_exists': 1, 'rate': '1/h', 'aggregates': '', 'aggregation_granularity': '', 'backend': 'tsdb',
                   'table': '/some/path'})
    assert mock_frames_client.call_log[0] == expected_create
    i = 0
    for write_call in mock_frames_client.call_log[1:]:
        assert write_call[0] == 'write'
        expected = pd.DataFrame([expected_data[i]], columns=['time', 'node', 'cpu', 'disk'])
        expected.set_index(keys=['time', 'node'], inplace=True)
        res = write_call[1]['dfs']
        assert expected.equals(res), f"result{res}\n!=\nexpected{expected}"
        del write_call[1]['dfs']
        assert write_call[1] == {'backend': 'tsdb', 'table': '/some/path'}
        i += 1


def test_csv_reader_parquet_write_microsecs(tmpdir):
    out_file = f'{tmpdir}/test_csv_reader_parquet_write_microsecs_{uuid.uuid4().hex}/'
    columns = ['k', 't']

    time_format = '%d/%m/%Y %H:%M:%S.%f'
    controller = build_flow([
        CSVSource('tests/test-with-timestamp-microsecs.csv', header=True, key_field='k',
                  time_field='t', timestamp_format=time_format),
        ParquetTarget(out_file, columns=columns, partition_cols=['$year', '$month', '$day', '$hour'], max_events=2, )
    ]).run()

    expected = pd.DataFrame([['m1', datetime.strptime("15/02/2020 02:03:04.123456", time_format)],
                             ['m2', datetime.strptime("16/02/2020 02:03:04.123456", time_format)]],
                            columns=columns)
    controller.await_termination()
    read_back_df = pd.read_parquet(out_file, columns=columns)

    assert read_back_df.equals(expected), f"{read_back_df}\n!=\n{expected}"


def test_csv_reader_parquet_write_nanosecs(tmpdir):
    out_file = f'{tmpdir}/test_csv_reader_parquet_write_nanosecs_{uuid.uuid4().hex}/'
    columns = ['k', 't']

    time_format = '%d/%m/%Y %H:%M:%S.%f'
    controller = build_flow([
        CSVSource('tests/test-with-timestamp-nanosecs.csv', header=True, key_field='k',
                  time_field='t', timestamp_format=time_format),
        ParquetTarget(out_file, columns=columns, partition_cols=['$year', '$month', '$day', '$hour'], max_events=2)
    ]).run()

    expected = pd.DataFrame([['m1', datetime.strptime("15/02/2020 02:03:04.123456", time_format)],
                             ['m2', datetime.strptime("16/02/2020 02:03:04.123456", time_format)]],
                            columns=columns)
    controller.await_termination()
    read_back_df = pd.read_parquet(out_file, columns=columns)

    assert read_back_df.equals(expected), f"{read_back_df}\n!=\n{expected}"


def test_error_in_concurrent_by_key_task():
    table = Table('table', V3ioDriver(webapi='https://localhost:12345', access_key='abc'))

    controller = build_flow([
        EmitSource(),
        NoSqlTarget(table, columns=['twice_total_activities']),
    ]).run()

    controller.emit({'col1': 0}, 'tal')

    controller.terminate()
    try:
        controller.await_termination()
    except TypeError:
        pass


def test_async_task_error_and_complete():
    table = Table('table', NoopDriver())

    controller = build_flow([
        EmitSource(),
        NoSqlTarget(table),
        Map(RaiseEx(1).raise_ex),
        Complete()
    ]).run()

    awaitable_result = controller.emit({'col1': 0}, 'tal')
    try:
        awaitable_result.await_result()
        assert False
    except ATestException:
        pass

    controller.terminate()
    try:
        controller.await_termination()
        assert False
    except ATestException:
        pass


def test_async_task_error_and_complete_repeated_emits():
    table = Table('table', NoopDriver())

    controller = build_flow([
        EmitSource(),
        NoSqlTarget(table),
        Map(RaiseEx(1).raise_ex),
        Complete()
    ]).run()
    for i in range(3):
        try:
            awaitable_result = controller.emit({'col1': 0}, 'tal')
        except ATestException:
            continue
        try:
            awaitable_result.await_result()
            assert False
        except ATestException:
            pass
    controller.terminate()
    try:
        controller.await_termination()
        assert False
    except ATestException:
        pass


def test_push_error():
    class PushErrorContext:
        def push_error(self, event, message, source):
            self.event = event
            self.message = message
            self.source = source

    context = PushErrorContext()
    controller = build_flow([
        EmitSource(),
        Map(RaiseEx(1).raise_ex, context=context),
        Reduce(0, lambda acc, x: acc + x),
    ]).run()

    try:
        controller.emit(0)
        controller.terminate()
        controller.await_termination()
        assert False
    except ATestException:
        assert context.event.body == 0
        assert 'raise ATestException' in context.message
        assert context.source == 'Map'


def test_metadata_fields():
    controller = build_flow([
        EmitSource(key_field='mykey', time_field='mytime'),
        Reduce([], append_and_return, full_event=True)
    ]).run()

    t1 = datetime(2020, 2, 15, 2, 0)
    t2 = datetime(2020, 2, 15, 2, 1)
    body1 = {'mykey': 'k1', 'mytime': t1, 'otherfield': 'x'}
    body2 = {'mykey': 'k2', 'mytime': t2, 'otherfield': 'x'}

    controller.emit(body1)
    controller.emit(Event(body2, 'k2', t2))

    controller.terminate()
    result = controller.await_termination()

    assert len(result) == 2

    result1 = result[0]
    assert result1.key == 'k1'
    assert result1.time == t1
    assert result1.body == body1

    result2 = result[1]
    assert result2.key == 'k2'
    assert result2.time == t2
    assert result2.body == body2


def test_time_parsed_on_emit():
    controller = build_flow([
        EmitSource(key_field='mykey', time_field='mytime'),
        Reduce([], append_and_return, full_event=True)
    ]).run()

    timestamp_str = '2016-05-30 13:30:00.057'
    timestamp_datetime = datetime(2016, 5, 30, 13, 30, 0, 57000)
    body1 = {'mykey': 'k1', 'mytime': timestamp_str, 'otherfield': 'x'}
    expected_body1 = {'mykey': 'k1', 'mytime': timestamp_datetime, 'otherfield': 'x'}
    body2 = {'mykey': 'k2', 'otherfield': 'x'}

    controller.emit(body1)
    controller.emit(body2, event_time=timestamp_datetime)

    controller.terminate()
    result = controller.await_termination()

    assert len(result) == 2

    result1 = result[0]
    assert result1.key == 'k1'
    assert result1.time == timestamp_datetime
    assert result1.body == expected_body1

    result2 = result[1]
    assert result2.key == 'k2'
    assert result2.time == timestamp_datetime
    assert result2.body == body2


async def async_test_async_metadata_fields():
    controller = build_flow([
        EmitSource(key_field='mykey', time_field='mytime'),
        Reduce([], append_and_return, full_event=True)
    ]).run()

    body = {'mykey': 'k1', 'mytime': datetime(2020, 2, 15, 2, 0), 'otherfield': 'x'}
    await controller.emit(body)
    await controller.terminate()
    result = await controller.await_termination()
    assert len(result) == 1
    result = result[0]
    assert result.key == 'k1'
    assert result.time == datetime(2020, 2, 15, 2, 0)
    assert result.body == body


def test_async_metadata_fields():
    asyncio.run(async_test_async_metadata_fields())


def test_uuid():
    def copy_and_set_body(event):
        copy_event = copy.copy(event)
        copy_event.body = copy_event.id
        return copy_event

    controller = build_flow([
<<<<<<< HEAD
        EmitSource(),
        Map(lambda event: event.copy(body=event.id), full_event=True),
=======
        SyncEmitSource(),
        Map(copy_and_set_body, full_event=True),
>>>>>>> a0c7f0a3
        Reduce([], append_and_return)
    ]).run()

    for _ in range(1025):
        controller.emit(0)

    controller.terminate()
    result = controller.await_termination()

    assert len(result) == 1025
    base_id = result[0][:32]
    for i, cur_id in enumerate(result[:1024]):
        assert cur_id == f'{base_id}-{i:04}'
    assert result[1024][:32] != base_id
    assert result[1024][32:] == '-0000'


def test_input_path():
    controller = build_flow([
        EmitSource(),
        Filter(lambda x: x < 5, input_path="col2.col3"),  # filter emits the full event
        Map(lambda x: x + 1, input_path="col2.col3"),
        Reduce(0, lambda acc, x: acc + x),
    ]).run()

    for i in range(10):
        val = 5 if i % 2 == 0 else 1
        controller.emit({'col1': i, 'col2': {'col3': val}})
    controller.terminate()
    termination_result = controller.await_termination()
    assert termination_result == 10


def test_result_path():
    controller = build_flow([
        EmitSource(),
        Map(lambda x: {"new_field": 5}, result_path="step_result"),
        Reduce(0, lambda acc, x: x),
    ]).run()

    controller.emit({'col1': 1})
    controller.terminate()
    termination_result = controller.await_termination()
    assert termination_result == {'col1': 1, 'step_result': {"new_field": 5}}


def test_to_dict():
    source = EmitSource(name='my_source', buffer_size=5)
    identity = Map(lambda x: x, full_event=False)
    assert source.to_dict() == {'class_name': 'storey.sources.EmitSource', 'class_args': {'buffer_size': 5}, 'name': 'my_source',
                                'full_event': False}
    assert identity.to_dict() == {'class_name': 'storey.flow.Map', 'class_args': {}, 'full_event': False}


def test_flow_reuse():
    flow = build_flow([EmitSource(), Map(lambda x: x + 1), Reduce(0, lambda acc, x: acc + x)])

    for _ in range(3):
        controller = flow.run()
        for i in range(10):
            controller.emit(i)
        controller.terminate()
        result = controller.await_termination()
        assert result == 55


def test_flow_to_dict_read_csv():
    step = CSVSource('tests/test-with-timestamp-microsecs.csv', header=True, key_field='k', time_field='t',
                     timestamp_format='%d/%m/%Y %H:%M:%S.%f')
    assert step.to_dict() == {
        'class_name': 'storey.sources.CSVSource',
        'class_args': {
            'build_dict': False,
            'header': True,
            'key_field': 'k',
            'paths': 'tests/test-with-timestamp-microsecs.csv',
            'time_field': 't',
            'timestamp_format': '%d/%m/%Y %H:%M:%S.%f',
            'type_inference': True
        },
        'full_event': False
    }


def test_flow_to_dict_write_to_parquet():
    step = ParquetTarget('outdir', columns=['col1', 'col2'], max_events=2)
    assert step.to_dict() == {
        'class_name': 'storey.targets.ParquetTarget',
        'class_args': {
            'path': 'outdir',
            'columns': ['col1', 'col2'],
            'max_events': 2,
            'flush_after_seconds': 60,
        },
        'full_event': False
    }


def test_flow_to_dict_write_to_tsdb():
    step = TSDBTarget(path='some/path', time_col='time', index_cols='node', columns=['cpu', 'disk'], rate='1/h',
                      max_events=1, frames_client=MockFramesClient())

    assert step.to_dict() == {
        'class_name': 'storey.targets.TSDBTarget',
        'class_args': {
            'columns': ['cpu', 'disk'],
            'index_cols': 'node',
            'max_events': 1,
            'path': 'some/path',
            'rate': '1/h',
            'time_col': 'time'
        },
        'full_event': False
    }


def test_flow_to_dict_dataframe_source():
    df = pd.DataFrame([['key1', datetime(2020, 2, 15), 'id1', 1.1]], columns=['my_key', 'my_time', 'my_id', 'my_value'])
    step = DataframeSource(df, key_field='my_key', time_field='my_time', id_field='my_id')

    assert step.to_dict() == {
        'class_name': 'storey.sources.DataframeSource',
        'class_args': {
            'id_field': 'my_id',
            'key_field': 'my_key',
            'time_field': 'my_time'
        },
        'full_event': False
    }


def test_to_code():
    flow = build_flow([
        EmitSource(),
        Batch(5),
        ToDataFrame(index=[]),
        Reduce([], append_and_return, full_event=True)
    ])

    reconstructed_code = flow.to_code()
    expected = """emit_source0 = EmitSource()
batch0 = Batch(max_events=5)
to_data_frame0 = ToDataFrame()
reduce0 = Reduce(initial_value=[], full_event=True)

emit_source0.to(batch0)
batch0.to(to_data_frame0)
to_data_frame0.to(reduce0)
"""
    assert reconstructed_code == expected


def test_split_flow_to_code():
    flow = build_flow([
        EmitSource(),
        [
            Batch(5),
            Reduce([], lambda x: len(x))
        ],
        Batch(5),
        ToDataFrame(index=[]),
        Reduce([], append_and_return, full_event=True)
    ])

    reconstructed_code = flow.to_code()
    expected = """emit_source0 = EmitSource()
batch0 = Batch(max_events=5)
reduce0 = Reduce(initial_value=[])
batch1 = Batch(max_events=5)
to_data_frame0 = ToDataFrame()
reduce1 = Reduce(initial_value=[], full_event=True)

emit_source0.to(batch0)
batch0.to(reduce0)
emit_source0.to(batch1)
batch1.to(to_data_frame0)
to_data_frame0.to(reduce1)
"""
    assert reconstructed_code == expected


def test_reader_writer_to_code():
    flow = build_flow([
        CSVSource('mycsv.csv'),
        ParquetTarget('mypq')
    ])

    reconstructed_code = flow.to_code()
    print(reconstructed_code)
    expected = """c_s_v_source0 = CSVSource(paths='mycsv.csv', header=False, build_dict=False, type_inference=True)
parquet_target0 = ParquetTarget(path='mypq', max_events=10000, flush_after_seconds=60)

c_s_v_source0.to(parquet_target0)
"""
    assert reconstructed_code == expected


def test_illegal_step_no_source():
    try:
        Reduce([], append_and_return, full_event=True).run()
        assert False
    except ValueError as ex:
        assert str(ex) == 'Flow must start with a source'


def test_illegal_step_source_not_first_step():
    df = pd.DataFrame([['hello', 1, 1.5], ['world', 2, 2.5]], columns=['string', 'int', 'float'])
    try:
        build_flow([
            ParquetSource('tests'),
            DataframeSource(df),
            Reduce([], append_and_return),
        ]).run()
        assert False
    except ValueError as ex:
        assert str(ex) == 'DataframeSource can only appear as the first step of a flow'


def test_writer_downstream(tmpdir):
    file_path = f'{tmpdir}/test_writer_downstream/out.csv'
    controller = build_flow([
        EmitSource(),
        CSVTarget(file_path, columns=['n', 'n*10'], header=True),
        Reduce(0, lambda acc, x: acc + x[0])
    ]).run()

    for i in range(10):
        controller.emit([i, i * 10])

    controller.terminate()
    result = controller.await_termination()
    assert result == 45


def test_complete_in_error_flow():
    reduce = build_flow([
        Complete(),
        Reduce(0, lambda acc, x: acc + x)
    ])
    controller = build_flow([
        EmitSource(),
        Map(lambda x: x + 1),
        Map(RaiseEx(5).raise_ex, recovery_step=reduce),
        Map(lambda x: x * 100),
        reduce
    ]).run()

    for i in range(10):
        awaitable_result = controller.emit(i)
        if i == 4:
            assert awaitable_result.await_result() == i + 1
        else:
            assert awaitable_result.await_result() == (i + 1) * 100
    controller.terminate()
    termination_result = controller.await_termination()
    assert termination_result == 5005


def test_non_existing_key_query_by_key():
    df = pd.DataFrame([['katya', 'green', 'hod hasharon'], ['dina', 'blue', 'ramat gan']], columns=['name', 'color', 'city'])
    table = Table('table', NoopDriver())
    controller = build_flow([
        DataframeSource(df, key_field='name'),
        NoSqlTarget(table),
    ]).run()
    controller.await_termination()

    controller = build_flow([
        EmitSource(),
        QueryByKey(["color"], table, key="name"),
        QueryByKey(["city"], table, key="name"),
    ]).run()

    controller.emit({'nameeeee': 'katya'}, 'katya')
    controller.terminate()
    controller.await_termination()


def test_csv_reader_with_none_values():
    controller = build_flow([
        CSVSource('tests/test-with-none-values.csv', header=True, key_field='string'),
        Reduce([], append_and_return, full_event=True),
    ]).run()

    termination_result = controller.await_termination()

    print(termination_result)

    assert len(termination_result) == 2
    assert termination_result[0].key == 'a'
    assert termination_result[0].body == ['a', True, False, 1, 2.3, datetime(2021, 4, 21, 15, 56, 53, 385444)]
    assert termination_result[1].key == 'b'
    assert termination_result[1].body == ['b', True, None, math.nan, math.nan, None]


def test_bad_time_string_input():
    controller = build_flow([
        EmitSource(time_field='time'),
    ]).run()

    try:
        with pytest.raises(ValueError):
            controller.emit({'time': 'not a time for sure'})
    finally:
        controller.terminate()


def test_bad_time_input():
    controller = build_flow([
        EmitSource(time_field='time'),
    ]).run()

    try:
        with pytest.raises(ValueError):
            controller.emit({'time': object()})
    finally:
        controller.terminate()


def test_epoch_time_input():
    controller = build_flow([
        EmitSource(time_field='time'),
        Complete(full_event=True)
    ]).run()

    awaitable_result = controller.emit({'time': 1620569127})
    result = awaitable_result.await_result()
    controller.terminate()
    assert result.time == datetime(2021, 5, 9, 14, 5, 27, tzinfo=pytz.utc)


def test_iso_string_time_input():
    controller = build_flow([
        EmitSource(time_field='time'),
        Complete(full_event=True)
    ]).run()

    awaitable_result = controller.emit({'time': '2021-05-09T14:05:27+00:00'})
    result = awaitable_result.await_result()
    controller.terminate()
    assert result.time == datetime(2021, 5, 9, 14, 5, 27, tzinfo=pytz.utc)


def test_custom_string_time_input():
    controller = build_flow([
        EmitSource(time_field='time', time_format='%Y-%m-%dT%H:%M:%S%z'),
        Complete(full_event=True)
    ]).run()

    awaitable_result = controller.emit({'time': '2021-05-09T14:05:27+00:00'})
    result = awaitable_result.await_result()
    controller.terminate()
    assert result.time == datetime(2021, 5, 9, 14, 5, 27, tzinfo=pytz.utc)


def test_none_key_is_not_written():
    data = pd.DataFrame({'first_name': ['moshe', None, 'katya'], 'some_data': [1, 2, 3]})
    data.set_index(keys=['first_name'], inplace=True)

    controller = build_flow([
        DataframeSource(data, key_field=['first_name']),
        Reduce([], append_and_return),
    ]).run()
    result = controller.await_termination()
    expected = [{'first_name': 'moshe', 'some_data': 1}, {'first_name': 'katya', 'some_data': 3}]

    assert result == expected


def test_csv_none_value_first_row(tmpdir):
    out_file_par = f'{tmpdir}/test_csv_none_value_first_row_{uuid.uuid4().hex}.parquet'
    out_file_csv = f'{tmpdir}/test_csv_none_value_first_row_{uuid.uuid4().hex}.csv'

    columns = ['first_name', "bid", "bool", "time"]
    data = pd.DataFrame([['katya', None, None, None], ['dina', 45.7, True, datetime(2021, 4, 21, 15, 56, 53, 385444)]],
                        columns=columns)
    data.to_csv(out_file_csv)

    controller = build_flow([
        CSVSource(out_file_csv, header=True, key_field='first_name', build_dict=True),
        ParquetTarget(out_file_par)
    ]).run()

    controller.await_termination()
    read_back_df = pd.read_parquet(out_file_par)

    for c in columns:
        assert read_back_df.dtypes.to_dict()[c] == data.dtypes.to_dict()[c]


def test_csv_none_value_string(tmpdir):
    out_file_par = f'{tmpdir}/test_csv_none_value_first_row_{uuid.uuid4().hex}.parquet'
    out_file_csv = f'{tmpdir}/test_csv_none_value_first_row_{uuid.uuid4().hex}.csv'

    columns = ['first_name', 'str']
    data = pd.DataFrame([['katya', 'strrrr'], ['dina', None]],
                        columns=columns)
    data.to_csv(out_file_csv)

    controller = build_flow([
        CSVSource(out_file_csv, header=True, key_field='first_name', build_dict=True),
        ParquetTarget(out_file_par)
    ]).run()

    controller.await_termination()
    read_back_df = pd.read_parquet(out_file_par)

    u = pd.read_csv(out_file_csv)
    u.to_parquet(out_file_par)
    r2 = pd.read_parquet(out_file_par)

    assert r2['str'].compare(read_back_df['str']).empty<|MERGE_RESOLUTION|>--- conflicted
+++ resolved
@@ -2204,13 +2204,8 @@
         return copy_event
 
     controller = build_flow([
-<<<<<<< HEAD
-        EmitSource(),
-        Map(lambda event: event.copy(body=event.id), full_event=True),
-=======
-        SyncEmitSource(),
+        EmitSource(),
         Map(copy_and_set_body, full_event=True),
->>>>>>> a0c7f0a3
         Reduce([], append_and_return)
     ]).run()
 
