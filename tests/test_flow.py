--- conflicted
+++ resolved
@@ -7,13 +7,8 @@
 from aiohttp import InvalidURL
 
 from storey import build_flow, Source, Map, Filter, FlatMap, Reduce, FlowError, MapWithState, ReadCSV, Complete, AsyncSource, Choice, \
-<<<<<<< HEAD
-    Event, Batch, Table, Driver, WriteToCSV, DataframeSource, MapClass, JoinWithTable, ReduceToDataFrame, ToDataFrame, WriteToParquet, \
-    WriteToTSDB, Extend, SendToHttp, HttpRequest, WriteToTable, Recover
-=======
     Event, Batch, Table, WriteToCSV, DataframeSource, MapClass, JoinWithTable, ReduceToDataFrame, ToDataFrame, WriteToParquet, \
-    WriteToTSDB, Extend, SendToHttp, HttpRequest, WriteToTable, NoopDriver, Driver
->>>>>>> 52964c12
+    WriteToTSDB, Extend, SendToHttp, HttpRequest, WriteToTable, NoopDriver, Driver, Recover
 
 
 class ATestException(Exception):
