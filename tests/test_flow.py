import asyncio
from datetime import datetime

from storey import build_flow, Source, Map, Filter, FlatMap, Reduce, FlowError, MapWithState, ReadCSV, Complete, AsyncSource, Choice, Event, \
<<<<<<< HEAD
    Cache, NoopDriver
=======
    Batch
import time
>>>>>>> 78ffe6fb


class ATestException(Exception):
    pass


class RaiseEx:
    _counter = 0

    def __init__(self, raise_after):
        self._raise_after = raise_after

    def raise_ex(self, element):
        if self._counter == self._raise_after:
            raise ATestException("test")
        self._counter += 1
        return element


def test_functional_flow():
    controller = build_flow([
        Source(),
        Map(lambda x: x + 1),
        Filter(lambda x: x < 3),
        FlatMap(lambda x: [x, x * 10]),
        Reduce(0, lambda acc, x: acc + x),
    ]).run()

    for _ in range(100):
        for i in range(10):
            controller.emit(i)
    controller.terminate()
    termination_result = controller.await_termination()
    assert termination_result == 3300


def test_csv_reader():
    controller = build_flow([
        ReadCSV('tests/test.csv', with_header=True),
        FlatMap(lambda x: x),
        Map(lambda x: int(x)),
        Reduce(0, lambda acc, x: acc + x),
    ]).run()

    termination_result = controller.await_termination()
    assert termination_result == 21


def test_csv_reader_as_dict():
    controller = build_flow([
        ReadCSV('tests/test.csv', with_header=True, build_dict=True),
        FlatMap(lambda x: [x['n1'], x['n2'], x['n3']]),
        Map(lambda x: int(x)),
        Reduce(0, lambda acc, x: acc + x),
    ]).run()

    termination_result = controller.await_termination()
    assert termination_result == 21


def append_and_return(lst, x):
    lst.append(x)
    return lst


def test_csv_reader_as_dict_with_key_and_timestamp():
    controller = build_flow([
        ReadCSV('tests/test-with-timestamp.csv', with_header=True, build_dict=True, key_field='k',
                timestamp_field='t', timestamp_format='%d/%m/%Y %H:%M:%S'),
        Reduce([], append_and_return, full_event=True),
    ]).run()

    termination_result = controller.await_termination()

    assert len(termination_result) == 2
    assert termination_result[0].key == 'm1'
    assert termination_result[0].time == datetime(2020, 2, 15, 2, 0)
    assert termination_result[0].body == {'k': 'm1', 't': '15/02/2020 02:00:00', 'v': '8'}
    assert termination_result[1].key == 'm2'
    assert termination_result[1].time == datetime(2020, 2, 16, 2, 0)
    assert termination_result[1].body == {'k': 'm2', 't': '16/02/2020 02:00:00', 'v': '14'}


def test_csv_reader_with_key_and_timestamp():
    controller = build_flow([
        ReadCSV('tests/test-with-timestamp.csv', with_header=True, key_field='k',
                timestamp_field='t', timestamp_format='%d/%m/%Y %H:%M:%S'),
        Reduce([], append_and_return, full_event=True),
    ]).run()

    termination_result = controller.await_termination()

    assert len(termination_result) == 2
    assert termination_result[0].key == 'm1'
    assert termination_result[0].time == datetime(2020, 2, 15, 2, 0)
    assert termination_result[0].body == ['m1', '15/02/2020 02:00:00', '8']
    assert termination_result[1].key == 'm2'
    assert termination_result[1].time == datetime(2020, 2, 16, 2, 0)
    assert termination_result[1].body == ['m2', '16/02/2020 02:00:00', '14']


def test_csv_reader_as_dict_no_header():
    controller = build_flow([
        ReadCSV('tests/test-no-header.csv', with_header=False, build_dict=True),
        FlatMap(lambda x: [x[0], x[1], x[2]]),
        Map(lambda x: int(x)),
        Reduce(0, lambda acc, x: acc + x),
    ]).run()

    termination_result = controller.await_termination()
    assert termination_result == 21


def test_error_flow():
    controller = build_flow([
        Source(),
        Map(lambda x: x + 1),
        Map(RaiseEx(500).raise_ex),
        Reduce(0, lambda acc, x: acc + x),
    ]).run()

    try:
        for i in range(1000):
            controller.emit(i)
    except FlowError as flow_ex:
        assert isinstance(flow_ex.__cause__, ATestException)


def test_broadcast():
    controller = build_flow([
        Source(),
        Map(lambda x: x + 1),
        Filter(lambda x: x < 3, termination_result_fn=lambda x, y: x + y),
        [
            Reduce(0, lambda acc, x: acc + x)
        ],
        [
            Reduce(0, lambda acc, x: acc + x)
        ]
    ]).run()

    for i in range(10):
        controller.emit(i)
    controller.terminate()
    termination_result = controller.await_termination()
    assert termination_result == 6


def test_broadcast_complex():
    controller = build_flow([
        Source(),
        Map(lambda x: x + 1),
        Filter(lambda x: x < 3, termination_result_fn=lambda x, y: x + y),
        [
            Reduce(0, lambda acc, x: acc + x),
        ],
        [
            Map(lambda x: x * 100),
            Reduce(0, lambda acc, x: acc + x)
        ],
        [
            Map(lambda x: x * 1000),
            Reduce(0, lambda acc, x: acc + x)
        ]
    ]).run()

    for i in range(10):
        controller.emit(i)
    controller.terminate()
    termination_result = controller.await_termination()
    assert termination_result == 3303


# Same as test_broadcast_complex but without using build_flow
def test_broadcast_complex_no_sugar():
    source = Source()
    filter = Filter(lambda x: x < 3, termination_result_fn=lambda x, y: x + y)
    source.to(Map(lambda x: x + 1)).to(filter)
    filter.to(Reduce(0, lambda acc, x: acc + x), )
    filter.to(Map(lambda x: x * 100)).to(Reduce(0, lambda acc, x: acc + x))
    filter.to(Map(lambda x: x * 1000)).to(Reduce(0, lambda acc, x: acc + x))
    controller = source.run()

    for i in range(10):
        controller.emit(i)
    controller.terminate()
    termination_result = controller.await_termination()
    assert termination_result == 3303


def test_map_with_state_flow():
    controller = build_flow([
        Source(),
        MapWithState(1000, lambda x, state: (state, x)),
        Reduce(0, lambda acc, x: acc + x),
    ]).run()

    for i in range(10):
        controller.emit(i)
    controller.terminate()
    termination_result = controller.await_termination()
    assert termination_result == 1036


def test_map_with_cache_state_flow():
    cache = Cache("table", NoopDriver())
    cache._cache['tal'] = {'color': 'blue'}
    cache._cache['dina'] = {'color': 'red'}

    def enrich(event, state):
        event['color'] = state['color']
        state['counter'] = state.get('counter', 0) + 1
        return event, state

    controller = build_flow([
        Source(),
        MapWithState(cache, lambda x, state: enrich(x, state), group_by_key=True),
        Reduce([], append_and_return),
    ]).run()

    for i in range(10):
        key = 'tal'
        if i % 3 == 0:
            key = 'dina'
        controller.emit(Event(body={'col1': i}, key=key))
    controller.terminate()

    termination_result = controller.await_termination()
    expected = [{'col1': 0, 'color': 'red'},
                {'col1': 1, 'color': 'blue'},
                {'col1': 2, 'color': 'blue'},
                {'col1': 3, 'color': 'red'},
                {'col1': 4, 'color': 'blue'},
                {'col1': 5, 'color': 'blue'},
                {'col1': 6, 'color': 'red'},
                {'col1': 7, 'color': 'blue'},
                {'col1': 8, 'color': 'blue'},
                {'col1': 9, 'color': 'red'}]
    expected_cache = {'tal': {'color': 'blue', 'counter': 6}, 'dina': {'color': 'red', 'counter': 4}}

    assert termination_result == expected
    assert cache._cache == expected_cache


def test_map_with_empty_cache_state_flow():
    cache = Cache("table", NoopDriver())

    def enrich(event, state):
        if 'first_value' not in state:
            state['first_value'] = event['col1']
        event['diff_from_first'] = event['col1'] - state['first_value']
        state['counter'] = state.get('counter', 0) + 1
        return event, state

    controller = build_flow([
        Source(),
        MapWithState(cache, lambda x, state: enrich(x, state), group_by_key=True),
        Reduce([], append_and_return),
    ]).run()

    for i in range(10):
        key = 'tal'
        if i % 3 == 0:
            key = 'dina'
        controller.emit(Event(body={'col1': i}, key=key))
    controller.terminate()

    termination_result = controller.await_termination()
    expected = [{'col1': 0, 'diff_from_first': 0},
                {'col1': 1, 'diff_from_first': 0},
                {'col1': 2, 'diff_from_first': 1},
                {'col1': 3, 'diff_from_first': 3},
                {'col1': 4, 'diff_from_first': 3},
                {'col1': 5, 'diff_from_first': 4},
                {'col1': 6, 'diff_from_first': 6},
                {'col1': 7, 'diff_from_first': 6},
                {'col1': 8, 'diff_from_first': 7},
                {'col1': 9, 'diff_from_first': 9}]
    expected_cache = {'dina': {'first_value': 0, 'counter': 4}, 'tal': {'first_value': 1, 'counter': 6}}
    assert termination_result == expected
    assert cache._cache == expected_cache


def test_awaitable_result():
    controller = build_flow([
        Source(),
        Map(lambda x: x + 1, termination_result_fn=lambda _, x: x),
        [
            Complete()
        ],
        [
            Reduce(0, lambda acc, x: acc + x)
        ]
    ]).run()

    for i in range(10):
        awaitable_result = controller.emit(i, return_awaitable_result=True)
        assert awaitable_result.await_result() == i + 1
    controller.terminate()
    termination_result = controller.await_termination()
    assert termination_result == 55


async def async_test_async_source():
    controller = await build_flow([
        AsyncSource(),
        Map(lambda x: x + 1, termination_result_fn=lambda _, x: x),
        [
            Complete()
        ],
        [
            Reduce(0, lambda acc, x: acc + x)
        ]
    ]).run()

    for i in range(10):
        result = await controller.emit(i, await_result=True)
        assert result == i + 1
    await controller.terminate()
    termination_result = await controller.await_termination()
    assert termination_result == 55


def test_async_source():
    loop = asyncio.new_event_loop()
    loop.run_until_complete(async_test_async_source())


async def async_test_error_async_flow():
    controller = await build_flow([
        AsyncSource(),
        Map(lambda x: x + 1),
        Map(RaiseEx(500).raise_ex),
        Reduce(0, lambda acc, x: acc + x),
    ]).run()

    try:
        for i in range(1000):
            await controller.emit(i)
    except FlowError as flow_ex:
        assert isinstance(flow_ex.__cause__, ATestException)


def test_error_async_flow():
    loop = asyncio.new_event_loop()
    loop.run_until_complete(async_test_error_async_flow())


def test_choice():
    small_reduce = Reduce(0, lambda acc, x: acc + x)

    big_reduce = build_flow([
        Map(lambda x: x * 100),
        Reduce(0, lambda acc, x: acc + x)
    ])

    controller = build_flow([
        Source(),
        Choice([(big_reduce, lambda x: x % 2 == 0)],
               default=small_reduce,
               termination_result_fn=lambda x, y: x + y)
    ]).run()

    for i in range(10):
        controller.emit(i)
    controller.terminate()
    termination_result = controller.await_termination()
    assert termination_result == 2025


def test_metadata():
    def mapf(x):
        x.key = x.key + 1
        return x

    def redf(acc, x):
        if x.key not in acc:
            acc[x.key] = []
        acc[x.key].append(x.body)
        return acc

    controller = build_flow([
        Source(),
        Map(mapf, full_event=True),
        Reduce({}, redf, full_event=True)
    ]).run()

    for i in range(10):
        controller.emit(Event(i, key=i % 3))
    controller.terminate()
    termination_result = controller.await_termination()
    assert termination_result == {1: [0, 3, 6, 9], 2: [1, 4, 7], 3: [2, 5, 8]}


def test_metadata_immutability():
    def mapf(x):
        x.key = 'new key'
        return x

    controller = build_flow([
        Source(),
        Map(lambda x: 'new body'),
        Map(mapf, full_event=True),
        Complete(full_event=True)
    ]).run()

    event = Event('original body', key='original key')
    result = controller.emit(event, return_awaitable_result=True).await_result()
    controller.terminate()
    controller.await_termination()

    assert event.key == 'original key'
    assert event.body == 'original body'
    assert result.key == 'new key'
    assert result.body == 'new body'


def test_batch():
    controller = build_flow([
        Source(),
        Batch(4, 100),
        Reduce([], lambda acc, x: append_and_return(acc, x)),
    ]).run()

    for i in range(10):
        controller.emit(i)
    controller.terminate()
    termination_result = controller.await_termination()
    assert termination_result == [[0, 1, 2, 3], [4, 5, 6, 7], [8, 9]]


def test_batch_full_event():
    def append_body_and_return(lst, x):
        ll = []
        for item in x:
            ll.append(item.body)
        lst.append(ll)
        return lst

    controller = build_flow([
        Source(),
        Batch(4, 100, full_event=True),
        Reduce([], lambda acc, x: append_body_and_return(acc, x)),
    ]).run()

    for i in range(10):
        controller.emit(i)
    controller.terminate()
    termination_result = controller.await_termination()
    assert termination_result == [[0, 1, 2, 3], [4, 5, 6, 7], [8, 9]]


def test_batch_with_timeout():
    controller = build_flow([
        Source(),
        Batch(4, 2),
        Reduce([], lambda acc, x: append_and_return(acc, x)),
    ]).run()

    for i in range(10):
        if i == 3:
            time.sleep(3)
        controller.emit(i)
    controller.terminate()
    termination_result = controller.await_termination()
    assert termination_result == [[0, 1, 2], [3, 4, 5, 6], [7, 8, 9]]<|MERGE_RESOLUTION|>--- conflicted
+++ resolved
@@ -2,12 +2,8 @@
 from datetime import datetime
 
 from storey import build_flow, Source, Map, Filter, FlatMap, Reduce, FlowError, MapWithState, ReadCSV, Complete, AsyncSource, Choice, Event, \
-<<<<<<< HEAD
-    Cache, NoopDriver
-=======
-    Batch
+    Batch, Cache, NoopDriver
 import time
->>>>>>> 78ffe6fb
 
 
 class ATestException(Exception):
