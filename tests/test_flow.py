# Copyright 2020 Iguazio
#
# Licensed under the Apache License, Version 2.0 (the "License");
# you may not use this file except in compliance with the License.
# You may obtain a copy of the License at
#
#   http://www.apache.org/licenses/LICENSE-2.0
#
# Unless required by applicable law or agreed to in writing, software
# distributed under the License is distributed on an "AS IS" BASIS,
# WITHOUT WARRANTIES OR CONDITIONS OF ANY KIND, either express or implied.
# See the License for the specific language governing permissions and
# limitations under the License.
#
import asyncio
import copy
import math
import os
import queue
import time
import traceback
import uuid
from datetime import datetime
from random import choice
from unittest.mock import MagicMock

import pandas as pd
import pyarrow.parquet as pq
import pytest
import pytz
from aiohttp import ClientConnectorError, InvalidURL
from pandas.testing import assert_frame_equal

import storey
from storey import (
    AsyncEmitSource,
    Batch,
    Choice,
    Complete,
    CSVSource,
    CSVTarget,
    DataframeSource,
    Driver,
    Event,
    Extend,
    Filter,
    FlatMap,
    HttpRequest,
    JoinWithTable,
    Map,
    MapClass,
    MapWithState,
    NoopDriver,
    NoSqlTarget,
    ParquetSource,
    ParquetTarget,
    QueryByKey,
    Recover,
    Reduce,
    ReduceToDataFrame,
    SendToHttp,
    SyncEmitSource,
    Table,
    ToDataFrame,
    TSDBTarget,
    V3ioDriver,
    build_flow,
)
from storey.flow import Context, ReifyMetadata, Rename, _ConcurrentJobExecution


class ATestException(Exception):
    pass


class RaiseEx:
    _counter = 0

    def __init__(self, raise_on_nth):
        self._raise_after = raise_on_nth

    def raise_ex(self, element):
        self._counter += 1
        if self._counter == self._raise_after:
            raise ATestException("test")
        return element


def test_functional_flow():
    controller = build_flow(
        [
            SyncEmitSource(),
            Map(lambda x: x + 1),
            Filter(lambda x: x < 3),
            FlatMap(lambda x: [x, x * 10]),
            Reduce(0, lambda acc, x: acc + x),
        ]
    ).run()

    for _ in range(100):
        for i in range(10):
            controller.emit(i)
    controller.terminate()
    termination_result = controller.await_termination()
    assert termination_result == 3300


def test_multiple_upstreams():
    source = SyncEmitSource()
    map1 = Map(lambda x: x + 1)
    map2 = Map(lambda x: x * 10)
    reduce = Reduce(0, lambda x, y: x + y)
    source.to(map1)
    source.to(map2)
    map1.to(reduce)
    map2.to(reduce)
    controller = source.run()

    for i in range(10):
        controller.emit(i)
    controller.terminate()
    termination_result = controller.await_termination()
    assert termination_result == 55 + 450


def test_multiple_upstreams_completion():
    source = SyncEmitSource()
    map1 = Map(lambda x: x + 1)
    map2 = Map(lambda x: x * 10)
    complete = Complete()
    source.to(map1)
    source.to(map2)
    map1.to(complete)
    map2.to(complete)
    controller = source.run()

    results = []
    try:
        for i in range(3):
            result = controller.emit(i, expected_number_of_results=2).await_result()
            results.append(result)
    finally:
        controller.terminate()
    controller.await_termination()
    assert results == [[1, 0], [2, 10], [3, 20]]


def test_recover():
    def increment_maybe_boom(x):
        inc = x + 1
        if inc == 7:
            raise ValueError("boom")
        return inc

    reduce = Reduce(0, lambda x, y: x + y)
    controller = build_flow(
        [
            SyncEmitSource(),
            Recover({ValueError: reduce}),
            Map(increment_maybe_boom),
            reduce,
        ]
    ).run()

    for i in range(10):
        controller.emit(i)
    controller.terminate()
    termination_result = controller.await_termination()
    assert termination_result == 54


# ML-777
def test_emit_timeless_event():
    class TimelessEvent:
        pass

    controller = build_flow([SyncEmitSource(), ReduceToDataFrame(insert_processing_time_column_as="mytime")]).run()

    event = TimelessEvent()
    event.id = "myevent"
    event.body = {"salutation": "hello"}
    t = datetime(2020, 2, 15, 2, 0)
    event.timestamp = t

    controller.emit(event)
    controller.terminate()
    termination_result = controller.await_termination()
    expected = pd.DataFrame([["hello", t]], columns=["salutation", "mytime"])
    assert termination_result.equals(expected)


def test_csv_reader():
    controller = build_flow(
        [
            CSVSource("tests/test.csv", header=True),
            FlatMap(lambda x: x),
            Map(lambda x: int(x)),
            Reduce(0, lambda acc, x: acc + x),
        ]
    ).run()

    termination_result = controller.await_termination()
    assert termination_result == 21


def test_csv_reader_error_on_file_not_found():
    controller = build_flow(
        [
            CSVSource("tests/idontexist.csv", header=True),
        ]
    ).run()

    with pytest.raises(FileNotFoundError):
        controller.await_termination()


def test_csv_reader_as_dict():
    controller = build_flow(
        [
            CSVSource("tests/test.csv", header=True, build_dict=True),
            FlatMap(lambda x: [x["n1"], x["n2"], x["n3"]]),
            Map(lambda x: int(x)),
            Reduce(0, lambda acc, x: acc + x),
        ]
    ).run()

    termination_result = controller.await_termination()
    assert termination_result == 21


def append_and_return(lst, x):
    lst.append(x)
    return lst


def test_csv_reader_as_dict_with_key_and_timestamp():
    controller = build_flow(
        [
            CSVSource(
                "tests/test-with-timestamp.csv",
                header=True,
                build_dict=True,
                key_field="k",
                parse_dates="t",
                timestamp_format="%d/%m/%Y %H:%M:%S",
            ),
            Reduce([], append_and_return, full_event=True),
        ]
    ).run()

    termination_result = controller.await_termination()

    assert len(termination_result) == 2
    assert termination_result[0].key == "m1"
    assert termination_result[0].body == {
        "k": "m1",
        "t": datetime(2020, 2, 15, 2, 0),
        "v": 8,
        "b": True,
    }
    assert termination_result[1].key == "m2"
    assert termination_result[1].body == {
        "k": "m2",
        "t": datetime(2020, 2, 16, 2, 0),
        "v": 14,
        "b": False,
    }


def test_csv_reader_as_dict_with_compact_timestamp():
    controller = build_flow(
        [
            CSVSource(
                "tests/test-with-compact-timestamp.csv",
                header=True,
                build_dict=True,
                parse_dates="t",
                timestamp_format="%Y%m%d%H",
            ),
            Reduce([], append_and_return, full_event=True),
        ]
    ).run()

    termination_result = controller.await_termination()

    assert len(termination_result) == 2
    assert termination_result[0].key is None
    assert termination_result[0].body == {
        "k": "m1",
        "t": datetime(2020, 2, 15, 2, 0),
        "v": 8,
        "b": True,
    }
    assert termination_result[1].key is None
    assert termination_result[1].body == {
        "k": "m2",
        "t": datetime(2020, 2, 16, 2, 0),
        "v": 14,
        "b": False,
    }


def test_csv_reader_with_key_and_timestamp():
    controller = build_flow(
        [
            CSVSource(
                "tests/test-with-timestamp.csv",
                header=True,
                key_field="k",
                parse_dates="t",
                timestamp_format="%d/%m/%Y %H:%M:%S",
            ),
            Reduce([], append_and_return, full_event=True),
        ]
    ).run()

    termination_result = controller.await_termination()

    assert len(termination_result) == 2
    assert termination_result[0].key == "m1"
    assert termination_result[0].body == ["m1", datetime(2020, 2, 15, 2, 0), 8, True]
    assert termination_result[1].key == "m2"
    assert termination_result[1].body == ["m2", datetime(2020, 2, 16, 2, 0), 14, False]


def test_csv_reader_as_dict_no_header():
    controller = build_flow(
        [
            CSVSource("tests/test-no-header.csv", header=False, build_dict=True),
            FlatMap(lambda x: [x[0], x[1], x[2]]),
            Map(lambda x: int(x)),
            Reduce(0, lambda acc, x: acc + x),
        ]
    ).run()

    termination_result = controller.await_termination()
    assert termination_result == 21


def test_dataframe_source():
    df = pd.DataFrame([["hello", 1, 1.5], ["world", 2, 2.5]], columns=["string", "int", "float"])
    controller = build_flow(
        [
            DataframeSource(df),
            Reduce([], append_and_return),
        ]
    ).run()

    termination_result = controller.await_termination()
    expected = [
        {"string": "hello", "int": 1, "float": 1.5},
        {"string": "world", "int": 2, "float": 2.5},
    ]
    assert termination_result == expected


def test_indexed_dataframe_source():
    df = pd.DataFrame([["hello", 1, 1.5], ["world", 2, 2.5]], columns=["string", "int", "float"])
    df.set_index(["string", "int"], inplace=True)
    controller = build_flow(
        [
            DataframeSource(df),
            Reduce([], append_and_return),
        ]
    ).run()

    termination_result = controller.await_termination()
    expected = [
        {"string": "hello", "int": 1, "float": 1.5},
        {"string": "world", "int": 2, "float": 2.5},
    ]
    assert termination_result == expected


def test_dataframe_source_with_metadata():
    t1 = datetime(2020, 2, 15)
    t2 = datetime(2020, 2, 16)
    df = pd.DataFrame(
        [["key1", t1, "id1", 1.1], ["key2", t2, "id2", 2.2]],
        columns=["my_key", "my_time", "my_id", "my_value"],
    )
    controller = build_flow(
        [
            DataframeSource(df, key_field="my_key", time_field="my_time", id_field="my_id"),
            Reduce([], append_and_return, full_event=True),
        ]
    ).run()

    termination_result = controller.await_termination()
    expected = [
        Event(
            {"my_key": "key1", "my_time": t1, "my_id": "id1", "my_value": 1.1},
            key="key1",
            id="id1",
        ),
        Event(
            {"my_key": "key2", "my_time": t2, "my_id": "id2", "my_value": 2.2},
            key="key2",
            id="id2",
        ),
    ]
    assert termination_result == expected


async def async_dataframe_source():
    df = pd.DataFrame([["hello", 1, 1.5], ["world", 2, 2.5]], columns=["string", "int", "float"])
    controller = await build_flow(
        [
            DataframeSource(df),
            Reduce([], append_and_return),
        ]
    ).run_async()

    termination_result = await controller.await_termination()
    expected = [
        {"string": "hello", "int": 1, "float": 1.5},
        {"string": "world", "int": 2, "float": 2.5},
    ]
    assert termination_result == expected


def test_async_dataframe_source():
    asyncio.run(async_test_async_source())


def test_write_parquet_timestamp_nanosecs(tmpdir):
    out_dir = f"{tmpdir}/test_write_parquet_timestamp_nanosecs/{uuid.uuid4().hex}/"
    columns = ["string", "timestamp1", "timestamp2"]
    df = pd.DataFrame(
        [
            [
                "hello",
                pd.Timestamp("2020-01-26 14:52:37.12325679"),
                pd.Timestamp("2020-01-26 12:41:37.123456789"),
            ],
            [
                "world",
                pd.Timestamp("2018-05-11 13:52:37.333421789"),
                pd.Timestamp("2020-01-14 14:52:37.987654321"),
            ],
        ],
        columns=columns,
    )
    df.set_index(keys=["timestamp1"], inplace=True)
    controller = build_flow(
        [
            DataframeSource(df),
            ParquetTarget(
                out_dir,
                columns=["string", "timestamp2"],
                partition_cols=[],
                index_cols="timestamp1",
            ),
        ]
    ).run()
    controller.await_termination()

    controller = build_flow(
        [
            ParquetSource(out_dir),
            Reduce([], append_and_return),
        ]
    ).run()

    termination_result = controller.await_termination()
    expected = [
        {
            "string": "hello",
            "timestamp1": pd.Timestamp("2020-01-26 14:52:37.123256"),
            "timestamp2": pd.Timestamp("2020-01-26 12:41:37.123456"),
        },
        {
            "string": "world",
            "timestamp1": pd.Timestamp("2018-05-11 13:52:37.333421"),
            "timestamp2": pd.Timestamp("2020-01-14 14:52:37.987654"),
        },
    ]
    assert termination_result == expected


# ML-1553
def test_write_parquet_time_zone_mix(tmpdir):
    out_file = f"{tmpdir}/test_write_parquet_time_zone_mix/{uuid.uuid4().hex}.pq"

    controller = build_flow(
        [
            SyncEmitSource(),
            ParquetTarget(out_file, columns=[("time", "datetime")]),
        ]
    ).run()

    controller.emit({"time": datetime.fromisoformat("2022-01-01T09:40:00+02:00")})
    controller.emit({"time": datetime.fromisoformat("2022-01-01T09:40:00+03:00")})

    controller.terminate()
    controller.await_termination()

    read_back_df = pd.read_parquet(out_file)
    assert read_back_df.to_dict() == {
        "time": {0: datetime.fromisoformat("2022-01-01 07:40:00"), 1: datetime.fromisoformat("2022-01-01 06:40:00")}
    }


def test_read_parquet():
    controller = build_flow(
        [
            ParquetSource("tests/test.parquet"),
            Reduce([], append_and_return),
        ]
    ).run()

    termination_result = controller.await_termination()
    expected = [
        {"string": "hello", "int": 1, "float": 1.5},
        {"string": "world", "int": 2, "float": 2.5},
    ]
    assert termination_result == expected


def test_read_parquet_files():
    controller = build_flow(
        [
            ParquetSource(["tests/test.parquet", "tests/test.parquet"]),
            Reduce([], append_and_return),
        ]
    ).run()

    termination_result = controller.await_termination()
    expected = [
        {"string": "hello", "int": 1, "float": 1.5},
        {"string": "world", "int": 2, "float": 2.5},
        {"string": "hello", "int": 1, "float": 1.5},
        {"string": "world", "int": 2, "float": 2.5},
    ]
    assert termination_result == expected


def test_write_parquet_read_parquet(tmpdir):
    out_dir = f"{tmpdir}/test_write_parquet_read_parquet/{uuid.uuid4().hex}/"
    columns = ["my_int", "my_string"]
    controller = build_flow([SyncEmitSource(), ParquetTarget(out_dir, columns=columns, partition_cols=[])]).run()

    expected = []
    for i in range(10):
        controller.emit([i, f"this is {i}"])
        expected.append({"my_int": i, "my_string": f"this is {i}"})
    controller.terminate()
    controller.await_termination()

    controller = build_flow(
        [
            ParquetSource(out_dir),
            Reduce([], append_and_return),
        ]
    ).run()
    read_back_result = controller.await_termination()

    assert read_back_result == expected


def test_write_parquet_read_parquet_partitioned(tmpdir):
    out_dir = f"{tmpdir}/test_write_parquet_read_parquet_partitioned/{uuid.uuid4().hex}/"
    columns = ["my_int", "my_string"]
    controller = build_flow(
        [
            SyncEmitSource(),
            ParquetTarget(out_dir, partition_cols="my_int", columns=columns),
        ]
    ).run()

    expected = []
    for i in range(10):
        controller.emit([i, f"this is {i}"])
        expected.append({"my_int": i, "my_string": f"this is {i}"})
    controller.terminate()
    controller.await_termination()

    controller = build_flow(
        [
            ParquetSource(out_dir),
            Reduce([], append_and_return),
        ]
    ).run()
    read_back_result = controller.await_termination()

    assert read_back_result == expected


async def async_test_write_parquet_flush(tmpdir):
    out_dir = f"{tmpdir}/test_write_parquet_read_parquet_partitioned/{uuid.uuid4().hex}/"
    columns = ["my_int", "my_string"]
    target = ParquetTarget(out_dir, partition_cols="my_int", columns=columns, flush_after_seconds=2)

    async def f():
        pass

    mock = MagicMock(return_value=asyncio.get_running_loop().create_task(f()))
    target._emit = mock

    controller = build_flow(
        [
            AsyncEmitSource(),
            target,
        ]
    ).run()

    for i in range(10):
        await controller.emit([i, f"this is {i}"])

    try:
        assert mock.call_count == 0
        await asyncio.sleep(3)
        assert mock.call_count == 10
    finally:
        await controller.terminate()
        await controller.await_termination()


def test_write_parquet_flush(tmpdir):
    asyncio.run(async_test_write_parquet_flush(tmpdir))


def test_error_flow():
    controller = build_flow(
        [
            SyncEmitSource(),
            Map(lambda x: x + 1),
            Map(RaiseEx(500).raise_ex),
            Reduce(0, lambda acc, x: acc + x),
        ]
    ).run()

    with pytest.raises(ATestException):
        for i in range(1000):
            controller.emit(i)
        controller.terminate()
        controller.await_termination()


def test_error_recovery():
    reduce = Reduce(0, lambda acc, x: acc + x)
    controller = build_flow(
        [
            SyncEmitSource(),
            Map(lambda x: x + 1),
            Map(RaiseEx(5).raise_ex, recovery_step=reduce),
            reduce,
        ]
    ).run()

    for i in range(10):
        controller.emit(i)

    controller.terminate()
    result = controller.await_termination()
    assert result == 55


def test_set_recovery_step():
    reduce = Reduce(0, lambda acc, x: acc + x)
    controller = build_flow(
        [
            SyncEmitSource(),
            Map(lambda x: x + 1),
            Map(RaiseEx(5).raise_ex).set_recovery_step(reduce),
            reduce,
        ]
    ).run()

    for i in range(10):
        controller.emit(i)

    controller.terminate()
    result = controller.await_termination()
    assert result == 55


def test_error_specific_recovery():
    reduce = Reduce(0, lambda acc, x: acc + x)
    controller = build_flow(
        [
            SyncEmitSource(),
            Map(lambda x: x + 1),
            Map(RaiseEx(5).raise_ex, recovery_step={ATestException: reduce}),
            reduce,
        ]
    ).run()

    for i in range(10):
        controller.emit(i)

    controller.terminate()
    result = controller.await_termination()
    assert result == 55


def test_error_specific_recovery_check_exception():
    reduce = Reduce(
        [],
        lambda acc, event: append_and_return(acc, type(event.error)),
        full_event=True,
    )
    controller = build_flow(
        [
            SyncEmitSource(),
            Map(RaiseEx(2).raise_ex, recovery_step={ATestException: reduce}),
            reduce,
        ]
    ).run()

    for i in range(3):
        controller.emit(i)

    controller.terminate()
    result = controller.await_termination()
    assert result == [type(None), ATestException, type(None)]


def test_error_nonrecovery():
    reduce = Reduce(0, lambda acc, x: acc + x)
    controller = build_flow(
        [
            SyncEmitSource(),
            Map(lambda x: x + 1),
            Map(RaiseEx(5).raise_ex, recovery_step={ValueError: reduce}),
            reduce,
        ]
    ).run()

    with pytest.raises(ATestException):
        for i in range(10):
            controller.emit(i)
        controller.terminate()
        controller.await_termination()


def test_error_recovery_containment():
    reduce = Reduce(0, lambda acc, x: acc + x)
    controller = build_flow(
        [
            SyncEmitSource(),
            Map(lambda x: x + 1, recovery_step=reduce),
            Map(RaiseEx(5).raise_ex),
            reduce,
        ]
    ).run()

    with pytest.raises(ATestException):
        for i in range(10):
            controller.emit(i)
        controller.terminate()
        controller.await_termination()


def test_broadcast():
    controller = build_flow(
        [
            SyncEmitSource(),
            Map(lambda x: x + 1),
            Filter(lambda x: x < 3, termination_result_fn=lambda x, y: x + y),
            [Reduce(0, lambda acc, x: acc + x)],
            [Reduce(0, lambda acc, x: acc + x)],
        ]
    ).run()

    for i in range(10):
        controller.emit(i)
    controller.terminate()
    termination_result = controller.await_termination()
    assert termination_result == 6


def test_broadcast_complex():
    controller = build_flow(
        [
            SyncEmitSource(),
            Map(lambda x: x + 1),
            Filter(lambda x: x < 3, termination_result_fn=lambda x, y: x + y),
            [
                Reduce(0, lambda acc, x: acc + x),
            ],
            [Map(lambda x: x * 100), Reduce(0, lambda acc, x: acc + x)],
            [Map(lambda x: x * 1000), Reduce(0, lambda acc, x: acc + x)],
        ]
    ).run()

    for i in range(10):
        controller.emit(i)
    controller.terminate()
    termination_result = controller.await_termination()
    assert termination_result == 3303


# Same as test_broadcast_complex but without using build_flow
def test_broadcast_complex_no_sugar():
    source = SyncEmitSource()
    filter = Filter(lambda x: x < 3, termination_result_fn=lambda x, y: x + y)
    source.to(Map(lambda x: x + 1)).to(filter)
    filter.to(
        Reduce(0, lambda acc, x: acc + x),
    )
    filter.to(Map(lambda x: x * 100)).to(Reduce(0, lambda acc, x: acc + x))
    filter.to(Map(lambda x: x * 1000)).to(Reduce(0, lambda acc, x: acc + x))
    controller = source.run()

    for i in range(10):
        controller.emit(i)
    controller.terminate()
    termination_result = controller.await_termination()
    assert termination_result == 3303


def test_nested_branching():
    controller = build_flow(
        [
            SyncEmitSource(),
            [[Reduce(0, lambda acc, x: acc + x)]],
            [
                [Map(lambda x: x * 100), Reduce(0, lambda acc, x: acc + x)],
                [Map(lambda x: x * 1000), Reduce(0, lambda acc, x: acc + x)],
            ],
        ]
    ).run()

    for i in range(10):
        controller.emit(i)
    controller.terminate()
    termination_result = controller.await_termination()
    assert termination_result == 45


def test_map_with_state_flow():
    controller = build_flow(
        [
            SyncEmitSource(),
            MapWithState(1000, lambda x, state: (state, x)),
            Reduce(0, lambda acc, x: acc + x),
        ]
    ).run()

    for i in range(10):
        controller.emit(i)
    controller.terminate()
    termination_result = controller.await_termination()
    assert termination_result == 1036


def test_map_with_state_flow_keyless_event():
    controller = build_flow(
        [
            SyncEmitSource(),
            MapWithState(1000, lambda x, state: (state, x)),
            Reduce(0, lambda acc, x: acc + x),
        ]
    ).run()

    for i in range(10):
        event = Event(i)
        del event.key
        controller.emit(event)
    controller.terminate()
    termination_result = controller.await_termination()
    assert termination_result == 1036


def test_map_with_table_state_flow():
    table_object = Table("table", NoopDriver())
    table_object["tal"] = {"color": "blue"}
    table_object["dina"] = {"color": "red"}

    def enrich(event, state):
        event["color"] = state["color"]
        state["counter"] = state.get("counter", 0) + 1
        return event, state

    table_path = "v3io:///mycontainer/mytable/"
    controller = build_flow(
        [
            SyncEmitSource(),
            MapWithState(
                table_path,
                lambda x, state: enrich(x, state),
                group_by_key=True,
                context=Context(initial_tables={table_path: table_object}),
            ),
            Reduce([], append_and_return),
        ]
    ).run()

    for i in range(10):
        key = "tal"
        if i % 3 == 0:
            key = "dina"
        controller.emit(Event(body={"col1": i}, key=key))
    controller.terminate()

    termination_result = controller.await_termination()
    expected = [
        {"col1": 0, "color": "red"},
        {"col1": 1, "color": "blue"},
        {"col1": 2, "color": "blue"},
        {"col1": 3, "color": "red"},
        {"col1": 4, "color": "blue"},
        {"col1": 5, "color": "blue"},
        {"col1": 6, "color": "red"},
        {"col1": 7, "color": "blue"},
        {"col1": 8, "color": "blue"},
        {"col1": 9, "color": "red"},
    ]
    expected_cache = {
        "tal": {"color": "blue", "counter": 6},
        "dina": {"color": "red", "counter": 4},
    }

    assert termination_result == expected
    assert len(table_object._attrs_cache) == len(expected_cache)
    assert table_object["tal"] == expected_cache["tal"]
    assert table_object["dina"] == expected_cache["dina"]


def test_map_with_empty_table_state_flow():
    table_object = Table("table", NoopDriver())

    def enrich(event, state):
        if "first_value" not in state:
            state["first_value"] = event["col1"]
        event["diff_from_first"] = event["col1"] - state["first_value"]
        state["counter"] = state.get("counter", 0) + 1
        return event, state

    controller = build_flow(
        [
            SyncEmitSource(),
            MapWithState(table_object, lambda x, state: enrich(x, state), group_by_key=True),
            Reduce([], append_and_return),
        ]
    ).run()

    for i in range(10):
        key = "tal"
        if i % 3 == 0:
            key = "dina"
        controller.emit(Event(body={"col1": i}, key=key))
    controller.terminate()

    termination_result = controller.await_termination()
    expected = [
        {"col1": 0, "diff_from_first": 0},
        {"col1": 1, "diff_from_first": 0},
        {"col1": 2, "diff_from_first": 1},
        {"col1": 3, "diff_from_first": 3},
        {"col1": 4, "diff_from_first": 3},
        {"col1": 5, "diff_from_first": 4},
        {"col1": 6, "diff_from_first": 6},
        {"col1": 7, "diff_from_first": 6},
        {"col1": 8, "diff_from_first": 7},
        {"col1": 9, "diff_from_first": 9},
    ]
    assert termination_result == expected
    expected_cache = {
        "dina": {"first_value": 0, "counter": 4},
        "tal": {"first_value": 1, "counter": 6},
    }
    assert len(table_object._attrs_cache) == len(expected_cache)
    assert table_object["tal"] == expected_cache["tal"]
    assert table_object["dina"] == expected_cache["dina"]


def test_awaitable_result():
    controller = build_flow(
        [
            SyncEmitSource(),
            Map(lambda x: x + 1, termination_result_fn=lambda _, x: x),
            [Complete()],
            [Reduce(0, lambda acc, x: acc + x)],
        ]
    ).run()

    for i in range(10):
        awaitable_result = controller.emit(i)
        assert awaitable_result.await_result() == i + 1
    controller.terminate()
    termination_result = controller.await_termination()
    assert termination_result == 55


def test_double_completion():
    controller = build_flow([SyncEmitSource(), Complete(), Complete(), Reduce(0, lambda acc, x: acc + x)]).run()

    for i in range(10):
        awaitable_result = controller.emit(i)
        assert awaitable_result.await_result() == i
    controller.terminate()
    termination_result = controller.await_termination()
    assert termination_result == 45


async def async_test_async_double_completion():
    controller = build_flow([AsyncEmitSource(), Complete(), Complete(), Reduce(0, lambda acc, x: acc + x)]).run()

    for i in range(10):
        result = await controller.emit(i)
        assert result == i
    await controller.terminate()
    termination_result = await controller.await_termination()
    assert termination_result == 45


def test_async_double_completion():
    asyncio.run(async_test_async_double_completion())


def test_awaitable_result_error():
    def boom(_):
        raise ValueError("boom")

    controller = build_flow([SyncEmitSource(), Map(boom), Complete()]).run()

    awaitable_result = controller.emit(0)
    try:
        with pytest.raises(ValueError):
            awaitable_result.await_result()
    finally:
        controller.terminate()


async def async_test_async_awaitable_result_error():
    def boom(_):
        raise ValueError("boom")

    controller = build_flow([AsyncEmitSource(), Map(boom), Complete()]).run()

    awaitable_result = controller.emit(0)
    try:
        with pytest.raises(ValueError):
            await awaitable_result
    finally:
        await controller.terminate()


def test_async_awaitable_result_error():
    asyncio.run(async_test_async_awaitable_result_error())


def test_complete_without_awaitable_result():
    def delete_awaitable(event):
        event._awaitable_result = None
        return event

    controller = build_flow([SyncEmitSource(), Map(delete_awaitable, full_event=True), Complete()]).run()
    for i in range(3):
        controller.emit(i)
    controller.terminate()
    controller.await_termination()


async def async_test_async_source():
    controller = build_flow(
        [
            AsyncEmitSource(),
            Map(lambda x: x + 1, termination_result_fn=lambda _, x: x),
            [Complete()],
            [Reduce(0, lambda acc, x: acc + x)],
        ]
    ).run()

    for i in range(10):
        result = await controller.emit(i)
        assert result == i + 1
    await controller.terminate()
    termination_result = await controller.await_termination()
    assert termination_result == 55


def test_async_source():
    loop = asyncio.new_event_loop()
    loop.run_until_complete(async_test_async_source())


async def async_test_error_async_flow():
    controller = build_flow(
        [
            AsyncEmitSource(),
            Map(lambda x: x + 1),
            Map(RaiseEx(5).raise_ex),
            Reduce(0, lambda acc, x: acc + x),
        ]
    ).run()

    try:
        for i in range(10):
            await controller.emit(i)
    except ATestException:
        pass


def test_awaitable_result_error_in_async_downstream():
    controller = build_flow(
        [
            SyncEmitSource(),
            SendToHttp(
                lambda _: HttpRequest("GET", "bad_url", ""),
                lambda _, response: response.status,
            ),
            Complete(),
        ]
    ).run()
    try:
        with pytest.raises(InvalidURL):
            controller.emit(1).await_result()
    finally:
        controller.terminate()


async def async_test_async_awaitable_result_error_in_async_downstream():
    controller = build_flow(
        [
            AsyncEmitSource(),
            SendToHttp(
                lambda _: HttpRequest("GET", "bad_url", ""),
                lambda _, response: response.status,
            ),
            Complete(),
        ]
    ).run()
    with pytest.raises(InvalidURL):
        await controller.emit(1)


def test_async_awaitable_result_error_in_async_downstream():
    asyncio.run(async_test_async_awaitable_result_error_in_async_downstream())


def test_awaitable_result_error_in_by_key_async_downstream():
    class DriverBoom(Driver):
        async def _save_key(
            self,
            container,
            table_path,
            key,
            aggr_item,
            partitioned_by_key,
            additional_data,
        ):
            raise ValueError("boom")

    controller = build_flow([SyncEmitSource(), NoSqlTarget(Table("test", DriverBoom())), Complete()]).run()
    try:
        with pytest.raises(ValueError):
            controller.emit({"col1": 0}, "key").await_result()
            controller.terminate()
            controller.await_termination()
    finally:
        controller.terminate()


def test_error_async_flow():
    loop = asyncio.new_event_loop()
    loop.run_until_complete(async_test_error_async_flow())


# ML-1147
def test_error_trace():
    def boom(_):
        raise ValueError("boom")

    controller = build_flow([SyncEmitSource(), Map(boom), Complete()]).run()

    awaitable_results = []
    for _ in range(2):
        try:
            awaitable_results.append(controller.emit(0))
        except ValueError:
            pass

    last_trace_size = None
    for awaitable_result in awaitable_results:
        try:
            awaitable_result.await_result()
            raise AssertionError()
        except ValueError:
            trace_size = len(traceback.format_exc())
            if last_trace_size is not None:
                assert trace_size == last_trace_size
            last_trace_size = trace_size
        finally:
            controller.terminate()


def test_choice():
    small_reduce = Reduce(0, lambda acc, x: acc + x)

    big_reduce = build_flow([Map(lambda x: x * 100), Reduce(0, lambda acc, x: acc + x)])

    controller = build_flow(
        [
            SyncEmitSource(),
            Choice(
                [(big_reduce, lambda x: x % 2 == 0)],
                default=small_reduce,
                termination_result_fn=lambda x, y: x + y,
            ),
        ]
    ).run()

    for i in range(10):
        controller.emit(i)
    controller.terminate()
    termination_result = controller.await_termination()
    assert termination_result == 2025


def test_metadata():
    def mapf(x):
        x.key = x.key + 1
        return x

    def redf(acc, x):
        if x.key not in acc:
            acc[x.key] = []
        acc[x.key].append(x.body)
        return acc

    controller = build_flow(
        [
            SyncEmitSource(),
            Map(mapf, full_event=True),
            Reduce({}, redf, full_event=True),
        ]
    ).run()

    for i in range(10):
        controller.emit(Event(i, key=i % 3))
    controller.terminate()
    termination_result = controller.await_termination()
    assert termination_result == {1: [0, 3, 6, 9], 2: [1, 4, 7], 3: [2, 5, 8]}


def test_metadata_immutability():
    def mapf(x):
        x.key = "new key"
        return x

    controller = build_flow(
        [
            SyncEmitSource(),
            Map(lambda x: "new body"),
            Map(mapf, full_event=True),
            Complete(full_event=True),
        ]
    ).run()

    event = Event("original body", key="original key")
    result = controller.emit(event).await_result()
    controller.terminate()
    controller.await_termination()

    assert event.key == "original key"
    assert event.body == "original body"
    assert result.key == "new key"
    assert result.body == "new body"


def test_batch():
    controller = build_flow(
        [
            SyncEmitSource(),
            Batch(4, 100),
            Reduce([], lambda acc, x: append_and_return(acc, x)),
        ]
    ).run()

    for i in range(10):
        controller.emit(i)
    controller.terminate()
    termination_result = controller.await_termination()
    assert termination_result == [[0, 1, 2, 3], [4, 5, 6, 7], [8, 9]]


def test_batch_full_event():
    def append_body_and_return(lst, x):
        ll = []
        for item in x:
            ll.append(item.body)
        lst.append(ll)
        return lst

    controller = build_flow(
        [
            SyncEmitSource(),
            Batch(4, 100, full_event=True),
            Reduce([], lambda acc, x: append_body_and_return(acc, x)),
        ]
    ).run()

    for i in range(10):
        controller.emit(i)
    controller.terminate()
    termination_result = controller.await_termination()
    assert termination_result == [[0, 1, 2, 3], [4, 5, 6, 7], [8, 9]]


def test_batch_by_user_key():
    def append_and_return(lst, x):
        lst.append(x)
        return lst

    controller = build_flow(
        [
            SyncEmitSource(),
            Batch(2, 100, "value"),
            Reduce([], lambda acc, x: append_and_return(acc, x)),
        ]
    ).run()

    values_1 = [i for i in range(4)]
    values_2 = [i for i in range(4)]
    values_3 = [i for i in range(4)]
    values_4 = [i for i in range(4)]

    for _ in range(4):
        rand_val_1 = choice(values_1)
        rand_val_2 = choice(values_2)
        rand_val_3 = choice(values_3)
        rand_val_4 = choice(values_4)

        values_1.remove(rand_val_1)
        values_2.remove(rand_val_2)
        values_3.remove(rand_val_3)
        values_4.remove(rand_val_4)

        controller.emit({"value": rand_val_1})
        controller.emit({"value": rand_val_2})
        controller.emit({"value": rand_val_3})
        controller.emit({"value": rand_val_4})

    controller.terminate()
    termination_result = controller.await_termination()

    assert len(termination_result) == 8

    for element in termination_result:
        assert len(element) == 2
        numbers = [e["value"] for e in element]
        assert numbers[0] == numbers[1]


def test_batch_by_event_key():
    def append_and_return(lst, x):
        lst.append(x)
        return lst

    controller = build_flow(
        [
            SyncEmitSource(),
            Batch(5, 100, "$key"),
            Reduce([], lambda acc, x: append_and_return(acc, x)),
        ]
    ).run()

    controller.emit(1, key="key1")
    controller.emit(2, key="key1")
    controller.emit(3, key="key1")
    controller.emit(4, key="key1")

    controller.emit(8, key="key2")
    controller.emit(9, key="key2")
    controller.emit(10, key="key2")

    controller.emit(5, key="key1")
    controller.emit(6, key="key1")
    controller.emit(7, key="key1")

    controller.terminate()
    termination_result = controller.await_termination()

    assert termination_result[0] == [1, 2, 3, 4, 5]  # Emitted first due to max_events
    assert termination_result[1] == [8, 9, 10]
    assert termination_result[2] == [6, 7]


def test_batch_by_field_value_key_extractor():
    def append_and_return(lst, x):
        lst.append(x)
        return lst

    controller = build_flow(
        [
            SyncEmitSource(),
            Batch(3, 100, "field"),
            Reduce([], lambda acc, x: append_and_return(acc, x)),
        ]
    ).run()

    controller.emit({"field": "name_1", "field_data": 10})
    controller.emit({"field": "name_2", "field_data": 9})
    controller.emit({"field": "name_1", "field_data": 8})
    controller.emit({"field": "name_2", "field_data": 7})
    controller.emit({"field": "name_1", "field_data": 6})
    controller.emit({"field": "name_2", "field_data": 5})
    controller.emit({"field": "name_1", "field_data": 4})
    controller.emit({"field": "name_2", "field_data": 3})
    controller.emit({"field": "name_1", "field_data": 2})
    controller.emit({"field": "name_2", "field_data": 1})
    controller.emit({"field": "name_1", "field_data": 0})

    controller.terminate()
    termination_result = controller.await_termination()

    # Grouped with same field value, emitted after 3 events due to configuration
    assert termination_result[0] == [
        {"field": "name_1", "field_data": 10},
        {"field": "name_1", "field_data": 8},
        {"field": "name_1", "field_data": 6},
    ]
    assert termination_result[1] == [
        {"field": "name_2", "field_data": 9},
        {"field": "name_2", "field_data": 7},
        {"field": "name_2", "field_data": 5},
    ]
    assert termination_result[2] == [
        {"field": "name_1", "field_data": 4},
        {"field": "name_1", "field_data": 2},
        {"field": "name_1", "field_data": 0},
    ]
    assert termination_result[3] == [
        {"field": "name_2", "field_data": 3},
        {"field": "name_2", "field_data": 1},
    ]


def test_batch_by_function_key_extractor():
    def append_and_return(lst, x):
        lst.append(x)
        return lst

    controller = build_flow(
        [
            SyncEmitSource(),
            Batch(10, 100, lambda event: event.body % 3 == 0),
            Reduce([], lambda acc, x: append_and_return(acc, x)),
        ]
    ).run()

    controller.emit(1)
    controller.emit(2)
    controller.emit(3)
    controller.emit(4)
    controller.emit(5)
    controller.emit(6)
    controller.emit(7)
    controller.emit(8)
    controller.emit(9)

    controller.terminate()
    termination_result = controller.await_termination()

    assert termination_result[0] == [1, 2, 4, 5, 7, 8]
    assert termination_result[1] == [
        3,
        6,
        9,
    ]  # Group all numbers that return true on Event.body % 3 == 0


def test_batch_grouping_with_timeout():
    q = queue.Queue(1)

    def reduce_fn(acc, event):
        if event == [1]:
            q.put(None)
        acc.append(event)
        return acc

    controller = build_flow(
        [
            SyncEmitSource(),
            Batch(3, 1, "$key"),
            Reduce([], lambda acc, x: reduce_fn(acc, x)),
        ]
    ).run()

    controller.emit(1, key=1)
    q.get()
    controller.emit(2, key=2)
    controller.emit(2, key=2)
    controller.emit(2, key=2)
    controller.emit(3, key=2)
    controller.emit(3, key=2)
    controller.emit(3, key=2)

    controller.terminate()
    termination_result = controller.await_termination()

    assert termination_result[0] == [1]  # Emitted first due to timeout
    assert termination_result[1] == [
        2,
        2,
        2,
    ]  # Emitted second due to max_events configuration
    assert termination_result[2] == [3, 3, 3]


def test_batch_with_timeout():
    q = queue.Queue(1)

    def reduce_fn(acc, x):
        if x[0] == 0:
            q.put(None)
        acc.append(x)
        return acc

    controller = build_flow(
        [
            SyncEmitSource(),
            Batch(4, 1),
            Reduce([], reduce_fn),
        ]
    ).run()

    for i in range(10):
        if i == 3:
            q.get()
        controller.emit(Event(i, processing_time=datetime(2020, 2, 15, 2, 0)))
    controller.terminate()
    termination_result = controller.await_termination()
    assert termination_result == [[0, 1, 2], [3, 4, 5, 6], [7, 8, 9]]


async def async_test_write_csv(tmpdir):
    file_path = f"{tmpdir}/test_write_csv/out.csv"
    controller = build_flow([AsyncEmitSource(), CSVTarget(file_path, columns=["n", "n*10"], header=True)]).run()

    for i in range(10):
        await controller.emit([i, 10 * i])

    await controller.terminate()
    await controller.await_termination()

    with open(file_path) as file:
        result = file.read()

    expected = "n,n*10\n0,0\n1,10\n2,20\n3,30\n4,40\n5,50\n6,60\n7,70\n8,80\n9,90\n"
    assert result == expected


def test_write_csv(tmpdir):
    asyncio.run(async_test_write_csv(tmpdir))


async def async_test_write_csv_error(tmpdir):
    file_path = f"{tmpdir}/test_write_csv_error.csv"

    write_csv = CSVTarget(file_path)
    controller = build_flow([AsyncEmitSource(), write_csv]).run()

    with pytest.raises(TypeError):
        for i in range(10):
            await controller.emit(i)
        await controller.terminate()
        await controller.await_termination()


def test_write_csv_error(tmpdir):
    asyncio.run(async_test_write_csv_error(tmpdir))


def test_write_csv_with_dict(tmpdir):
    file_path = f"{tmpdir}/test_write_csv_with_dict.csv"
    controller = build_flow([SyncEmitSource(), CSVTarget(file_path, columns=["n", "n*10"], header=True)]).run()

    for i in range(10):
        controller.emit({"n": i, "n*10": 10 * i})

    controller.terminate()
    controller.await_termination()

    with open(file_path) as file:
        result = file.read()

    expected = "n,n*10\n0,0\n1,10\n2,20\n3,30\n4,40\n5,50\n6,60\n7,70\n8,80\n9,90\n"
    assert result == expected


def test_write_csv_infer_columns(tmpdir):
    file_path = f"{tmpdir}/test_write_csv_infer_columns.csv"
    controller = build_flow([SyncEmitSource(), CSVTarget(file_path, header=True)]).run()

    for i in range(10):
        controller.emit({"n": i, "n*10": 10 * i})

    controller.terminate()
    controller.await_termination()

    with open(file_path) as file:
        result = file.read()

    expected = "n,n*10\n0,0\n1,10\n2,20\n3,30\n4,40\n5,50\n6,60\n7,70\n8,80\n9,90\n"
    assert result == expected


def test_write_csv_infer_columns_without_header(tmpdir):
    file_path = f"{tmpdir}/test_write_csv_infer_columns_without_header.csv"
    controller = build_flow([SyncEmitSource(), CSVTarget(file_path)]).run()

    for i in range(10):
        controller.emit({"n": i, "n*10": 10 * i})

    controller.terminate()
    controller.await_termination()

    with open(file_path) as file:
        result = file.read()

    expected = "0,0\n1,10\n2,20\n3,30\n4,40\n5,50\n6,60\n7,70\n8,80\n9,90\n"
    assert result == expected


def test_write_csv_with_metadata(tmpdir):
    file_path = f"{tmpdir}/test_write_csv_with_metadata.csv"
    controller = build_flow(
        [
            SyncEmitSource(),
            CSVTarget(file_path, columns=["event_key=$key", "n", "n*10"], header=True),
        ]
    ).run()

    for i in range(10):
        controller.emit({"n": i, "n*10": 10 * i}, key=f"key{i}")

    controller.terminate()
    controller.await_termination()

    with open(file_path) as file:
        result = file.read()

    expected = (
        "event_key,n,n*10\n"
        "key0,0,0\n"
        "key1,1,10\n"
        "key2,2,20\n"
        "key3,3,30\n"
        "key4,4,40\n"
        "key5,5,50\n"
        "key6,6,60\n"
        "key7,7,70\n"
        "key8,8,80\n"
        "key9,9,90\n"
    )

    assert result == expected


def test_write_csv_with_metadata_no_rename(tmpdir):
    file_path = f"{tmpdir}/test_write_csv_with_metadata_no_rename.csv"
    controller = build_flow(
        [
            SyncEmitSource(),
            CSVTarget(file_path, columns=["$key", "n", "n*10"], header=True),
        ]
    ).run()

    for i in range(10):
        controller.emit({"n": i, "n*10": 10 * i}, key=f"key{i}")

    controller.terminate()
    controller.await_termination()

    with open(file_path) as file:
        result = file.read()

    expected = (
        "key,n,n*10\n"
        "key0,0,0\n"
        "key1,1,10\n"
        "key2,2,20\n"
        "key3,3,30\n"
        "key4,4,40\n"
        "key5,5,50\n"
        "key6,6,60\n"
        "key7,7,70\n"
        "key8,8,80\n"
        "key9,9,90\n"
    )

    assert result == expected


def test_write_csv_with_rename(tmpdir):
    file_path = f"{tmpdir}/test_write_csv_with_rename.csv"
    controller = build_flow(
        [
            SyncEmitSource(),
            CSVTarget(file_path, columns=["n", "n x 10=n*10"], header=True),
        ]
    ).run()

    for i in range(10):
        controller.emit({"n": i, "n*10": 10 * i})

    controller.terminate()
    controller.await_termination()

    with open(file_path) as file:
        result = file.read()

    expected = "n,n x 10\n0,0\n1,10\n2,20\n3,30\n4,40\n5,50\n6,60\n7,70\n8,80\n9,90\n"
    assert result == expected


def test_write_csv_from_lists_with_metadata(tmpdir):
    file_path = f"{tmpdir}/test_write_csv_with_metadata.csv"
    controller = build_flow(
        [
            SyncEmitSource(),
            CSVTarget(file_path, columns=["event_key=$key", "n", "n*10"], header=True),
        ]
    ).run()

    for i in range(10):
        controller.emit([i, 10 * i], key=f"key{i}")

    controller.terminate()
    controller.await_termination()

    with open(file_path) as file:
        result = file.read()

    expected = (
        "event_key,n,n*10\n"
        "key0,0,0\n"
        "key1,1,10\n"
        "key2,2,20\n"
        "key3,3,30\n"
        "key4,4,40\n"
        "key5,5,50\n"
        "key6,6,60\n"
        "key7,7,70\n"
        "key8,8,80\n"
        "key9,9,90\n"
    )

    assert result == expected


def test_write_csv_from_lists_with_metadata_and_column_pruning(tmpdir):
    file_path = f"{tmpdir}/test_write_csv_from_lists_with_metadata_and_column_pruning.csv"
    controller = build_flow(
        [
            SyncEmitSource(),
            CSVTarget(file_path, columns=["event_key=$key", "n*10"], header=True),
        ]
    ).run()

    for i in range(10):
        controller.emit({"n": i, "n*10": 10 * i}, key=f"key{i}")

    controller.terminate()
    controller.await_termination()

    with open(file_path) as file:
        result = file.read()

    expected = (
        "event_key,n*10\nkey0,0\nkey1,10\nkey2,20\nkey3,30\nkey4,40\nkey5,50\nkey6,60\nkey7,70\nkey8,80\nkey9,90\n"
    )
    assert result == expected


def test_write_csv_infer_with_metadata_columns(tmpdir):
    file_path = f"{tmpdir}/test_write_csv_infer_with_metadata_columns.csv"
    controller = build_flow(
        [
            SyncEmitSource(),
            CSVTarget(
                file_path,
                columns=["event_key=$key"],
                header=True,
                infer_columns_from_data=True,
            ),
        ]
    ).run()

    for i in range(10):
        controller.emit({"n": i, "n*10": 10 * i}, key=f"key{i}")

    controller.terminate()
    controller.await_termination()

    with open(file_path) as file:
        result = file.read()

    expected = (
        "event_key,n,n*10\n"
        "key0,0,0\n"
        "key1,1,10\n"
        "key2,2,20\n"
        "key3,3,30\n"
        "key4,4,40\n"
        "key5,5,50\n"
        "key6,6,60\n"
        "key7,7,70\n"
        "key8,8,80\n"
        "key9,9,90\n"
    )

    assert result == expected


def test_write_csv_fail_to_infer_columns(tmpdir):
    file_path = f"{tmpdir}/test_write_csv_fail_to_infer_columns.csv"
    controller = build_flow([SyncEmitSource(), CSVTarget(file_path, header=True)]).run()

    with pytest.raises(TypeError):
        controller.emit([0])
        controller.terminate()
        controller.await_termination()


def test_reduce_to_dataframe():
    controller = build_flow([SyncEmitSource(), ReduceToDataFrame()]).run()

    expected = []
    for i in range(10):
        controller.emit({"my_int": i, "my_string": f"this is {i}"})
        expected.append({"my_int": i, "my_string": f"this is {i}"})
    expected = pd.DataFrame(expected)
    controller.terminate()
    termination_result = controller.await_termination()
    assert termination_result.equals(expected), f"{termination_result}\n!=\n{expected}"


def test_reduce_to_dataframe_with_index():
    index = "my_int"
    controller = build_flow([SyncEmitSource(), ReduceToDataFrame(index=index)]).run()

    expected = []
    for i in range(10):
        controller.emit({"my_int": i, "my_string": f"this is {i}"})
        expected.append({"my_int": i, "my_string": f"this is {i}"})
    expected = pd.DataFrame(expected)
    expected.set_index(index, inplace=True)
    controller.terminate()
    termination_result = controller.await_termination()
    assert termination_result.equals(expected), f"{termination_result}\n!=\n{expected}"


def test_reduce_to_dataframe_with_index_from_lists():
    index = "my_int"
    controller = build_flow(
        [
            SyncEmitSource(),
            ReduceToDataFrame(index=index, columns=["my_int", "my_string"]),
        ]
    ).run()

    expected = []
    for i in range(10):
        controller.emit([i, f"this is {i}"])
        expected.append({"my_int": i, "my_string": f"this is {i}"})
    expected = pd.DataFrame(expected)
    expected.set_index(index, inplace=True)
    controller.terminate()
    termination_result = controller.await_termination()
    assert termination_result.equals(expected), f"{termination_result}\n!=\n{expected}"


def test_reduce_to_dataframe_indexed_by_key():
    index = "my_key"
    controller = build_flow([SyncEmitSource(), ReduceToDataFrame(index=index, insert_key_column_as=index)]).run()

    expected = []
    for i in range(10):
        controller.emit({"my_int": i, "my_string": f"this is {i}"}, key=f"key{i}")
        expected.append({"my_int": i, "my_string": f"this is {i}", "my_key": f"key{i}"})
    expected = pd.DataFrame(expected)
    expected.set_index(index, inplace=True)
    controller.terminate()
    termination_result = controller.await_termination()
    assert termination_result.equals(expected), f"{termination_result}\n!=\n{expected}"


def test_to_dataframe_with_index():
    index = "my_int"
    controller = build_flow(
        [
            SyncEmitSource(),
            Batch(5),
            ToDataFrame(index=index),
            Reduce([], append_and_return, full_event=True),
        ]
    ).run()

    expected1 = []
    for i in range(5):
        data = {"my_int": i, "my_string": f"this is {i}"}
        controller.emit(data)
        expected1.append(data)

    expected2 = []
    for i in range(5, 10):
        data = {"my_int": i, "my_string": f"this is {i}"}
        controller.emit(data)
        expected2.append(data)

    expected1 = pd.DataFrame(expected1)
    expected2 = pd.DataFrame(expected2)
    expected1.set_index(index, inplace=True)
    expected2.set_index(index, inplace=True)

    controller.terminate()
    termination_result = controller.await_termination()

    assert len(termination_result) == 2
    assert termination_result[0].body.equals(expected1), f"{termination_result[0]}\n!=\n{expected1}"
    assert termination_result[1].body.equals(expected2), f"{termination_result[1]}\n!=\n{expected2}"


def test_map_class():
    class MyMap(MapClass):
        def __init__(self, mul=1, **kwargs):
            super().__init__(**kwargs)
            self._mul = mul

        def do(self, event):
            if event["bid"] > 700:
                return self.filter()
            event["xx"] = event["bid"] * self._mul
            return event

    controller = build_flow(
        [
            SyncEmitSource(),
            MyMap(2),
            Reduce(0, lambda acc, x: acc + x["xx"]),
        ]
    ).run()

    controller.emit({"bid": 600})
    controller.emit({"bid": 700})
    controller.emit({"bid": 1000})
    controller.terminate()
    termination_result = controller.await_termination()
    assert termination_result == 2600


def test_extend():
    controller = build_flow(
        [
            SyncEmitSource(),
            Extend(lambda x: {"bid2": x["bid"] + 1}),
            Reduce([], append_and_return),
        ]
    ).run()

    controller.emit({"bid": 1})
    controller.emit({"bid": 11})
    controller.emit({"bid": 111})
    controller.terminate()
    termination_result = controller.await_termination()
    assert termination_result == [
        {"bid": 1, "bid2": 2},
        {"bid": 11, "bid2": 12},
        {"bid": 111, "bid2": 112},
    ]


def test_write_to_parquet(tmpdir):
    out_dir = f"{tmpdir}/test_write_to_parquet/{uuid.uuid4().hex}/"
    columns = ["my_int", "my_string"]
    controller = build_flow(
        [
            SyncEmitSource(),
            ParquetTarget(out_dir, partition_cols="my_int", columns=columns, max_events=1),
        ]
    ).run()

    expected = []
    for i in range(10):
        controller.emit([i, f"this is {i}"])
        expected.append([i, f"this is {i}"])
    expected_in_pyarrow1 = pd.DataFrame(expected, columns=columns)
    expected_in_pyarrow3 = expected_in_pyarrow1.copy()
    expected_in_pyarrow1["my_int"] = expected_in_pyarrow1["my_int"].astype("int32")
    expected_in_pyarrow3["my_int"] = expected_in_pyarrow3["my_int"].astype("category")
    controller.terminate()
    controller.await_termination()

    read_back_df = pd.read_parquet(out_dir, columns=columns)
    assert read_back_df.equals(expected_in_pyarrow1) or read_back_df.equals(expected_in_pyarrow3)


# Regression test for ML-2510.
# Partitioning by datetime is not something you would normally want to do.
def test_write_to_parquet_partition_by_datetime(tmpdir):
    out_dir = f"{tmpdir}/test_write_to_parquet_partition_by_datetime/{uuid.uuid4().hex}/"
    columns = ["my_int", "my_string", "my_datetime"]
    controller = build_flow(
        [
            SyncEmitSource(),
            ParquetTarget(out_dir, partition_cols="my_datetime", columns=columns, max_events=1),
        ]
    ).run()

    my_time = datetime(2020, 2, 15)

    expected = []
    for i in range(10):
        controller.emit([i, f"this is {i}", my_time])
        expected.append([i, f"this is {i}", my_time.isoformat(sep=" ")])
    expected_df = pd.DataFrame(expected, columns=columns)
    expected_df["my_datetime"] = expected_df["my_datetime"].astype("category")
    controller.terminate()
    controller.await_termination()

    read_back_df = pd.read_parquet(out_dir, columns=columns)
    read_back_df.sort_values("my_int", inplace=True)
    read_back_df.reset_index(drop=True, inplace=True)
    assert read_back_df.equals(expected_df)


def test_write_to_parquet_string_as_datetime(tmpdir):
    out_dir = f"{tmpdir}/test_write_to_parquet_string_to_datetime/{uuid.uuid4().hex}/"
    columns = ["my_int", "my_string", "my_datetime"]
    columns_with_type = [
        ("my_int", "int"),
        ("my_string", "str"),
        ("my_datetime", "datetime"),
    ]
    controller = build_flow(
        [
            SyncEmitSource(),
            ParquetTarget(out_dir, partition_cols=[], columns=columns_with_type, max_events=1),
        ]
    ).run()

    my_time = datetime(2020, 2, 15)

    expected = []
    for i in range(10):
        controller.emit([i, f"this is {i}", my_time.isoformat()])
        expected.append([i, f"this is {i}", my_time.isoformat(sep=" ")])
    expected_df = pd.DataFrame(expected, columns=columns)
    expected_df["my_datetime"] = expected_df["my_datetime"].astype("datetime64[us]")
    controller.terminate()
    controller.await_termination()

    read_back_df = pd.read_parquet(out_dir, columns=columns)
    read_back_df.sort_values("my_int", inplace=True)
    read_back_df.reset_index(drop=True, inplace=True)
    assert read_back_df.equals(expected_df)


def test_write_sparse_data_to_parquet(tmpdir):
    out_dir = f"{tmpdir}/test_write_sparse_data_to_parquet/{uuid.uuid4().hex}"
    columns = ["my_int", "my_string"]
    controller = build_flow([SyncEmitSource(), ParquetTarget(out_dir, columns=columns)]).run()

    expected = []
    for i in range(10):
        expected.append({"my_int": i})
        controller.emit({"my_int": i})
        expected.append({"my_string": f"this is {i}"})
        controller.emit({"my_string": f"this is {i}"})
    expected = pd.DataFrame(expected, columns=columns)
    controller.terminate()
    controller.await_termination()

    read_back_df = pd.read_parquet(out_dir, columns=columns)
    assert read_back_df.equals(expected), f"{read_back_df}\n!=\n{expected}"


def test_write_to_parquet_single_file_on_termination(tmpdir):
    out_file = f"{tmpdir}/test_write_to_parquet_single_file_on_termination_{uuid.uuid4().hex}/out.parquet"
    columns = ["my_int", "my_string"]
    controller = build_flow([SyncEmitSource(), ParquetTarget(out_file, columns=columns)]).run()

    expected = []
    for i in range(10):
        controller.emit([i, f"this is {i}"])
        expected.append([i, f"this is {i}"])
    expected = pd.DataFrame(expected, columns=columns)
    controller.terminate()
    controller.await_termination()

    assert os.path.isfile(out_file)
    read_back_df = pd.read_parquet(out_file, columns=columns)
    assert read_back_df.equals(expected), f"{read_back_df}\n!=\n{expected}"


# ML-1500
def test_write_to_parquet_single_file_pandas_metadata(tmpdir):
    out_file = f"{tmpdir}/test_write_to_parquet_single_file_pandas_metadata{uuid.uuid4().hex}/out.parquet"
    controller = build_flow(
        [
            SyncEmitSource(),
            ParquetTarget(out_file, index_cols=[("my_int", "int")], columns=[("my_string", "str")]),
        ]
    ).run()

    expected = []
    for i in range(10):
        controller.emit([i, f"this is {i}"])
        expected.append([i, f"this is {i}"])
    controller.terminate()
    controller.await_termination()

    assert os.path.isfile(out_file)
    pf = pq.ParquetFile(out_file)
    assert pf.schema_arrow.pandas_metadata["columns"] == [
        {
            "field_name": "my_string",
            "metadata": None,
            "name": "my_string",
            "numpy_type": "object",
            "pandas_type": "unicode",
        },
        {
            "field_name": "my_int",
            "metadata": None,
            "name": "my_int",
            "numpy_type": "int64",
            "pandas_type": "int64",
        },
    ]


def test_write_to_parquet_with_metadata(tmpdir):
    out_file = f"{tmpdir}/test_write_to_parquet_with_metadata{uuid.uuid4().hex}/"
    columns = ["event_key", "my_int", "my_string"]
    controller = build_flow(
        [
            SyncEmitSource(),
            ParquetTarget(
                out_file,
                columns=["event_key=$key", "my_int", "my_string"],
                partition_cols=["$year", "$month", "$day", "$hour"],
            ),
        ]
    ).run()

    expected = []
    for i in range(10):
        controller.emit([i, f"this is {i}"], key=f"key{i}")
        expected.append([f"key{i}", i, f"this is {i}"])
    expected = pd.DataFrame(expected, columns=columns)
    controller.terminate()
    controller.await_termination()

    read_back_df = pd.read_parquet(out_file, columns=columns)
    assert read_back_df.equals(expected), f"{read_back_df}\n!=\n{expected}"


def test_write_to_parquet_with_indices(tmpdir):
    out_file = f"{tmpdir}/test_write_to_parquet_with_indices{uuid.uuid4().hex}"
    controller = build_flow(
        [
            SyncEmitSource(),
            ParquetTarget(
                out_file,
                index_cols="event_key=$key",
                columns=["my_int", "my_string"],
                partition_cols=["$year", "$month", "$day", "$hour"],
            ),
        ]
    ).run()

    expected = []
    for i in range(10):
        controller.emit([i, f"this is {i}"], key=f"key{i}")
        expected.append([f"key{i}", i, f"this is {i}"])
    columns = ["event_key", "my_int", "my_string"]
    expected = pd.DataFrame(expected, columns=columns)
    expected.set_index(["event_key"], inplace=True)
    controller.terminate()
    controller.await_termination()

    read_back_df = pd.read_parquet(out_file, columns=columns)
    assert read_back_df.equals(expected), f"{read_back_df}\n!=\n{expected}"


def test_write_to_parquet_partition_by_date(tmpdir):
    out_file = f"{tmpdir}/test_write_to_parquet_partition_by_date{uuid.uuid4().hex}"
    controller = build_flow(
        [
            SyncEmitSource(),
            ParquetTarget(out_file, partition_cols=["$date"], columns=["time", "my_int", "my_string"], time_field=0),
        ]
    ).run()

    my_time = datetime(2020, 2, 15)

    expected = []
    for i in range(10):
        controller.emit([my_time, i, f"this is {i}"])
        expected.append(["2020-02-15", i, f"this is {i}"])
    columns = ["date", "my_int", "my_string"]
    expected = pd.DataFrame(expected, columns=columns)
    expected["date"] = expected["date"].astype("category")
    controller.terminate()
    controller.await_termination()

    read_back_df = pd.read_parquet(out_file, columns=columns)
    assert read_back_df.equals(expected), f"{read_back_df}\n!=\n{expected}"


def test_write_to_parquet_partition_by_hash(tmpdir):
    out_file = f"{tmpdir}/test_write_to_parquet_partition_by_hash{uuid.uuid4().hex}"
    controller = build_flow([SyncEmitSource(), ParquetTarget(out_file, columns=["time", "my_int", "my_string"],
                                                             time_field=0)]).run()

    my_time = datetime(2020, 2, 15)

    expected = []
    for i in range(10):
<<<<<<< HEAD
        controller.emit([my_time, i, f"this is {i}"], key=[i])
        expected.append([my_time, i, f"this is {i}"])
    columns = ["time", "my_int", "my_string"]
=======
        controller.emit([i, f"this is {i}"], event_time=my_time, key=[i])
        expected.append([i, f"this is {i}"])
    columns = ["my_int", "my_string"]
>>>>>>> f1936535
    expected = pd.DataFrame(expected, columns=columns)
    controller.terminate()
    controller.await_termination()

    read_back_df = pd.read_parquet(out_file, columns=columns)
    read_back_df.sort_values("my_int", inplace=True)
    read_back_df.reset_index(drop=True, inplace=True)
    assert read_back_df.equals(expected), f"{read_back_df}\n!=\n{expected}"


def test_write_to_parquet_partition_by_column(tmpdir):
    out_file = f"{tmpdir}/test_write_to_parquet_partition_by_column{uuid.uuid4().hex}"
    controller = build_flow(
        [
            SyncEmitSource(),
            ParquetTarget(
                out_file,
                columns=["my_int", "my_string", "even"],
                partition_cols=["even"],
            ),
        ]
    ).run()

    my_time = datetime(2020, 2, 15)

    expected = []
    for i in range(10):
        even = "even" if i % 2 == 0 else "odd"
        controller.emit([i, f"this is {i}", even], event_time=my_time, key=[i])
        expected.append([i, f"this is {i}", even])
    columns = ["my_int", "my_string", "even"]
    expected = pd.DataFrame(expected, columns=columns)
    expected["even"] = expected["even"].astype("category")
    controller.terminate()
    controller.await_termination()

    read_back_df = pd.read_parquet(out_file, columns=columns)
    read_back_df.sort_values("my_int", inplace=True)
    read_back_df.reset_index(drop=True, inplace=True)
    assert read_back_df.equals(expected), f"{read_back_df}\n!=\n{expected}"


def test_write_to_parquet_with_inference(tmpdir):
    out_dir = f"{tmpdir}/test_write_to_parquet_with_inference{uuid.uuid4().hex}/"
    controller = build_flow([SyncEmitSource(), ParquetTarget(out_dir, index_cols="$key", partition_cols=[])]).run()

    expected = []
    controller.emit({"only_first_event": "first", "my_int": -1}, key="first_key!")
    expected.append(["first_key!", "first", -1, None, None])
    for i in range(10):
        controller.emit({"my_int": i, "my_string": f"this is {i}"}, key=f"key{i}")
        expected.append([f"key{i}", None, i, f"this is {i}", None])
    controller.emit({"only_last_event": "last", "my_int": 1000}, key="last_key!")
    expected.append(["last_key!", None, 1000, None, "last"])
    expected = pd.DataFrame(
        expected,
        columns=["key", "only_first_event", "my_int", "my_string", "only_last_event"],
    )
    expected.set_index(["key"], inplace=True)
    controller.terminate()
    controller.await_termination()

    read_back_df = pd.read_parquet(out_dir)
    assert read_back_df.equals(expected), f"{read_back_df}\n!=\n{expected}"


def test_write_to_parquet_with_inference_error_on_partition_index_collision(tmpdir):
    with pytest.raises(ValueError):
        ParquetTarget("out/", index_cols="$key", partition_cols=["$key"])


def test_join_by_key():
    table = Table("test", NoopDriver())
    table._update_static_attrs(9, {"age": 1, "color": "blue9"})
    table._update_static_attrs(7, {"age": 3, "color": "blue7"})

    controller = build_flow(
        [
            SyncEmitSource(),
            Filter(lambda x: x["col1"] > 8),
            JoinWithTable(table, lambda x: x["col1"]),
            Reduce([], lambda acc, x: append_and_return(acc, x)),
        ]
    ).run()
    for i in range(10):
        controller.emit({"col1": i})

    expected = [{"col1": 9, "age": 1, "color": "blue9"}]
    controller.terminate()
    termination_result = controller.await_termination()
    assert termination_result == expected


def test_join_by_key_error():
    table = Table("test", NoopDriver())
    table._update_static_attrs(1, {"age": 1, "color": "blue"})
    table._update_static_attrs(3, {"age": 3, "color": "red"})

    recovery_step = Reduce([], lambda acc, x: append_and_return(acc, x))
    terminal_step = Reduce([], lambda acc, x: append_and_return(acc, x))

    controller = build_flow(
        [
            SyncEmitSource(),
            JoinWithTable(
                table,
                "col1",
                join_function=lambda event, aug: aug["color"],
                recovery_step=recovery_step,
            ),
            terminal_step,
        ]
    ).run()
    for i in range(5):
        controller.emit({"col1": i})

    controller.terminate()
    termination_result = controller.await_termination()
    assert termination_result == ["blue", "red"]
    assert recovery_step._result == [{"col1": 0}, {"col1": 2}, {"col1": 4}]


def test_join_by_key_full_event():
    table = Table("test", NoopDriver())
    table._update_static_attrs(9, {"age": 1, "color": "blue9"})
    table._update_static_attrs(7, {"age": 3, "color": "blue7"})

    controller = build_flow(
        [
            SyncEmitSource(),
            Filter(lambda x: x["col1"] > 8),
            JoinWithTable(table, "col1", full_event=True),
            Reduce([], lambda acc, x: append_and_return(acc, x)),
        ]
    ).run()
    for i in range(10):
        controller.emit({"col1": i})

    expected = [{"col1": 9, "age": 1, "color": "blue9"}]
    controller.terminate()
    termination_result = controller.await_termination()
    assert termination_result == expected


def test_join_by_string_key():
    table = Table("test", NoopDriver())
    table._update_static_attrs(9, {"age": 1, "color": "blue9"})
    table._update_static_attrs(7, {"age": 3, "color": "blue7"})

    controller = build_flow(
        [
            SyncEmitSource(),
            Filter(lambda x: x["col1"] > 8),
            JoinWithTable(table, "col1"),
            Reduce([], lambda acc, x: append_and_return(acc, x)),
        ]
    ).run()
    for i in range(10):
        controller.emit({"col1": i})

    expected = [{"col1": 9, "age": 1, "color": "blue9"}]
    controller.terminate()
    termination_result = controller.await_termination()
    assert termination_result == expected


def test_join_with_join_function():
    table = Table("test", NoopDriver())
    table._update_static_attrs(2, {"age": 2, "color": "blue"})
    table._update_static_attrs(3, {"age": 3, "color": "red"})

    def join_function(event, aug):
        event.update(aug)
        if event["color"] != "blue":
            event["color"] = "Not blue"
        return event

    controller = build_flow(
        [
            SyncEmitSource(),
            JoinWithTable(table, "col1", inner_join=True, join_function=join_function),
            Reduce([], lambda acc, x: append_and_return(acc, x)),
        ]
    ).run()
    for i in range(5):
        controller.emit({"col1": i})

    expected = [
        {"col1": 2, "age": 2, "color": "blue"},
        {"col1": 3, "age": 3, "color": "Not blue"},
    ]
    controller.terminate()
    termination_result = controller.await_termination()
    assert termination_result == expected


def test_termination_result_order():
    controller = build_flow(
        [
            SyncEmitSource(),
            [Reduce(1, lambda acc, x: acc)],
            [Reduce(2, lambda acc, x: acc)],
        ]
    ).run()

    controller.terminate()
    termination_result = controller.await_termination()
    assert termination_result == 1


def test_termination_result_on_none():
    controller = build_flow(
        [
            SyncEmitSource(),
            [Reduce(None, lambda acc, x: acc)],
            [Reduce(2, lambda acc, x: acc)],
        ]
    ).run()

    controller.terminate()
    termination_result = controller.await_termination()
    assert termination_result == 2


class MockFramesClient:
    def __init__(self):
        self.call_log = []

    def create(self, backend, table, **kwargs):
        kwargs["backend"] = backend
        kwargs["table"] = table
        self.call_log.append(("create", kwargs))

    def write(self, backend, table, dfs, **kwargs):
        kwargs["backend"] = backend
        kwargs["table"] = table
        kwargs["dfs"] = dfs
        self.call_log.append(("write", kwargs))


def test_write_to_tsdb():
    mock_frames_client = MockFramesClient()

    controller = build_flow(
        [
            SyncEmitSource(),
            TSDBTarget(
                path="container/some/path",
                time_col="time",
                index_cols="node",
                columns=["cpu", "disk"],
                rate="1/h",
                max_events=1,
                frames_client=mock_frames_client,
            ),
        ]
    ).run()

    expected_data = []
    date_time_str = "18/09/19 01:55:1"
    for i in range(9):
        now = datetime.strptime(date_time_str + str(i) + " UTC-0000", "%d/%m/%y %H:%M:%S UTC%z")
        controller.emit([now, i, i + 1, i + 2])
        expected_data.append([now, i, i + 1, i + 2])

    controller.terminate()
    controller.await_termination()

    expected_create = (
        "create",
        {
            "if_exists": 1,
            "rate": "1/h",
            "aggregates": "",
            "aggregation_granularity": "",
            "backend": "tsdb",
            "table": "/some/path",
        },
    )
    assert mock_frames_client.call_log[0] == expected_create
    i = 0
    for write_call in mock_frames_client.call_log[1:]:
        assert write_call[0] == "write"
        expected = pd.DataFrame([expected_data[i]], columns=["time", "node", "cpu", "disk"])
        expected.set_index(keys=["time", "node"], inplace=True)
        res = write_call[1]["dfs"]
        assert expected.equals(res), f"result{res}\n!=\nexpected{expected}"
        del write_call[1]["dfs"]
        assert write_call[1] == {"backend": "tsdb", "table": "/some/path"}
        i += 1


def test_write_dict_to_tsdb():
    mock_frames_client = MockFramesClient()

    controller = build_flow(
        [
            SyncEmitSource(),
            TSDBTarget(
                path="container/some/path",
                time_col="time",
                index_cols="node",
                rate="1/h",
                infer_columns_from_data=True,
                max_events=1,
                frames_client=mock_frames_client,
            ),
        ]
    ).run()

    expected_data = []
    date_time_str = "18/09/19 01:55:1"
    for i in range(9):
        now = datetime.strptime(date_time_str + str(i) + " UTC-0000", "%d/%m/%y %H:%M:%S UTC%z")
        controller.emit({"time": now, "node": i, "cpu": i + 1, "disk": i + 2})
        expected_data.append([now, i, i + 1, i + 2])

    controller.terminate()
    controller.await_termination()

    expected_create = (
        "create",
        {
            "if_exists": 1,
            "rate": "1/h",
            "aggregates": "",
            "aggregation_granularity": "",
            "backend": "tsdb",
            "table": "/some/path",
        },
    )
    assert mock_frames_client.call_log[0] == expected_create
    i = 0
    for write_call in mock_frames_client.call_log[1:]:
        assert write_call[0] == "write"
        expected = pd.DataFrame([expected_data[i]], columns=["time", "node", "cpu", "disk"])
        expected.set_index(keys=["time", "node"], inplace=True)
        res = write_call[1]["dfs"]
        assert expected.equals(res), f"result{res}\n!=\nexpected{expected}"
        del write_call[1]["dfs"]
        assert write_call[1] == {"backend": "tsdb", "table": "/some/path"}
        i += 1


def test_write_dict_to_tsdb_error():
    mock_frames_client = MockFramesClient()

    controller = build_flow(
        [
            SyncEmitSource(),
            TSDBTarget(
                path="container/some/path",
                time_col="time",
                index_cols="node",
                rate="1/h",
                max_events=1,
                frames_client=mock_frames_client,
            ),
        ]
    ).run()

    expected_data = []
    date_time_str = "18/09/19 01:55:1"
    with pytest.raises(ValueError):
        for i in range(9):
            now = datetime.strptime(date_time_str + str(i) + " UTC-0000", "%d/%m/%y %H:%M:%S UTC%z")
            controller.emit({"time": now, "node": i, "cpu": i + 1, "disk": i + 2})
            expected_data.append([now, i, i + 1, i + 2])

        controller.terminate()
        controller.await_termination()


def test_write_to_tsdb_with_key_index():
    mock_frames_client = MockFramesClient()

    controller = build_flow(
        [
            SyncEmitSource(),
            TSDBTarget(
                path="container/some/path",
                time_col="time",
                index_cols="node=$key",
                columns=["cpu", "disk"],
                rate="1/h",
                max_events=1,
                frames_client=mock_frames_client,
            ),
        ]
    ).run()

    expected_data = []
    date_time_str = "18/09/19 01:55:1"
    for i in range(9):
        now = datetime.strptime(date_time_str + str(i) + " UTC-0000", "%d/%m/%y %H:%M:%S UTC%z")
        controller.emit([now, i + 1, i + 2], key=i)
        expected_data.append([now, i, i + 1, i + 2])

    controller.terminate()
    controller.await_termination()

    expected_create = (
        "create",
        {
            "if_exists": 1,
            "rate": "1/h",
            "aggregates": "",
            "aggregation_granularity": "",
            "backend": "tsdb",
            "table": "/some/path",
        },
    )
    assert mock_frames_client.call_log[0] == expected_create
    i = 0
    for write_call in mock_frames_client.call_log[1:]:
        assert write_call[0] == "write"
        expected = pd.DataFrame([expected_data[i]], columns=["time", "node", "cpu", "disk"])
        expected.set_index(keys=["time", "node"], inplace=True)
        res = write_call[1]["dfs"]
        assert expected.equals(res), f"result{res}\n!=\nexpected{expected}"
        del write_call[1]["dfs"]
        assert write_call[1] == {"backend": "tsdb", "table": "/some/path"}
        i += 1


def test_write_to_tsdb_with_key_index_and_default_time():
    mock_frames_client = MockFramesClient()

    controller = build_flow(
        [
            SyncEmitSource(),
            TSDBTarget(
                path="container/some/path",
                index_cols="node=$key",
                columns=["cpu", "disk"],
                rate="1/h",
                max_events=1,
                frames_client=mock_frames_client,
            ),
        ]
    ).run()

    expected_data = []
    date_time_str = "18/09/19 01:55:1"
    for i in range(9):
        now = datetime.strptime(date_time_str + str(i) + " UTC-0000", "%d/%m/%y %H:%M:%S UTC%z")
        controller.emit([i + 1, i + 2], key=i, event_time=now)
        expected_data.append([now, i, i + 1, i + 2])

    controller.terminate()
    controller.await_termination()

    expected_create = (
        "create",
        {
            "if_exists": 1,
            "rate": "1/h",
            "aggregates": "",
            "aggregation_granularity": "",
            "backend": "tsdb",
            "table": "/some/path",
        },
    )
    assert mock_frames_client.call_log[0] == expected_create
    i = 0
    for write_call in mock_frames_client.call_log[1:]:
        assert write_call[0] == "write"
        expected = pd.DataFrame([expected_data[i]], columns=["time", "node", "cpu", "disk"])
        expected.set_index(keys=["time", "node"], inplace=True)
        res = write_call[1]["dfs"]
        assert expected.equals(res), f"result{res}\n!=\nexpected{expected}"
        del write_call[1]["dfs"]
        assert write_call[1] == {"backend": "tsdb", "table": "/some/path"}
        i += 1


def test_csv_reader_parquet_write_microsecs(tmpdir):
    out_file = f"{tmpdir}/test_csv_reader_parquet_write_microsecs_{uuid.uuid4().hex}/"
    columns = ["k", "t"]

    time_format = "%d/%m/%Y %H:%M:%S.%f"
    controller = build_flow(
        [
            CSVSource(
                "tests/test-with-timestamp-microsecs.csv",
                header=True,
                key_field="k",
                parse_dates="t",
                timestamp_format=time_format,
            ),
            ParquetTarget(
                out_file,
                columns=columns,
                partition_cols=["$year", "$month", "$day", "$hour"],
                max_events=2,
            ),
        ]
    ).run()

    expected = pd.DataFrame(
        [
            ["m1", datetime.strptime("15/02/2020 02:03:04.123456", time_format)],
            ["m2", datetime.strptime("16/02/2020 02:03:04.123456", time_format)],
        ],
        columns=columns,
    )
    controller.await_termination()
    read_back_df = pd.read_parquet(out_file, columns=columns)

    assert read_back_df.equals(expected), f"{read_back_df}\n!=\n{expected}"


def test_csv_reader_parquet_write_nanosecs(tmpdir):
    out_file = f"{tmpdir}/test_csv_reader_parquet_write_nanosecs_{uuid.uuid4().hex}/"
    columns = ["k", "t"]

    time_format = "%d/%m/%Y %H:%M:%S.%f"
    controller = build_flow(
        [
            CSVSource(
                "tests/test-with-timestamp-nanosecs.csv",
                header=True,
                key_field="k",
                parse_dates="t",
                timestamp_format=time_format,
            ),
            ParquetTarget(
                out_file,
                columns=columns,
                partition_cols=["$year", "$month", "$day", "$hour"],
                max_events=2,
            ),
        ]
    ).run()

    expected = pd.DataFrame(
        [
            ["m1", datetime.strptime("15/02/2020 02:03:04.123456", time_format)],
            ["m2", datetime.strptime("16/02/2020 02:03:04.123456", time_format)],
        ],
        columns=columns,
    )
    controller.await_termination()
    read_back_df = pd.read_parquet(out_file, columns=columns)

    assert read_back_df.equals(expected), f"{read_back_df}\n!=\n{expected}"


def test_error_in_table_persist():
    table = Table(
        "table",
        V3ioDriver(
            webapi="https://localhost:12345",
            access_key="abc",
            v3io_client_kwargs={"retry_intervals": [0]},
        ),
    )

    controller = build_flow(
        [
            SyncEmitSource(),
            NoSqlTarget(table, columns=["col1"]),
        ]
    ).run()

    controller.emit({"col1": 0}, "tal")

    controller.terminate()
    with pytest.raises(ClientConnectorError):
        controller.await_termination()


def test_async_task_error_and_complete():
    table = Table("table", NoopDriver())

    controller = build_flow([SyncEmitSource(), NoSqlTarget(table), Map(RaiseEx(1).raise_ex), Complete()]).run()

    awaitable_result = controller.emit({"col1": 0}, "tal")
    try:
        with pytest.raises(ATestException):
            awaitable_result.await_result()
    finally:
        controller.terminate()

    with pytest.raises(ATestException):
        controller.await_termination()


def test_async_task_error_and_complete_repeated_emits():
    table = Table("table", NoopDriver())

    controller = build_flow([SyncEmitSource(), NoSqlTarget(table), Map(RaiseEx(1).raise_ex), Complete()]).run()
    for _ in range(3):
        try:
            awaitable_result = controller.emit({"col1": 0}, "tal")
        except ATestException:
            continue
        with pytest.raises(ATestException):
            awaitable_result.await_result()
    controller.terminate()
    with pytest.raises(ATestException):
        controller.await_termination()


def test_push_error():
    class PushErrorContext:
        def push_error(self, event, message, source):
            self.event = event
            self.message = message
            self.source = source

    context = PushErrorContext()
    controller = build_flow(
        [
            SyncEmitSource(),
            Map(RaiseEx(1).raise_ex, context=context),
            Reduce(0, lambda acc, x: acc + x),
        ]
    ).run()

    controller.emit(0)
    controller.terminate()
    controller.await_termination()
    assert context.event.body == 0
    assert "raise ATestException" in context.message
    assert context.source == "Map"


def test_metadata_fields():
    controller = build_flow(
        [
            SyncEmitSource(key_field="mykey"),
            Reduce([], append_and_return, full_event=True),
        ]
    ).run()

    t1 = datetime(2020, 2, 15, 2, 0)
    t2 = datetime(2020, 2, 15, 2, 1)
    body1 = {"mykey": "k1", "mytime": t1, "otherfield": "x"}
    body2 = {"mykey": "k2", "mytime": t2, "otherfield": "x"}

    controller.emit(body1)
    controller.emit(Event(body2, "k2"))

    controller.terminate()
    result = controller.await_termination()

    assert len(result) == 2

    result1 = result[0]
    assert result1.key == "k1"
    assert result1.body == body1

    result2 = result[1]
    assert result2.key == "k2"
    assert result2.body == body2


def test_time_parsed_on_emit():
    controller = build_flow(
        [
            SyncEmitSource(key_field="mykey", time_field="mytime"),
            Reduce([], append_and_return, full_event=True),
        ]
    ).run()

    timestamp_str = "2016-05-30 13:30:00.057"
    timestamp_datetime = datetime(2016, 5, 30, 13, 30, 0, 57000)
    body1 = {"mykey": "k1", "mytime": timestamp_str, "otherfield": "x"}
    expected_body1 = {"mykey": "k1", "mytime": timestamp_datetime, "otherfield": "x"}
    body2 = {"mykey": "k2", "otherfield": "x"}

    controller.emit(body1)
    controller.emit(body2)

    controller.terminate()
    result = controller.await_termination()

    assert len(result) == 2

    result1 = result[0]
    assert result1.key == "k1"
    assert result1.body == expected_body1

    result2 = result[1]
    assert result2.key == "k2"
    assert result2.body == body2


async def async_test_async_metadata_fields():
    controller = build_flow(
        [
            AsyncEmitSource(key_field="mykey", time_field="mytime"),
            Reduce([], append_and_return, full_event=True),
        ]
    ).run()

    body = {"mykey": "k1", "mytime": datetime(2020, 2, 15, 2, 0), "otherfield": "x"}
    await controller.emit(body)
    await controller.terminate()
    result = await controller.await_termination()
    assert len(result) == 1
    result = result[0]
    assert result.key == "k1"
    assert result.time == datetime(2020, 2, 15, 2, 0)
    assert result.body == body


def test_async_metadata_fields():
    asyncio.run(async_test_async_metadata_fields())


def test_uuid():
    def copy_and_set_body(event):
        copy_event = copy.copy(event)
        copy_event.body = copy_event.id
        return copy_event

    controller = build_flow(
        [
            SyncEmitSource(),
            Map(copy_and_set_body, full_event=True),
            Reduce([], append_and_return),
        ]
    ).run()

    for _ in range(1025):
        controller.emit(0)

    controller.terminate()
    result = controller.await_termination()

    assert len(result) == 1025
    base_id = result[0][:32]
    for i, cur_id in enumerate(result[:1024]):
        assert cur_id == f"{base_id}-{i:04}"
    assert result[1024][:32] != base_id
    assert result[1024][32:] == "-0000"


def test_input_path():
    controller = build_flow(
        [
            SyncEmitSource(),
            Filter(lambda x: x < 5, input_path="col2.col3"),  # filter emits the full event
            Map(lambda x: x + 1, input_path="col2.col3"),
            Reduce(0, lambda acc, x: acc + x),
        ]
    ).run()

    for i in range(10):
        val = 5 if i % 2 == 0 else 1
        controller.emit({"col1": i, "col2": {"col3": val}})
    controller.terminate()
    termination_result = controller.await_termination()
    assert termination_result == 10


def test_result_path():
    controller = build_flow(
        [
            SyncEmitSource(),
            Map(lambda x: {"new_field": 5}, result_path="step_result"),
            Reduce(0, lambda acc, x: x),
        ]
    ).run()

    controller.emit({"col1": 1})
    controller.terminate()
    termination_result = controller.await_termination()
    assert termination_result == {"col1": 1, "step_result": {"new_field": 5}}


def test_to_dict():
    source = SyncEmitSource(name="my_source", buffer_size=5)
    identity = Map(lambda x: x, full_event=True, not_in_use=None)
    assert source.to_dict() == {
        "class_name": "storey.sources.SyncEmitSource",
        "class_args": {"buffer_size": 5},
        "name": "my_source",
    }
    assert identity.to_dict() == {
        "class_name": "storey.flow.Map",
        "class_args": {"not_in_use": None},
        "full_event": True,
        "name": "Map",
    }


def test_flow_reuse():
    flow = build_flow([SyncEmitSource(), Map(lambda x: x + 1), Reduce(0, lambda acc, x: acc + x)])

    for _ in range(3):
        controller = flow.run()
        for i in range(10):
            controller.emit(i)
        controller.terminate()
        result = controller.await_termination()
        assert result == 55


def test_flow_to_dict_read_csv():
    step = CSVSource(
        "tests/test-with-timestamp-microsecs.csv",
        header=True,
        key_field="k",
        time_field="t",
        timestamp_format="%d/%m/%Y %H:%M:%S.%f",
    )
    assert step.to_dict() == {
        "class_name": "storey.sources.CSVSource",
        "class_args": {
            "build_dict": False,
            "header": True,
            "key_field": "k",
            "paths": "tests/test-with-timestamp-microsecs.csv",
            "time_field": "t",
            "timestamp_format": "%d/%m/%Y %H:%M:%S.%f",
            "type_inference": True,
        },
        "name": "CSVSource",
    }


def test_flow_to_dict_write_to_parquet():
    step = ParquetTarget("outdir", columns=["col1", "col2"], max_events=2)
    assert step.to_dict() == {
        "class_name": "storey.targets.ParquetTarget",
        "class_args": {
            "path": "outdir",
            "columns": ["col1", "col2"],
            "max_events": 2,
            "flush_after_seconds": 60,
        },
        "name": "ParquetTarget",
    }


def test_flow_to_dict_write_to_tsdb():
    step = TSDBTarget(
        path="some/path",
        time_col="time",
        index_cols="node",
        columns=["cpu", "disk"],
        rate="1/h",
        max_events=1,
        frames_client=MockFramesClient(),
    )

    assert step.to_dict() == {
        "class_name": "storey.targets.TSDBTarget",
        "class_args": {
            "columns": ["cpu", "disk"],
            "index_cols": "node",
            "max_events": 1,
            "path": "some/path",
            "rate": "1/h",
            "time_col": "time",
        },
        "name": "TSDBTarget",
    }


def test_flow_to_dict_dataframe_source():
    df = pd.DataFrame(
        [["key1", datetime(2020, 2, 15), "id1", 1.1]],
        columns=["my_key", "my_time", "my_id", "my_value"],
    )
    step = DataframeSource(df, key_field="my_key", time_field="my_time", id_field="my_id")

    assert step.to_dict() == {
        "class_name": "storey.sources.DataframeSource",
        "class_args": {
            "id_field": "my_id",
            "key_field": "my_key",
            "time_field": "my_time",
        },
        "name": "DataframeSource",
    }


def test_flow_to_dict_concurrent_job_execution():
    step = _ConcurrentJobExecution(retries=2)
    assert step.to_dict() == {
        "class_args": {"retries": 2},
        "class_name": "storey.flow._ConcurrentJobExecution",
        "name": "_ConcurrentJobExecution",
    }


def test_to_code():
    flow = build_flow(
        [
            SyncEmitSource(),
            Batch(5),
            ToDataFrame(index=[]),
            Reduce([], append_and_return, full_event=True),
        ]
    )

    reconstructed_code = flow.to_code()
    expected = """sync_emit_source0 = SyncEmitSource()
batch0 = Batch(max_events=5)
to_data_frame0 = ToDataFrame()
reduce0 = Reduce(full_event=True, initial_value=[])

sync_emit_source0.to(batch0)
batch0.to(to_data_frame0)
to_data_frame0.to(reduce0)
"""
    assert reconstructed_code == expected


def test_split_flow_to_code():
    flow = build_flow(
        [
            SyncEmitSource(),
            [Batch(5), Reduce([], lambda x: len(x))],
            Batch(5),
            ToDataFrame(index=[]),
            Reduce([], append_and_return, full_event=True),
        ]
    )

    reconstructed_code = flow.to_code()
    expected = """sync_emit_source0 = SyncEmitSource()
batch0 = Batch(max_events=5)
reduce0 = Reduce(initial_value=[])
batch1 = Batch(max_events=5)
to_data_frame0 = ToDataFrame()
reduce1 = Reduce(full_event=True, initial_value=[])

sync_emit_source0.to(batch0)
batch0.to(reduce0)
sync_emit_source0.to(batch1)
batch1.to(to_data_frame0)
to_data_frame0.to(reduce1)
"""
    assert reconstructed_code == expected


def test_reader_writer_to_code():
    flow = build_flow([CSVSource("mycsv.csv"), ParquetTarget("mypq")])

    reconstructed_code = flow.to_code()
    print(reconstructed_code)
    expected = """c_s_v_source0 = CSVSource(paths='mycsv.csv', header=False, build_dict=False, type_inference=True)
parquet_target0 = ParquetTarget(path='mypq', max_events=10000, flush_after_seconds=60)

c_s_v_source0.to(parquet_target0)
"""
    assert reconstructed_code == expected


def test_illegal_step_no_source():
    try:
        Reduce([], append_and_return, full_event=True).run()
        raise AssertionError()
    except ValueError as ex:
        assert str(ex) == "Flow must start with a source"


def test_illegal_step_source_not_first_step():
    df = pd.DataFrame([["hello", 1, 1.5], ["world", 2, 2.5]], columns=["string", "int", "float"])
    try:
        build_flow(
            [
                ParquetSource("tests"),
                DataframeSource(df),
                Reduce([], append_and_return),
            ]
        ).run()
        raise AssertionError()
    except ValueError as ex:
        assert str(ex) == "DataframeSource can only appear as the first step of a flow"


def test_writer_downstream(tmpdir):
    file_path = f"{tmpdir}/test_writer_downstream/out.csv"
    controller = build_flow(
        [
            SyncEmitSource(),
            CSVTarget(file_path, columns=["n", "n*10"], header=True),
            Reduce(0, lambda acc, x: acc + x[0]),
        ]
    ).run()

    for i in range(10):
        controller.emit([i, i * 10])

    controller.terminate()
    result = controller.await_termination()
    assert result == 45


def test_complete_in_error_flow():
    reduce = build_flow([Complete(), Reduce(0, lambda acc, x: acc + x)])
    controller = build_flow(
        [
            SyncEmitSource(),
            Map(lambda x: x + 1),
            Map(RaiseEx(5).raise_ex, recovery_step=reduce),
            Map(lambda x: x * 100),
            reduce,
        ]
    ).run()

    for i in range(10):
        awaitable_result = controller.emit(i)
        if i == 4:
            assert awaitable_result.await_result() == i + 1
        else:
            assert awaitable_result.await_result() == (i + 1) * 100
    controller.terminate()
    termination_result = controller.await_termination()
    assert termination_result == 5005


def test_non_existing_key_query_by_key():
    df = pd.DataFrame(
        [["katya", "green", "hod hasharon"], ["dina", "blue", "ramat gan"]],
        columns=["name", "color", "city"],
    )
    table = Table("table", NoopDriver())
    controller = build_flow(
        [
            DataframeSource(df, key_field="name"),
            NoSqlTarget(table),
        ]
    ).run()
    controller.await_termination()

    controller = build_flow(
        [
            SyncEmitSource(),
            QueryByKey(["color"], table, key_field="name"),
            QueryByKey(["city"], table, key_field="name"),
        ]
    ).run()

    controller.emit({"nameeeee": "katya"}, "katya")
    controller.terminate()
    controller.await_termination()


# ML-2257
def test_query_by_key_edge_case_field_name():
    table = Table("table", NoopDriver())
    QueryByKey(["my_color_5sec"], table, key_field="name"),


def test_csv_source_with_none_values():
    controller = build_flow(
        [
            CSVSource("tests/test-with-none-values.csv", header=True, key_field="string"),
            Reduce([], append_and_return, full_event=True),
        ]
    ).run()

    termination_result = controller.await_termination()

    print(termination_result)

    assert len(termination_result) == 2
    assert termination_result[0].key == "a"
    assert termination_result[0].body == [
        "a",
        True,
        False,
        1,
        2.3,
        "2021-04-21 15:56:53.385444",
    ]
    assert termination_result[1].key == "b"
    assert termination_result[1].body == ["b", True, None, math.nan, math.nan, None]


def test_csv_source_event_metadata():
    controller = build_flow(
        [
            CSVSource(
                "tests/test-with-timestamp.csv",
                header=True,
                build_dict=True,
                key_field="k",
                time_field="t",
                timestamp_format="%d/%m/%Y %H:%M:%S",
                id_field="k",
            ),
            ReifyMetadata({"key", "time", "id"}),
            Reduce([], append_and_return, full_event=False),
        ]
    ).run()

    termination_result = controller.await_termination()

    assert termination_result == [
        {
            "b": True,
            "id": "m1",
            "k": "m1",
            "key": "m1",
            "t": datetime(2020, 2, 15, 2, 0),
            "time": datetime(2020, 2, 15, 2, 0),
            "v": 8,
        },
        {
            "b": False,
            "id": "m2",
            "k": "m2",
            "key": "m2",
            "t": datetime(2020, 2, 16, 2, 0),
            "time": datetime(2020, 2, 16, 2, 0),
            "v": 14,
        },
    ]


def test_bad_time_string_input():
    controller = build_flow(
        [
            SyncEmitSource(time_field="time"),
        ]
    ).run()

    try:
        with pytest.raises(ValueError):
            controller.emit({"time": "not a time for sure"})
    finally:
        controller.terminate()


def test_bad_time_input():
    controller = build_flow(
        [
            SyncEmitSource(time_field="time"),
        ]
    ).run()

    try:
        with pytest.raises(ValueError):
            controller.emit({"time": object()})
    finally:
        controller.terminate()


def test_epoch_time_input():
    controller = build_flow([SyncEmitSource(time_field="time"), Complete(full_event=True)]).run()

    awaitable_result = controller.emit({"time": 1620569127})
    result = awaitable_result.await_result()
    controller.terminate()
    assert result.time == datetime(2021, 5, 9, 14, 5, 27, tzinfo=pytz.utc)


def test_iso_string_time_input():
    controller = build_flow([SyncEmitSource(time_field="time"), Complete(full_event=True)]).run()

    awaitable_result = controller.emit({"time": "2021-05-09T14:05:27+00:00"})
    result = awaitable_result.await_result()
    controller.terminate()
    assert result.time == datetime(2021, 5, 9, 14, 5, 27, tzinfo=pytz.utc)


def test_custom_string_time_input():
    controller = build_flow(
        [
            SyncEmitSource(time_field="time", time_format="%Y-%m-%dT%H:%M:%S%z"),
            Complete(full_event=True),
        ]
    ).run()

    awaitable_result = controller.emit({"time": "2021-05-09T14:05:27+00:00"})
    result = awaitable_result.await_result()
    controller.terminate()
    assert result.time == datetime(2021, 5, 9, 14, 5, 27, tzinfo=pytz.utc)


def test_none_key_is_not_written():
    data = pd.DataFrame({"first_name": ["moshe", None, "katya"], "some_data": [1, 2, 3]})
    data.set_index(keys=["first_name"], inplace=True)

    controller = build_flow(
        [
            DataframeSource(data, key_field=["first_name"]),
            Reduce([], append_and_return),
        ]
    ).run()
    result = controller.await_termination()
    expected = [
        {"first_name": "moshe", "some_data": 1},
        {"first_name": "katya", "some_data": 3},
    ]

    assert result == expected


def test_none_key_num_is_not_written():
    data = pd.DataFrame({"index": [10, None, 20], "some_data": [1, 2, 3]})
    data.set_index(keys=["index"], inplace=True)

    controller = build_flow(
        [
            DataframeSource(data, key_field=["index"]),
            Reduce([], append_and_return),
        ]
    ).run()
    result = controller.await_termination()
    expected = [{"index": 10, "some_data": 1}, {"index": 20, "some_data": 3}]

    assert result == expected


def test_none_key_date_is_not_written():
    data = pd.DataFrame(
        {
            "index": [
                datetime(2020, 6, 27, 10, 23, 8, 420581),
                None,
                datetime(2020, 6, 28, 10, 23, 8, 420581),
            ],
            "some_data": [1, 2, 3],
        }
    )
    data.set_index(keys=["index"], inplace=True)

    controller = build_flow(
        [
            DataframeSource(data, key_field=["index"]),
            Reduce([], append_and_return),
        ]
    ).run()
    result = controller.await_termination()
    expected = [
        {"index": datetime(2020, 6, 27, 10, 23, 8, 420581), "some_data": 1},
        {"index": datetime(2020, 6, 28, 10, 23, 8, 420581), "some_data": 3},
    ]

    assert result == expected


def test_csv_none_value_first_row(tmpdir):
    out_file_par = f"{tmpdir}/test_csv_none_value_first_row_{uuid.uuid4().hex}.parquet"
    out_file_csv = f"{tmpdir}/test_csv_none_value_first_row_{uuid.uuid4().hex}.csv"

    columns = ["first_name", "bid", "bool", "time"]
    data = pd.DataFrame(
        [
            ["katya", None, None, None],
            ["dina", 45.7, True, datetime(2021, 4, 21, 15, 56, 53, 385444)],
        ],
        columns=columns,
    )
    data.to_csv(out_file_csv)

    controller = build_flow(
        [
            CSVSource(out_file_csv, header=True, key_field="first_name", build_dict=True),
            ParquetTarget(out_file_par),
        ]
    ).run()

    controller.await_termination()
    read_back_df = pd.read_parquet(out_file_par)

    u = pd.read_csv(out_file_csv)
    u.to_parquet(out_file_par)
    r2 = pd.read_parquet(out_file_par)

    for c in columns:
        assert read_back_df.dtypes.to_dict()[c] == r2.dtypes.to_dict()[c]


def test_csv_none_value_string(tmpdir):
    out_file_par = f"{tmpdir}/test_csv_none_value_first_row_{uuid.uuid4().hex}.parquet"
    out_file_csv = f"{tmpdir}/test_csv_none_value_first_row_{uuid.uuid4().hex}.csv"

    columns = ["first_name", "str"]
    data = pd.DataFrame([["katya", "strrrr"], ["dina", None]], columns=columns)
    data.to_csv(out_file_csv)

    controller = build_flow(
        [
            CSVSource(out_file_csv, header=True, key_field="first_name", build_dict=True),
            ParquetTarget(out_file_par),
        ]
    ).run()

    controller.await_termination()
    read_back_df = pd.read_parquet(out_file_par)

    u = pd.read_csv(out_file_csv)
    u.to_parquet(out_file_par)
    r2 = pd.read_parquet(out_file_par)

    assert r2["str"].compare(read_back_df["str"]).empty


def test_csv_multiple_time_columns(tmpdir):
    with pytest.raises(ValueError):
        controller = build_flow(
            [
                CSVSource(
                    "tests/test-multiple-time-columns.csv",
                    header=True,
                    time_field="t1",
                    parse_dates=[2],
                ),
                Reduce([], append_and_return),
            ]
        ).run()

    # now do it correctly
    controller = build_flow(
        [
            CSVSource(
                "tests/test-multiple-time-columns.csv",
                header=True,
                time_field="t1",
                parse_dates=["t2"],
            ),
            Reduce([], append_and_return),
        ]
    ).run()

    termination_result = controller.await_termination()

    expected = [
        [
            "m1",
            datetime(2020, 6, 27, 10, 23, 8, 420581),
            "katya",
            datetime(2020, 6, 27, 12, 23, 8, 420581),
        ],
        [
            "m2",
            datetime(2021, 6, 27, 10, 23, 8, 420581),
            "dina",
            datetime(2021, 6, 27, 10, 21, 8, 420581),
        ],
    ]

    assert termination_result == expected


# ML-846 (inserting multiple columns in pandas 1.3)
def test_reduce_to_df_multiple_indexes():
    index_columns = ["szc", "gca", "pzi"]
    controller = build_flow(
        [
            SyncEmitSource(key_field=index_columns),
            ReduceToDataFrame(index=index_columns, insert_key_column_as=index_columns),
        ]
    ).run()

    a1 = {
        "time_stamp": pd.Timestamp("2002-04-01 04:32:34"),
        "szc": 0.4,
        "itz": False,
        "pzi": 2922242126195791,
        "gca": 0.05,
    }
    a2 = {
        "time_stamp": pd.Timestamp("2002-04-01 15:05:37"),
        "szc": 0.5,
        "itz": True,
        "pzi": -9144607787498184,
        "gca": 0.79,
    }

    controller.emit(a1)
    controller.emit(a2)

    expected = pd.DataFrame([a1, a2], columns=None)
    expected.set_index(index_columns, inplace=True)
    controller.terminate()
    termination_result = controller.await_termination()

    assert_frame_equal(expected, termination_result)


def test_func_parquet_target_terminate(tmpdir):
    out_file = f"{tmpdir}/test_func_parquet_target_terminate_{uuid.uuid4().hex}/"

    dictionary = {}

    def my_func(param1, param2):
        dictionary[param1] = param2

    data = [
        ["dina", pd.Timestamp("2019-07-01 00:00:00"), "tel aviv"],
        ["uri", pd.Timestamp("2018-12-30 09:00:00"), "tel aviv"],
        ["katya", pd.Timestamp("2020-12-31 14:00:00"), "hod hasharon"],
    ]

    df = pd.DataFrame(data, columns=["my_string", "my_time", "my_city"])
    df.set_index("my_string")

    controller = build_flow([DataframeSource(df), ParquetTarget(path=out_file, update_last_written=my_func)]).run()

    controller.await_termination()

    assert len(dictionary) == 1


def test_completion_on_error_in_concurrent_execution_step():
    class _ErrorInConcurrentExecution(_ConcurrentJobExecution):
        async def _process_event(self, event):
            pass

        async def _handle_completed(self, event, response):
            raise ATestException()

    controller = build_flow([SyncEmitSource(), _ErrorInConcurrentExecution(), Complete()]).run()

    awaitable_result = controller.emit(1)
    try:
        with pytest.raises(ATestException):
            awaitable_result.await_result()
    finally:
        controller.terminate()


@pytest.mark.parametrize("backoff_factor", [(0, 2, 0), (1, 2, 3), (0, 1, None)])
def test_completion_after_retry_in_concurrent_execution_step(backoff_factor):
    backoff_factor, retries, expected_sleep = backoff_factor

    class _ErrorInConcurrentExecution(_ConcurrentJobExecution):
        def __init__(self, **kwargs):
            super().__init__(**kwargs)
            self._nums_called = 0

        async def _process_event(self, event):
            self._nums_called += 1
            if self._nums_called <= 2:  # fail twice
                raise ATestException()

        async def _handle_completed(self, event, response):
            return await self._do_downstream(event)

    controller = build_flow(
        [
            SyncEmitSource(),
            _ErrorInConcurrentExecution(retries=retries, backoff_factor=backoff_factor),
            Complete(),
        ]
    ).run()

    awaitable_result = controller.emit(1)
    try:
        start = time.time()
        if expected_sleep is None:
            with pytest.raises(ATestException):
                awaitable_result.await_result()
        else:
            awaitable_result.await_result()
        end = time.time()
    finally:
        controller.terminate()
    if expected_sleep is None:
        with pytest.raises(ATestException):
            controller.await_termination()
    else:
        controller.await_termination()
        assert end - start > expected_sleep


# ML-1506
@pytest.mark.parametrize("max_in_flight", [1, 2, 4])
def test_concurrent_execution_max_in_flight(max_in_flight):
    class _TestConcurrentExecution(_ConcurrentJobExecution):
        def __init__(self, **kwargs):
            super().__init__(**kwargs)
            self._ongoing_processing = 0
            self.lazy_init_called = 0
            self.handle_completed_called = 0

        async def _lazy_init(self):
            self.lazy_init_called += 1

        async def _process_event(self, event):
            self._ongoing_processing += 1
            assert self._ongoing_processing <= max_in_flight
            await asyncio.sleep(1)
            self._ongoing_processing -= 1

        async def _handle_completed(self, event, response):
            self.handle_completed_called += 1

    concurrent_step = _TestConcurrentExecution(max_in_flight=max_in_flight)
    controller = build_flow(
        [
            SyncEmitSource(),
            concurrent_step,
        ]
    ).run()

    num_events = max_in_flight + 1
    for i in range(num_events):
        controller.emit(i)
    controller.terminate()
    controller.await_termination()

    assert concurrent_step.lazy_init_called == 1
    assert concurrent_step.handle_completed_called == num_events


def test_concurrent_execution_max_in_flight_error():
    class _TestConcurrentExecution(_ConcurrentJobExecution):
        async def _process_event(self, event):
            raise ATestException()

        async def _handle_completed(self, event, response):
            pass

    concurrent_step = _TestConcurrentExecution(max_in_flight=2)
    controller = build_flow([SyncEmitSource(), concurrent_step, Complete()]).run()

    awaitable_result = controller.emit(0)
    with pytest.raises(ATestException):
        awaitable_result.await_result()
    controller.terminate()
    with pytest.raises(ATestException):
        controller.await_termination()


def test_concurrent_execution_max_in_flight_push_error():
    class _TestConcurrentExecution(_ConcurrentJobExecution):
        def __init__(self, **kwargs):
            super().__init__(**kwargs)
            self._should_raise = True

        async def _process_event(self, event):
            if self._should_raise:
                self._should_raise = False
                raise ATestException()

        async def _handle_completed(self, event, response):
            await self._do_downstream(event)

    class ContextWithPushError(Context):
        def push_error(self, event, message, source):
            pass

    context = ContextWithPushError()

    concurrent_step = _TestConcurrentExecution(max_in_flight=2, context=context)
    controller = build_flow([SyncEmitSource(), concurrent_step, Complete()]).run()

    awaitable_result = controller.emit(0)
    with pytest.raises(ATestException):
        awaitable_result.await_result()
    for i in range(1, 5):
        awaitable_result = controller.emit(i)
        awaitable_result.await_result()
    controller.terminate()
    controller.await_termination()


class MockLogger:
    def __init__(self):
        self.logs = []

    def error(self, *args, **kwargs):
        self.logs.append(("error", args, kwargs))

    def warn(self, *args, **kwargs):
        self.logs.append(("warn", args, kwargs))

    def info(self, *args, **kwargs):
        self.logs.append(("info", args, kwargs))

    def debug(self, *args, **kwargs):
        self.logs.append(("debug", args, kwargs))


class MockContext:
    def __init__(self, logger, verbose):
        self.logger = logger
        self.verbose = verbose


def test_verbose_logs():
    logger = MockLogger()
    context = MockContext(logger, True)

    controller = build_flow(
        [
            SyncEmitSource(context=context),
            Map(lambda x: x, name="Map1", context=context),
            Map(lambda x: x, name="Map2", context=context),
        ]
    ).run()

    controller.emit(Event(id="myid", time=datetime.fromisoformat("2020-07-21T21:40:00+00:00"), body={}))
    controller.terminate()
    controller.await_termination()

    assert len(logger.logs) == 2

    level, args, kwargs = logger.logs[0]
    assert level == "debug"
    assert args == ("SyncEmitSource -> Map1 | Event(id=myid, time=2020-07-21 21:40:00+00:00, path=/, body={})",)
    assert kwargs == {}

    level, args, kwargs = logger.logs[1]
    assert level == "debug"
    assert args == ("Map1 -> Map2 | Event(id=myid, time=2020-07-21 21:40:00+00:00, path=/, body={})",)
    assert kwargs == {}


# ML-1716
def test_init_of_recovery_step():
    class WasInitCalled(storey.Flow):
        def __init__(self):
            super().__init__()
            self.times_init_called = 0

        def _init(self):
            self.times_init_called += 1

        async def _do(self, event):
            return event

    was_init_called_step = WasInitCalled()

    controller = build_flow([SyncEmitSource(), Map(lambda x: x, recovery_step=was_init_called_step)]).run()

    controller.terminate()
    controller.await_termination()

    assert was_init_called_step.times_init_called == 1


# ML-1727
@pytest.mark.parametrize(
    ["long_running", "use_mapclass"],
    [(True, True), (True, False), (False, True), (False, False)],
)
def test_long_running_parameter(long_running, use_mapclass):
    class CheckTime(storey.Flow):
        def __init__(self):
            super().__init__()
            self.failed = False
            self._worker_task = None
            self._terminate = False

        async def worker(self):
            last_time = time.monotonic()
            while not self._terminate:
                await asyncio.sleep(0)
                time_now = time.monotonic()
                self.failed = self.failed or time_now > last_time + 0.5
                last_time = time_now

        async def _do(self, event):
            if not self._worker_task:
                self._worker_task = asyncio.create_task(self.worker())
            if event is storey.dtypes._termination_obj:
                self._terminate = True
                await self._worker_task
            return await self._do_downstream(event)

    def sleep_and_return(event):
        time.sleep(0.6)
        return event

    class MyLongMap(MapClass):
        def do(self, event):
            return sleep_and_return(event)

    check_time = CheckTime()
    if use_mapclass:
        map_step = MyLongMap(long_running=long_running)
    else:
        map_step = Map(sleep_and_return, long_running=long_running)
    controller = build_flow(
        [
            SyncEmitSource(),
            map_step,
            check_time,
            Reduce([], lambda acc, x: append_and_return(acc, x)),
        ]
    ).run()

    controller.emit(1)
    controller.emit(2)
    controller.terminate()
    termination_result = controller.await_termination()
    assert termination_result == [1, 2]

    should_fail = not long_running
    assert check_time.failed == should_fail


def test_rename():
    controller = build_flow(
        [
            SyncEmitSource(),
            Rename({}),
            Rename({"a": "b", "c": "d"}),
            Rename({"d": "c"}),
            Reduce([], lambda acc, x: append_and_return(acc, x)),
        ]
    ).run()

    controller.emit({"a": 1, "b": 2, "c": 3, "d": 4, "e": 5})
    controller.terminate()
    termination_result = controller.await_termination()
    assert termination_result == [{"b": 1, "c": 3, "e": 5}]<|MERGE_RESOLUTION|>--- conflicted
+++ resolved
@@ -2213,15 +2213,9 @@
 
     expected = []
     for i in range(10):
-<<<<<<< HEAD
         controller.emit([my_time, i, f"this is {i}"], key=[i])
         expected.append([my_time, i, f"this is {i}"])
     columns = ["time", "my_int", "my_string"]
-=======
-        controller.emit([i, f"this is {i}"], event_time=my_time, key=[i])
-        expected.append([i, f"this is {i}"])
-    columns = ["my_int", "my_string"]
->>>>>>> f1936535
     expected = pd.DataFrame(expected, columns=columns)
     controller.terminate()
     controller.await_termination()
