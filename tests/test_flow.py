import asyncio
import queue
import uuid
from datetime import datetime
from random import choice

import pandas as pd
from aiohttp import InvalidURL

from storey import build_flow, Source, Map, Filter, FlatMap, Reduce, FlowError, MapWithState, ReadCSV, Complete, AsyncSource, Choice, \
    Event, Batch, Table, WriteToCSV, DataframeSource, MapClass, JoinWithTable, ReduceToDataFrame, ToDataFrame, WriteToParquet, \
    WriteToTSDB, Extend, SendToHttp, HttpRequest, WriteToTable, NoopDriver, Driver, Recover, V3ioDriver


class ATestException(Exception):
    pass


class RaiseEx:
    _counter = 0

    def __init__(self, raise_on_nth):
        self._raise_after = raise_on_nth

    def raise_ex(self, element):
        self._counter += 1
        if self._counter == self._raise_after:
            raise ATestException("test")
        return element


def test_functional_flow():
    controller = build_flow([
        Source(),
        Map(lambda x: x + 1),
        Filter(lambda x: x < 3),
        FlatMap(lambda x: [x, x * 10]),
        Reduce(0, lambda acc, x: acc + x),
    ]).run()

    for _ in range(100):
        for i in range(10):
            controller.emit(i)
    controller.terminate()
    termination_result = controller.await_termination()
    assert termination_result == 3300


def test_multiple_upstreams():
    source = Source()
    map1 = Map(lambda x: x + 1)
    map2 = Map(lambda x: x * 10)
    reduce = Reduce(0, lambda x, y: x + y)
    source.to(map1)
    source.to(map2)
    map1.to(reduce)
    map2.to(reduce)
    controller = source.run()

    for i in range(10):
        controller.emit(i)
    controller.terminate()
    termination_result = controller.await_termination()
    assert termination_result == 55 + 450


def test_recover():
    def increment_maybe_boom(x):
        inc = x + 1
        if inc == 7:
            raise ValueError('boom')
        return inc

    reduce = Reduce(0, lambda x, y: x + y)
    controller = build_flow([
        Source(),
        Recover({ValueError: reduce}),
        Map(increment_maybe_boom),
        reduce
    ]).run()

    for i in range(10):
        controller.emit(i)
    controller.terminate()
    termination_result = controller.await_termination()
    assert termination_result == 54


def test_csv_reader():
    controller = build_flow([
        ReadCSV('tests/test.csv', header=True),
        FlatMap(lambda x: x),
        Map(lambda x: int(x)),
        Reduce(0, lambda acc, x: acc + x),
    ]).run()

    termination_result = controller.await_termination()
    assert termination_result == 21


def test_csv_reader_error_on_file_not_found():
    controller = build_flow([
        ReadCSV('tests/idontexist.csv', header=True),
    ]).run()

    try:
        controller.await_termination()
        assert False
    except FlowError as ex:
        assert isinstance(ex.__cause__, FileNotFoundError)


def test_csv_reader_as_dict():
    controller = build_flow([
        ReadCSV('tests/test.csv', header=True, build_dict=True),
        FlatMap(lambda x: [x['n1'], x['n2'], x['n3']]),
        Map(lambda x: int(x)),
        Reduce(0, lambda acc, x: acc + x),
    ]).run()

    termination_result = controller.await_termination()
    assert termination_result == 21


def append_and_return(lst, x):
    lst.append(x)
    return lst


def test_csv_reader_as_dict_with_key_and_timestamp():
    controller = build_flow([
        ReadCSV('tests/test-with-timestamp.csv', header=True, build_dict=True, key_field='k',
                timestamp_field='t', timestamp_format='%d/%m/%Y %H:%M:%S'),
        Reduce([], append_and_return, full_event=True),
    ]).run()

    termination_result = controller.await_termination()

    assert len(termination_result) == 2
    assert termination_result[0].key == 'm1'
    assert termination_result[0].time == datetime(2020, 2, 15, 2, 0)
    assert termination_result[0].body == {'k': 'm1', 't': datetime(2020, 2, 15, 2, 0), 'v': 8, 'b': True}
    assert termination_result[1].key == 'm2'
    assert termination_result[1].time == datetime(2020, 2, 16, 2, 0)
    assert termination_result[1].body == {'k': 'm2', 't': datetime(2020, 2, 16, 2, 0), 'v': 14, 'b': False}


def test_csv_reader_with_key_and_timestamp():
    controller = build_flow([
        ReadCSV('tests/test-with-timestamp.csv', header=True, key_field='k',
                timestamp_field='t', timestamp_format='%d/%m/%Y %H:%M:%S'),
        Reduce([], append_and_return, full_event=True),
    ]).run()

    termination_result = controller.await_termination()

    assert len(termination_result) == 2
    assert termination_result[0].key == 'm1'
    assert termination_result[0].time == datetime(2020, 2, 15, 2, 0)
    assert termination_result[0].body == ['m1', datetime(2020, 2, 15, 2, 0), 8, True]
    assert termination_result[1].key == 'm2'
    assert termination_result[1].time == datetime(2020, 2, 16, 2, 0)
    assert termination_result[1].body == ['m2', datetime(2020, 2, 16, 2, 0), 14, False]


def test_csv_reader_as_dict_no_header():
    controller = build_flow([
        ReadCSV('tests/test-no-header.csv', header=False, build_dict=True),
        FlatMap(lambda x: [x[0], x[1], x[2]]),
        Map(lambda x: int(x)),
        Reduce(0, lambda acc, x: acc + x),
    ]).run()

    termination_result = controller.await_termination()
    assert termination_result == 21


def test_dataframe_source():
    df = pd.DataFrame([['hello', 1, 1.5], ['world', 2, 2.5]], columns=['string', 'int', 'float'])
    controller = build_flow([
        DataframeSource(df),
        Reduce([], append_and_return),
    ]).run()

    termination_result = controller.await_termination()
    expected = [{'string': 'hello', 'int': 1, 'float': 1.5}, {'string': 'world', 'int': 2, 'float': 2.5}]
    assert termination_result == expected


def test_indexed_dataframe_source():
    df = pd.DataFrame([['hello', 1, 1.5], ['world', 2, 2.5]], columns=['string', 'int', 'float'])
    df.set_index(['string', 'int'], inplace=True)
    controller = build_flow([
        DataframeSource(df),
        Reduce([], append_and_return),
    ]).run()

    termination_result = controller.await_termination()
    expected = [{'string': 'hello', 'int': 1, 'float': 1.5}, {'string': 'world', 'int': 2, 'float': 2.5}]
    assert termination_result == expected


def test_dataframe_source_with_metadata():
    t1 = datetime(2020, 2, 15)
    t2 = datetime(2020, 2, 16)
    df = pd.DataFrame([['key1', t1, 'id1', 1.1], ['key2', t2, 'id2', 2.2]],
                      columns=['my_key', 'my_time', 'my_id', 'my_value'])
    controller = build_flow([
        DataframeSource(df, key_column='my_key', time_column='my_time', id_column='my_id'),
        Reduce([], append_and_return, full_event=True),
    ]).run()

    termination_result = controller.await_termination()
    expected = [Event({'my_key': 'key1', 'my_time': t1, 'my_id': 'id1', 'my_value': 1.1}, key='key1', time=t1, id='id1'),
                Event({'my_key': 'key2', 'my_time': t2, 'my_id': 'id2', 'my_value': 2.2}, key='key2', time=t2, id='id2')]
    assert termination_result == expected


async def async_dataframe_source():
    df = pd.DataFrame([['hello', 1, 1.5], ['world', 2, 2.5]], columns=['string', 'int', 'float'])
    controller = await build_flow([
        DataframeSource(df),
        Reduce([], append_and_return),
    ]).run_async()

    termination_result = await controller.await_termination()
    expected = [{'string': 'hello', 'int': 1, 'float': 1.5}, {'string': 'world', 'int': 2, 'float': 2.5}]
    assert termination_result == expected


def test_async_dataframe_source():
    asyncio.run(async_test_async_source())


def test_error_flow():
    controller = build_flow([
        Source(),
        Map(lambda x: x + 1),
        Map(RaiseEx(500).raise_ex),
        Reduce(0, lambda acc, x: acc + x),
    ]).run()

    try:
        for i in range(1000):
            controller.emit(i)
        controller.terminate()
        controller.await_termination()
        assert False
    except FlowError as flow_ex:
        assert isinstance(flow_ex.__cause__, ATestException)


def test_error_recovery():
    reduce = Reduce(0, lambda acc, x: acc + x)
    controller = build_flow([
        Source(),
        Map(lambda x: x + 1),
        Map(RaiseEx(5).raise_ex, recovery_step=reduce),
        reduce,
    ]).run()

    for i in range(10):
        controller.emit(i)

    controller.terminate()
    result = controller.await_termination()
    assert result == 55


def test_set_recovery_step():
    reduce = Reduce(0, lambda acc, x: acc + x)
    controller = build_flow([
        Source(),
        Map(lambda x: x + 1),
        Map(RaiseEx(5).raise_ex).set_recovery_step(reduce),
        reduce,
    ]).run()

    for i in range(10):
        controller.emit(i)

    controller.terminate()
    result = controller.await_termination()
    assert result == 55


def test_error_specific_recovery():
    reduce = Reduce(0, lambda acc, x: acc + x)
    controller = build_flow([
        Source(),
        Map(lambda x: x + 1),
        Map(RaiseEx(5).raise_ex, recovery_step={ATestException: reduce}),
        reduce,
    ]).run()

    for i in range(10):
        controller.emit(i)

    controller.terminate()
    result = controller.await_termination()
    assert result == 55


def test_error_specific_recovery_check_exception():
    reduce = Reduce([], lambda acc, event: append_and_return(acc, type(event.error)), full_event=True)
    controller = build_flow([
        Source(),
        Map(RaiseEx(2).raise_ex, recovery_step={ATestException: reduce}),
        reduce
    ]).run()

    for i in range(3):
        controller.emit(i)

    controller.terminate()
    result = controller.await_termination()
    assert result == [type(None), ATestException, type(None)]


def test_error_nonrecovery():
    reduce = Reduce(0, lambda acc, x: acc + x)
    controller = build_flow([
        Source(),
        Map(lambda x: x + 1),
        Map(RaiseEx(5).raise_ex, recovery_step={ValueError: reduce}),
        reduce,
    ]).run()

    try:
        for i in range(10):
            controller.emit(i)
        controller.terminate()
        controller.await_termination()
        assert False
    except FlowError as flow_ex:
        assert isinstance(flow_ex.__cause__, ATestException)


def test_error_recovery_containment():
    reduce = Reduce(0, lambda acc, x: acc + x)
    controller = build_flow([
        Source(),
        Map(lambda x: x + 1, recovery_step=reduce),
        Map(RaiseEx(5).raise_ex),
        reduce,
    ]).run()

    try:
        for i in range(10):
            controller.emit(i)
        controller.terminate()
        controller.await_termination()
        assert False
    except FlowError as flow_ex:
        assert isinstance(flow_ex.__cause__, ATestException)


def test_broadcast():
    controller = build_flow([
        Source(),
        Map(lambda x: x + 1),
        Filter(lambda x: x < 3, termination_result_fn=lambda x, y: x + y),
        [
            Reduce(0, lambda acc, x: acc + x)
        ],
        [
            Reduce(0, lambda acc, x: acc + x)
        ]
    ]).run()

    for i in range(10):
        controller.emit(i)
    controller.terminate()
    termination_result = controller.await_termination()
    assert termination_result == 6


def test_broadcast_complex():
    controller = build_flow([
        Source(),
        Map(lambda x: x + 1),
        Filter(lambda x: x < 3, termination_result_fn=lambda x, y: x + y),
        [
            Reduce(0, lambda acc, x: acc + x),
        ],
        [
            Map(lambda x: x * 100),
            Reduce(0, lambda acc, x: acc + x)
        ],
        [
            Map(lambda x: x * 1000),
            Reduce(0, lambda acc, x: acc + x)
        ]
    ]).run()

    for i in range(10):
        controller.emit(i)
    controller.terminate()
    termination_result = controller.await_termination()
    assert termination_result == 3303


# Same as test_broadcast_complex but without using build_flow
def test_broadcast_complex_no_sugar():
    source = Source()
    filter = Filter(lambda x: x < 3, termination_result_fn=lambda x, y: x + y)
    source.to(Map(lambda x: x + 1)).to(filter)
    filter.to(Reduce(0, lambda acc, x: acc + x), )
    filter.to(Map(lambda x: x * 100)).to(Reduce(0, lambda acc, x: acc + x))
    filter.to(Map(lambda x: x * 1000)).to(Reduce(0, lambda acc, x: acc + x))
    controller = source.run()

    for i in range(10):
        controller.emit(i)
    controller.terminate()
    termination_result = controller.await_termination()
    assert termination_result == 3303


def test_nested_branching():
    controller = build_flow([
        Source(),
        [
            [
                Reduce(0, lambda acc, x: acc + x)
            ]
        ],
        [
            [
                Map(lambda x: x * 100),
                Reduce(0, lambda acc, x: acc + x)
            ],
            [
                Map(lambda x: x * 1000),
                Reduce(0, lambda acc, x: acc + x)
            ]
        ]
    ]).run()

    for i in range(10):
        controller.emit(i)
    controller.terminate()
    termination_result = controller.await_termination()
    assert termination_result == 45


def test_map_with_state_flow():
    controller = build_flow([
        Source(),
        MapWithState(1000, lambda x, state: (state, x)),
        Reduce(0, lambda acc, x: acc + x),
    ]).run()

    for i in range(10):
        controller.emit(i)
    controller.terminate()
    termination_result = controller.await_termination()
    assert termination_result == 1036


def test_map_with_cache_state_flow():
    table_object = Table("table", NoopDriver())
    table_object._cache['tal'] = {'color': 'blue'}
    table_object._cache['dina'] = {'color': 'red'}

    def enrich(event, state):
        event['color'] = state['color']
        state['counter'] = state.get('counter', 0) + 1
        return event, state

    controller = build_flow([
        Source(),
        MapWithState(table_object, lambda x, state: enrich(x, state), group_by_key=True),
        Reduce([], append_and_return),
    ]).run()

    for i in range(10):
        key = 'tal'
        if i % 3 == 0:
            key = 'dina'
        controller.emit(Event(body={'col1': i}, key=key))
    controller.terminate()

    termination_result = controller.await_termination()
    expected = [{'col1': 0, 'color': 'red'},
                {'col1': 1, 'color': 'blue'},
                {'col1': 2, 'color': 'blue'},
                {'col1': 3, 'color': 'red'},
                {'col1': 4, 'color': 'blue'},
                {'col1': 5, 'color': 'blue'},
                {'col1': 6, 'color': 'red'},
                {'col1': 7, 'color': 'blue'},
                {'col1': 8, 'color': 'blue'},
                {'col1': 9, 'color': 'red'}]
    expected_cache = {'tal': {'color': 'blue', 'counter': 6}, 'dina': {'color': 'red', 'counter': 4}}

    assert termination_result == expected
    assert table_object._cache == expected_cache


def test_map_with_empty_cache_state_flow():
    table_object = Table("table", NoopDriver())

    def enrich(event, state):
        if 'first_value' not in state:
            state['first_value'] = event['col1']
        event['diff_from_first'] = event['col1'] - state['first_value']
        state['counter'] = state.get('counter', 0) + 1
        return event, state

    controller = build_flow([
        Source(),
        MapWithState(table_object, lambda x, state: enrich(x, state), group_by_key=True),
        Reduce([], append_and_return),
    ]).run()

    for i in range(10):
        key = 'tal'
        if i % 3 == 0:
            key = 'dina'
        controller.emit(Event(body={'col1': i}, key=key))
    controller.terminate()

    termination_result = controller.await_termination()
    expected = [{'col1': 0, 'diff_from_first': 0},
                {'col1': 1, 'diff_from_first': 0},
                {'col1': 2, 'diff_from_first': 1},
                {'col1': 3, 'diff_from_first': 3},
                {'col1': 4, 'diff_from_first': 3},
                {'col1': 5, 'diff_from_first': 4},
                {'col1': 6, 'diff_from_first': 6},
                {'col1': 7, 'diff_from_first': 6},
                {'col1': 8, 'diff_from_first': 7},
                {'col1': 9, 'diff_from_first': 9}]
    expected_cache = {'dina': {'first_value': 0, 'counter': 4}, 'tal': {'first_value': 1, 'counter': 6}}
    assert termination_result == expected
    assert table_object._cache == expected_cache


def test_awaitable_result():
    controller = build_flow([
        Source(),
        Map(lambda x: x + 1, termination_result_fn=lambda _, x: x),
        [
            Complete()
        ],
        [
            Reduce(0, lambda acc, x: acc + x)
        ]
    ]).run()

    for i in range(10):
        awaitable_result = controller.emit(i, return_awaitable_result=True)
        assert awaitable_result.await_result() == i + 1
    controller.terminate()
    termination_result = controller.await_termination()
    assert termination_result == 55


def test_double_completion():
    controller = build_flow([
        Source(),
        Complete(),
        Complete(),
        Reduce(0, lambda acc, x: acc + x)
    ]).run()

    for i in range(10):
        awaitable_result = controller.emit(i, return_awaitable_result=True)
        assert awaitable_result.await_result() == i
    controller.terminate()
    termination_result = controller.await_termination()
    assert termination_result == 45


async def async_test_async_double_completion():
    controller = await build_flow([
        AsyncSource(),
        Complete(),
        Complete(),
        Reduce(0, lambda acc, x: acc + x)
    ]).run()

    for i in range(10):
        result = await controller.emit(i, await_result=True)
        assert result == i
    await controller.terminate()
    termination_result = await controller.await_termination()
    assert termination_result == 45


def test_async_double_completion():
    asyncio.run(async_test_async_double_completion())


def test_awaitable_result_error():
    def boom(_):
        raise ValueError('boom')

    controller = build_flow([
        Source(),
        Map(boom),
        Complete()
    ]).run()

    awaitable_result = controller.emit(0, return_awaitable_result=True)
    try:
        awaitable_result.await_result()
        assert False
    except FlowError as ex:
        assert isinstance(ex.__cause__, ValueError)


async def async_test_async_awaitable_result_error():
    def boom(_):
        raise ValueError('boom')

    controller = await build_flow([
        AsyncSource(),
        Map(boom),
        Complete()
    ]).run()

    awaitable_result = controller.emit(0, await_result=True)
    try:
        await awaitable_result
        assert False
    except FlowError as ex:
        assert isinstance(ex.__cause__, ValueError)


def test_async_awaitable_result_error():
    asyncio.run(async_test_async_awaitable_result_error())


async def async_test_async_source():
    controller = await build_flow([
        AsyncSource(),
        Map(lambda x: x + 1, termination_result_fn=lambda _, x: x),
        [
            Complete()
        ],
        [
            Reduce(0, lambda acc, x: acc + x)
        ]
    ]).run()

    for i in range(10):
        result = await controller.emit(i, await_result=True)
        assert result == i + 1
    await controller.terminate()
    termination_result = await controller.await_termination()
    assert termination_result == 55


def test_async_source():
    loop = asyncio.new_event_loop()
    loop.run_until_complete(async_test_async_source())


async def async_test_error_async_flow():
    controller = await build_flow([
        AsyncSource(),
        Map(lambda x: x + 1),
        Map(RaiseEx(5).raise_ex),
        Reduce(0, lambda acc, x: acc + x),
    ]).run()

    try:
        for i in range(10):
            await controller.emit(i)
    except FlowError as flow_ex:
        assert isinstance(flow_ex.__cause__, ATestException)


def test_awaitable_result_error_in_async_downstream():
    controller = build_flow([
        Source(),
        SendToHttp(lambda _: HttpRequest('GET', 'bad_url', ''), lambda _, response: response.status),
        Complete()
    ]).run()
    try:
        controller.emit(1, return_awaitable_result=True).await_result()
        assert False
    except InvalidURL:
        pass


async def async_test_async_awaitable_result_error_in_async_downstream():
    controller = await build_flow([
        AsyncSource(),
        SendToHttp(lambda _: HttpRequest('GET', 'bad_url', ''), lambda _, response: response.status),
        Complete()
    ]).run()
    try:
        await controller.emit(1, await_result=True)
        assert False
    except InvalidURL:
        pass


def test_async_awaitable_result_error_in_async_downstream():
    asyncio.run(async_test_async_awaitable_result_error_in_async_downstream())


def test_awaitable_result_error_in_by_key_async_downstream():
    class DriverBoom(Driver):
        async def _save_key(self, container, table_path, key, aggr_item, partitioned_by_key, additional_data):
            raise ValueError('boom')

    controller = build_flow([
        Source(),
        WriteToTable(Table('test', DriverBoom())),
        Complete()
    ]).run()
    try:
        controller.emit(1, return_awaitable_result=True).await_result()
        assert False
    except ValueError:
        pass


def test_error_async_flow():
    loop = asyncio.new_event_loop()
    loop.run_until_complete(async_test_error_async_flow())


def test_choice():
    small_reduce = Reduce(0, lambda acc, x: acc + x)

    big_reduce = build_flow([
        Map(lambda x: x * 100),
        Reduce(0, lambda acc, x: acc + x)
    ])

    controller = build_flow([
        Source(),
        Choice([(big_reduce, lambda x: x % 2 == 0)],
               default=small_reduce,
               termination_result_fn=lambda x, y: x + y)
    ]).run()

    for i in range(10):
        controller.emit(i)
    controller.terminate()
    termination_result = controller.await_termination()
    assert termination_result == 2025


def test_metadata():
    def mapf(x):
        x.key = x.key + 1
        return x

    def redf(acc, x):
        if x.key not in acc:
            acc[x.key] = []
        acc[x.key].append(x.body)
        return acc

    controller = build_flow([
        Source(),
        Map(mapf, full_event=True),
        Reduce({}, redf, full_event=True)
    ]).run()

    for i in range(10):
        controller.emit(Event(i, key=i % 3))
    controller.terminate()
    termination_result = controller.await_termination()
    assert termination_result == {1: [0, 3, 6, 9], 2: [1, 4, 7], 3: [2, 5, 8]}


def test_metadata_immutability():
    def mapf(x):
        x.key = 'new key'
        return x

    controller = build_flow([
        Source(),
        Map(lambda x: 'new body'),
        Map(mapf, full_event=True),
        Complete(full_event=True)
    ]).run()

    event = Event('original body', key='original key')
    result = controller.emit(event, return_awaitable_result=True).await_result()
    controller.terminate()
    controller.await_termination()

    assert event.key == 'original key'
    assert event.body == 'original body'
    assert result.key == 'new key'
    assert result.body == 'new body'


def test_batch():
    controller = build_flow([
        Source(),
        Batch(4, 100),
        Reduce([], lambda acc, x: append_and_return(acc, x)),
    ]).run()

    for i in range(10):
        controller.emit(i)
    controller.terminate()
    termination_result = controller.await_termination()
    assert termination_result == [[0, 1, 2, 3], [4, 5, 6, 7], [8, 9]]


def test_batch_full_event():
    def append_body_and_return(lst, x):
        ll = []
        for item in x:
            ll.append(item.body)
        lst.append(ll)
        return lst

    controller = build_flow([
        Source(),
        Batch(4, 100, full_event=True),
        Reduce([], lambda acc, x: append_body_and_return(acc, x)),
    ]).run()

    for i in range(10):
        controller.emit(i)
    controller.terminate()
    termination_result = controller.await_termination()
    assert termination_result == [[0, 1, 2, 3], [4, 5, 6, 7], [8, 9]]


def test_batch_by_user_key():
    def append_and_return(lst, x):
        lst.append(x)
        return lst

    controller = build_flow(
        [
            Source(),
            Batch(2, 100, "value"),
            Reduce([], lambda acc, x: append_and_return(acc, x)),
        ]
    ).run()

    values_1 = [i for i in range(4)]
    values_2 = [i for i in range(4)]
    values_3 = [i for i in range(4)]
    values_4 = [i for i in range(4)]

    for _ in range(4):
        rand_val_1 = choice(values_1)
        rand_val_2 = choice(values_2)
        rand_val_3 = choice(values_3)
        rand_val_4 = choice(values_4)

        values_1.remove(rand_val_1)
        values_2.remove(rand_val_2)
        values_3.remove(rand_val_3)
        values_4.remove(rand_val_4)

        controller.emit({"value": rand_val_1})
        controller.emit({"value": rand_val_2})
        controller.emit({"value": rand_val_3})
        controller.emit({"value": rand_val_4})

    controller.terminate()
    termination_result = controller.await_termination()

    assert len(termination_result) == 8

    for element in termination_result:
        assert len(element) == 2
        numbers = [e["value"] for e in element]
        assert numbers[0] == numbers[1]


def test_batch_by_event_key():
    def append_and_return(lst, x):
        lst.append(x)
        return lst

    controller = build_flow(
        [
            Source(),
            Batch(5, 100, "$key"),
            Reduce([], lambda acc, x: append_and_return(acc, x)),
        ]
    ).run()

    controller.emit(1, key="key1")
    controller.emit(2, key="key1")
    controller.emit(3, key="key1")
    controller.emit(4, key="key1")

    controller.emit(8, key="key2")
    controller.emit(9, key="key2")
    controller.emit(10, key="key2")

    controller.emit(5, key="key1")
    controller.emit(6, key="key1")
    controller.emit(7, key="key1")

    controller.terminate()
    termination_result = controller.await_termination()

    assert termination_result[0] == [1, 2, 3, 4, 5]  # Emitted first due to max_events
    assert termination_result[1] == [8, 9, 10]
    assert termination_result[2] == [6, 7]


def test_batch_by_field_value_key_extractor():
    def append_and_return(lst, x):
        lst.append(x)
        return lst

    controller = build_flow(
        [
            Source(),
            Batch(3, 100, "field"),
            Reduce([], lambda acc, x: append_and_return(acc, x)),
        ]
    ).run()

    controller.emit({"field": "name_1", "field_data": 10})
    controller.emit({"field": "name_2", "field_data": 9})
    controller.emit({"field": "name_1", "field_data": 8})
    controller.emit({"field": "name_2", "field_data": 7})
    controller.emit({"field": "name_1", "field_data": 6})
    controller.emit({"field": "name_2", "field_data": 5})
    controller.emit({"field": "name_1", "field_data": 4})
    controller.emit({"field": "name_2", "field_data": 3})
    controller.emit({"field": "name_1", "field_data": 2})
    controller.emit({"field": "name_2", "field_data": 1})
    controller.emit({"field": "name_1", "field_data": 0})

    controller.terminate()
    termination_result = controller.await_termination()

    # Grouped with same field value, emitted after 3 events due to configuration
    assert termination_result[0] == [{'field': 'name_1', 'field_data': 10}, {'field': 'name_1', 'field_data': 8},
                                     {'field': 'name_1', 'field_data': 6}]
    assert termination_result[1] == [{'field': 'name_2', 'field_data': 9}, {'field': 'name_2', 'field_data': 7},
                                     {'field': 'name_2', 'field_data': 5}]
    assert termination_result[2] == [{'field': 'name_1', 'field_data': 4}, {'field': 'name_1', 'field_data': 2},
                                     {'field': 'name_1', 'field_data': 0}]
    assert termination_result[3] == [{'field': 'name_2', 'field_data': 3}, {'field': 'name_2', 'field_data': 1}]


def test_batch_by_function_key_extractor():
    def append_and_return(lst, x):
        lst.append(x)
        return lst

    controller = build_flow(
        [
            Source(),
            Batch(10, 100, lambda event: event.body % 3 == 0),
            Reduce([], lambda acc, x: append_and_return(acc, x)),
        ]
    ).run()

    controller.emit(1)
    controller.emit(2)
    controller.emit(3)
    controller.emit(4)
    controller.emit(5)
    controller.emit(6)
    controller.emit(7)
    controller.emit(8)
    controller.emit(9)

    controller.terminate()
    termination_result = controller.await_termination()

    assert termination_result[0] == [1, 2, 4, 5, 7, 8]
    assert termination_result[1] == [3, 6, 9]  # Group all numbers that return true on Event.body % 3 == 0


def test_batch_grouping_with_timeout():
    q = queue.Queue(1)

    def reduce_fn(acc, event):
        if event == [1]:
            q.put(None)
        acc.append(event)
        return acc

    controller = build_flow(
        [
            Source(),
            Batch(3, 1, "$key"),
            Reduce([], lambda acc, x: reduce_fn(acc, x)),
        ]
    ).run()

    controller.emit(1, key=1)
    q.get()
    controller.emit(2, key=2)
    controller.emit(2, key=2)
    controller.emit(2, key=2)
    controller.emit(3, key=2)
    controller.emit(3, key=2)
    controller.emit(3, key=2)

    controller.terminate()
    termination_result = controller.await_termination()

    assert termination_result[0] == [1]  # Emitted first due to timeout
    assert termination_result[1] == [2, 2, 2]  # Emitted second due to max_events configuration
    assert termination_result[2] == [3, 3, 3]


def test_batch_with_timeout():
    q = queue.Queue(1)

    def reduce_fn(acc, x):
        if x[0] == 0:
            q.put(None)
        acc.append(x)
        return acc

    controller = build_flow([
        Source(),
        Batch(4, 1),
        Reduce([], reduce_fn),
    ]).run()

    for i in range(10):
        if i == 3:
            q.get()
        controller.emit(i)
    controller.terminate()
    termination_result = controller.await_termination()
    assert termination_result == [[0, 1, 2], [3, 4, 5, 6], [7, 8, 9]]


async def async_test_write_csv(tmpdir):
    file_path = f'{tmpdir}/test_write_csv/out.csv'
    controller = await build_flow([
        AsyncSource(),
        WriteToCSV(file_path, columns=['n', 'n*10'], header=True)
    ]).run()

    for i in range(10):
        await controller.emit([i, 10 * i])

    await controller.terminate()
    await controller.await_termination()

    with open(file_path) as file:
        result = file.read()

    expected = "n,n*10\n0,0\n1,10\n2,20\n3,30\n4,40\n5,50\n6,60\n7,70\n8,80\n9,90\n"
    assert result == expected


def test_write_csv(tmpdir):
    asyncio.run(async_test_write_csv(tmpdir))


async def async_test_write_csv_error(tmpdir):
    file_path = f'{tmpdir}/test_write_csv_error.csv'

    write_csv = WriteToCSV(file_path)
    controller = await build_flow([
        AsyncSource(),
        write_csv
    ]).run()

    try:
        for i in range(10):
            await controller.emit(i)
        await controller.terminate()
        await controller.await_termination()
        assert False
    except FlowError as ex:
        assert isinstance(ex.__cause__, TypeError)


def test_write_csv_error(tmpdir):
    asyncio.run(async_test_write_csv_error(tmpdir))


def test_write_csv_with_dict(tmpdir):
    file_path = f'{tmpdir}/test_write_csv_with_dict.csv'
    controller = build_flow([
        Source(),
        WriteToCSV(file_path, columns=['n', 'n*10'], header=True)
    ]).run()

    for i in range(10):
        controller.emit({'n': i, 'n*10': 10 * i})

    controller.terminate()
    controller.await_termination()

    with open(file_path) as file:
        result = file.read()

    expected = "n,n*10\n0,0\n1,10\n2,20\n3,30\n4,40\n5,50\n6,60\n7,70\n8,80\n9,90\n"
    assert result == expected


def test_write_csv_infer_columns(tmpdir):
    file_path = f'{tmpdir}/test_write_csv_infer_columns.csv'
    controller = build_flow([
        Source(),
        WriteToCSV(file_path, header=True)
    ]).run()

    for i in range(10):
        controller.emit({'n': i, 'n*10': 10 * i})

    controller.terminate()
    controller.await_termination()

    with open(file_path) as file:
        result = file.read()

    expected = "n,n*10\n0,0\n1,10\n2,20\n3,30\n4,40\n5,50\n6,60\n7,70\n8,80\n9,90\n"
    assert result == expected


def test_write_csv_infer_columns_without_header(tmpdir):
    file_path = f'{tmpdir}/test_write_csv_infer_columns_without_header.csv'
    controller = build_flow([
        Source(),
        WriteToCSV(file_path)
    ]).run()

    for i in range(10):
        controller.emit({'n': i, 'n*10': 10 * i})

    controller.terminate()
    controller.await_termination()

    with open(file_path) as file:
        result = file.read()

    expected = "0,0\n1,10\n2,20\n3,30\n4,40\n5,50\n6,60\n7,70\n8,80\n9,90\n"
    assert result == expected


def test_write_csv_with_metadata(tmpdir):
    file_path = f'{tmpdir}/test_write_csv_with_metadata.csv'
    controller = build_flow([
        Source(),
        WriteToCSV(file_path, columns=['event_key=$key', 'n', 'n*10'], header=True)
    ]).run()

    for i in range(10):
        controller.emit({'n': i, 'n*10': 10 * i}, key=f'key{i}')

    controller.terminate()
    controller.await_termination()

    with open(file_path) as file:
        result = file.read()

    expected = \
        "event_key,n,n*10\nkey0,0,0\nkey1,1,10\nkey2,2,20\nkey3,3,30\nkey4,4,40\nkey5,5,50\nkey6,6,60\nkey7,7,70\nkey8,8,80\nkey9,9,90\n"
    assert result == expected


def test_write_csv_with_metadata_no_rename(tmpdir):
    file_path = f'{tmpdir}/test_write_csv_with_metadata_no_rename.csv'
    controller = build_flow([
        Source(),
        WriteToCSV(file_path, columns=['$key', 'n', 'n*10'], header=True)
    ]).run()

    for i in range(10):
        controller.emit({'n': i, 'n*10': 10 * i}, key=f'key{i}')

    controller.terminate()
    controller.await_termination()

    with open(file_path) as file:
        result = file.read()

    expected = \
        "key,n,n*10\nkey0,0,0\nkey1,1,10\nkey2,2,20\nkey3,3,30\nkey4,4,40\nkey5,5,50\nkey6,6,60\nkey7,7,70\nkey8,8,80\nkey9,9,90\n"
    assert result == expected


def test_write_csv_with_rename(tmpdir):
    file_path = f'{tmpdir}/test_write_csv_with_rename.csv'
    controller = build_flow([
        Source(),
        WriteToCSV(file_path, columns=['n', 'n x 10=n*10'], header=True)
    ]).run()

    for i in range(10):
        controller.emit({'n': i, 'n*10': 10 * i})

    controller.terminate()
    controller.await_termination()

    with open(file_path) as file:
        result = file.read()

    expected = "n,n x 10\n0,0\n1,10\n2,20\n3,30\n4,40\n5,50\n6,60\n7,70\n8,80\n9,90\n"
    assert result == expected


def test_write_csv_from_lists_with_metadata(tmpdir):
    file_path = f'{tmpdir}/test_write_csv_with_metadata.csv'
    controller = build_flow([
        Source(),
        WriteToCSV(file_path, columns=['event_key=$key', 'n', 'n*10'], header=True)
    ]).run()

    for i in range(10):
        controller.emit([i, 10 * i], key=f'key{i}')

    controller.terminate()
    controller.await_termination()

    with open(file_path) as file:
        result = file.read()

    expected = \
        "event_key,n,n*10\nkey0,0,0\nkey1,1,10\nkey2,2,20\nkey3,3,30\nkey4,4,40\nkey5,5,50\nkey6,6,60\nkey7,7,70\nkey8,8,80\nkey9,9,90\n"
    assert result == expected


def test_write_csv_from_lists_with_metadata_and_column_pruning(tmpdir):
    file_path = f'{tmpdir}/test_write_csv_from_lists_with_metadata_and_column_pruning.csv'
    controller = build_flow([
        Source(),
        WriteToCSV(file_path, columns=['event_key=$key', 'n*10'], header=True)
    ]).run()

    for i in range(10):
        controller.emit({'n': i, 'n*10': 10 * i}, key=f'key{i}')

    controller.terminate()
    controller.await_termination()

    with open(file_path) as file:
        result = file.read()

    expected = "event_key,n*10\nkey0,0\nkey1,10\nkey2,20\nkey3,30\nkey4,40\nkey5,50\nkey6,60\nkey7,70\nkey8,80\nkey9,90\n"
    assert result == expected


def test_write_csv_infer_with_metadata_columns(tmpdir):
    file_path = f'{tmpdir}/test_write_csv_infer_with_metadata_columns.csv'
    controller = build_flow([
        Source(),
        WriteToCSV(file_path, columns=['event_key=$key'], header=True, infer_columns_from_data=True)
    ]).run()

    for i in range(10):
        controller.emit({'n': i, 'n*10': 10 * i}, key=f'key{i}')

    controller.terminate()
    controller.await_termination()

    with open(file_path) as file:
        result = file.read()

    expected = \
        "event_key,n,n*10\nkey0,0,0\nkey1,1,10\nkey2,2,20\nkey3,3,30\nkey4,4,40\nkey5,5,50\nkey6,6,60\nkey7,7,70\nkey8,8,80\nkey9,9,90\n"
    assert result == expected


def test_write_csv_fail_to_infer_columns(tmpdir):
    file_path = f'{tmpdir}/test_write_csv_fail_to_infer_columns.csv'
    controller = build_flow([
        Source(),
        WriteToCSV(file_path, header=True)
    ]).run()

    try:
        controller.emit([0])
        controller.terminate()
        controller.await_termination()
        assert False
    except FlowError as flow_ex:
        assert isinstance(flow_ex.__cause__, TypeError)


def test_reduce_to_dataframe():
    controller = build_flow([
        Source(),
        ReduceToDataFrame()
    ]).run()

    expected = []
    for i in range(10):
        controller.emit({'my_int': i, 'my_string': f'this is {i}'})
        expected.append({'my_int': i, 'my_string': f'this is {i}'})
    expected = pd.DataFrame(expected)
    controller.terminate()
    termination_result = controller.await_termination()
    assert termination_result.equals(expected), f"{termination_result}\n!=\n{expected}"


def test_reduce_to_dataframe_with_index():
    index = 'my_int'
    controller = build_flow([
        Source(),
        ReduceToDataFrame(index=index)
    ]).run()

    expected = []
    for i in range(10):
        controller.emit({'my_int': i, 'my_string': f'this is {i}'})
        expected.append({'my_int': i, 'my_string': f'this is {i}'})
    expected = pd.DataFrame(expected)
    expected.set_index(index, inplace=True)
    controller.terminate()
    termination_result = controller.await_termination()
    assert termination_result.equals(expected), f"{termination_result}\n!=\n{expected}"


def test_reduce_to_dataframe_with_index_from_lists():
    index = 'my_int'
    controller = build_flow([
        Source(),
        ReduceToDataFrame(index=index, columns=['my_int', 'my_string'])
    ]).run()

    expected = []
    for i in range(10):
        controller.emit([i, f'this is {i}'])
        expected.append({'my_int': i, 'my_string': f'this is {i}'})
    expected = pd.DataFrame(expected)
    expected.set_index(index, inplace=True)
    controller.terminate()
    termination_result = controller.await_termination()
    assert termination_result.equals(expected), f"{termination_result}\n!=\n{expected}"


def test_reduce_to_dataframe_indexed_by_key():
    index = 'my_key'
    controller = build_flow([
        Source(),
        ReduceToDataFrame(index=index, insert_key_column_as=index)
    ]).run()

    expected = []
    for i in range(10):
        controller.emit({'my_int': i, 'my_string': f'this is {i}'}, key=f'key{i}')
        expected.append({'my_int': i, 'my_string': f'this is {i}', 'my_key': f'key{i}'})
    expected = pd.DataFrame(expected)
    expected.set_index(index, inplace=True)
    controller.terminate()
    termination_result = controller.await_termination()
    assert termination_result.equals(expected), f"{termination_result}\n!=\n{expected}"


def test_to_dataframe_with_index():
    index = 'my_int'
    controller = build_flow([
        Source(),
        Batch(5),
        ToDataFrame(index=index),
        Reduce([], append_and_return, full_event=True)
    ]).run()

    expected1 = []
    for i in range(5):
        data = {'my_int': i, 'my_string': f'this is {i}'}
        controller.emit(data)
        expected1.append(data)

    expected2 = []
    for i in range(5, 10):
        data = {'my_int': i, 'my_string': f'this is {i}'}
        controller.emit(data)
        expected2.append(data)

    expected1 = pd.DataFrame(expected1)
    expected2 = pd.DataFrame(expected2)
    expected1.set_index(index, inplace=True)
    expected2.set_index(index, inplace=True)

    controller.terminate()
    termination_result = controller.await_termination()

    assert len(termination_result) == 2
    assert termination_result[0].body.equals(expected1), f"{termination_result[0]}\n!=\n{expected1}"
    assert termination_result[1].body.equals(expected2), f"{termination_result[1]}\n!=\n{expected2}"


def test_map_class():
    class MyMap(MapClass):
        def __init__(self, mul=1, **kwargs):
            super().__init__(**kwargs)
            self._mul = mul

        def do(self, event):
            if event['bid'] > 700:
                return self.filter()
            event['xx'] = event['bid'] * self._mul
            return event

    controller = build_flow([
        Source(),
        MyMap(2),
        Reduce(0, lambda acc, x: acc + x['xx']),
    ]).run()

    controller.emit({'bid': 600})
    controller.emit({'bid': 700})
    controller.emit({'bid': 1000})
    controller.terminate()
    termination_result = controller.await_termination()
    assert termination_result == 2600


def test_extend():
    controller = build_flow([
        Source(),
        Extend(lambda x: {'bid2': x['bid'] + 1}),
        Reduce([], append_and_return),
    ]).run()

    controller.emit({'bid': 1})
    controller.emit({'bid': 11})
    controller.emit({'bid': 111})
    controller.terminate()
    termination_result = controller.await_termination()
    assert termination_result == [{'bid': 1, 'bid2': 2}, {'bid': 11, 'bid2': 12}, {'bid': 111, 'bid2': 112}]


def test_write_to_parquet(tmpdir):
    out_dir = f'{tmpdir}/test_write_to_parquet/{uuid.uuid4().hex}/'
    columns = ['my_int', 'my_string']
    controller = build_flow([
        Source(),
        WriteToParquet(out_dir, partition_cols='my_int', columns=columns, max_events=1)
    ]).run()

    expected = []
    for i in range(10):
        controller.emit([i, f'this is {i}'])
        expected.append([i, f'this is {i}'])
    expected = pd.DataFrame(expected, columns=columns, dtype='int32')
    controller.terminate()
    controller.await_termination()

    read_back_df = pd.read_parquet(out_dir, columns=columns)
    assert read_back_df.equals(expected), f"{read_back_df}\n!=\n{expected}"


def test_write_to_parquet_single_file_on_termination(tmpdir):
    out_file = f'{tmpdir}/test_write_to_parquet_single_file_on_termination_{uuid.uuid4().hex}/out.parquet'
    columns = ['my_int', 'my_string']
    controller = build_flow([
        Source(),
        WriteToParquet(out_file, columns=columns)
    ]).run()

    expected = []
    for i in range(10):
        controller.emit([i, f'this is {i}'])
        expected.append([i, f'this is {i}'])
    expected = pd.DataFrame(expected, columns=columns, dtype='int64')
    controller.terminate()
    controller.await_termination()

    read_back_df = pd.read_parquet(out_file, columns=columns)
    assert read_back_df.equals(expected), f"{read_back_df}\n!=\n{expected}"


def test_write_to_parquet_with_metadata(tmpdir):
    out_file = f'{tmpdir}/test_write_to_parquet_with_metadata{uuid.uuid4().hex}.parquet'
    columns = ['event_key', 'my_int', 'my_string']
    controller = build_flow([
        Source(),
        WriteToParquet(out_file, columns=['event_key=$key', 'my_int', 'my_string'])
    ]).run()

    expected = []
    for i in range(10):
        controller.emit([i, f'this is {i}'], key=f'key{i}')
        expected.append([f'key{i}', i, f'this is {i}'])
    expected = pd.DataFrame(expected, columns=columns, dtype='int64')
    controller.terminate()
    controller.await_termination()

    read_back_df = pd.read_parquet(out_file, columns=columns)
    assert read_back_df.equals(expected), f"{read_back_df}\n!=\n{expected}"


def test_write_to_parquet_with_indices(tmpdir):
    out_file = f'{tmpdir}/test_write_to_parquet_with_indices{uuid.uuid4().hex}.parquet'
    controller = build_flow([
        Source(),
        WriteToParquet(out_file, index_cols='event_key=$key', columns=['my_int', 'my_string'])
    ]).run()

    expected = []
    for i in range(10):
        controller.emit([i, f'this is {i}'], key=f'key{i}')
        expected.append([f'key{i}', i, f'this is {i}'])
    columns = ['event_key', 'my_int', 'my_string']
    expected = pd.DataFrame(expected, columns=columns, dtype='int64')
    expected.set_index(['event_key'], inplace=True)
    controller.terminate()
    controller.await_termination()

    read_back_df = pd.read_parquet(out_file, columns=columns)
    assert read_back_df.equals(expected), f"{read_back_df}\n!=\n{expected}"


def test_write_to_parquet_with_inference(tmpdir):
    out_file = f'{tmpdir}/test_write_to_parquet_with_inference{uuid.uuid4().hex}.parquet'
    controller = build_flow([
        Source(),
        WriteToParquet(out_file, index_cols='$key')
    ]).run()

    expected = []
    for i in range(10):
        controller.emit({'my_int': i, 'my_string': f'this is {i}'}, key=f'key{i}')
        expected.append([f'key{i}', i, f'this is {i}'])
    expected = pd.DataFrame(expected, columns=['key', 'my_int', 'my_string'], dtype='int64')
    expected.set_index(['key'], inplace=True)
    controller.terminate()
    controller.await_termination()

    read_back_df = pd.read_parquet(out_file)
    assert read_back_df.equals(expected), f"{read_back_df}\n!=\n{expected}"


def test_join_by_key():
    table = Table('test', NoopDriver())
    table.update_key(9, {'age': 1, 'color': 'blue9'})
    table.update_key(7, {'age': 3, 'color': 'blue7'})

    controller = build_flow([
        Source(),
        Filter(lambda x: x['col1'] > 8),
        JoinWithTable(table, lambda x: x['col1']),
        Reduce([], lambda acc, x: append_and_return(acc, x))
    ]).run()
    for i in range(10):
        controller.emit({'col1': i})

    expected = [{'col1': 9, 'age': 1, 'color': 'blue9'}]
    controller.terminate()
    termination_result = controller.await_termination()
    assert termination_result == expected


def test_join_by_string_key():
    table = Table('test', NoopDriver())
    table.update_key(9, {'age': 1, 'color': 'blue9'})
    table.update_key(7, {'age': 3, 'color': 'blue7'})

    controller = build_flow([
        Source(),
        Filter(lambda x: x['col1'] > 8),
        JoinWithTable(table, 'col1'),
        Reduce([], lambda acc, x: append_and_return(acc, x))
    ]).run()
    for i in range(10):
        controller.emit({'col1': i})

    expected = [{'col1': 9, 'age': 1, 'color': 'blue9'}]
    controller.terminate()
    termination_result = controller.await_termination()
    assert termination_result == expected


def test_termination_result_order():
    controller = build_flow([
        Source(),
        [Reduce(1, lambda acc, x: acc)],
        [Reduce(2, lambda acc, x: acc)]
    ]).run()

    controller.terminate()
    termination_result = controller.await_termination()
    assert termination_result == 1


def test_termination_result_on_none():
    controller = build_flow([
        Source(),
        [Reduce(None, lambda acc, x: acc)],
        [Reduce(2, lambda acc, x: acc)]
    ]).run()

    controller.terminate()
    termination_result = controller.await_termination()
    assert termination_result == 2


class MockFramesClient:
    def __init__(self):
        self.call_log = []

    def create(self, backend, table, **kwargs):
        kwargs['backend'] = backend
        kwargs['table'] = table
        self.call_log.append(('create', kwargs))

    def write(self, backend, table, dfs, **kwargs):
        kwargs['backend'] = backend
        kwargs['table'] = table
        kwargs['dfs'] = dfs
        self.call_log.append(('write', kwargs))


def test_write_to_tsdb():
    mock_frames_client = MockFramesClient()

    controller = build_flow([
        Source(),
        WriteToTSDB(path='some/path', time_col='time', index_cols='node', columns=['cpu', 'disk'], rate='1/h', max_events=1,
                    frames_client=mock_frames_client)
    ]).run()

    expected_data = []
    date_time_str = '18/09/19 01:55:1'
    for i in range(9):
        now = datetime.strptime(date_time_str + str(i) + ' UTC-0000', '%d/%m/%y %H:%M:%S UTC%z')
        controller.emit([now, i, i + 1, i + 2])
        expected_data.append([now, i, i + 1, i + 2])

    controller.terminate()
    controller.await_termination()

    expected_create = ('create', {'if_exists': 1, 'rate': '1/h', 'aggregates': '', 'aggregation_granularity': '', 'backend': 'tsdb',
                                  'table': 'some/path'})
    assert mock_frames_client.call_log[0] == expected_create
    i = 0
    for write_call in mock_frames_client.call_log[1:]:
        assert write_call[0] == 'write'
        expected = pd.DataFrame([expected_data[i]], columns=['time', 'node', 'cpu', 'disk'])
        expected.set_index(keys=['time', 'node'], inplace=True)
        res = write_call[1]['dfs']
        assert expected.equals(res), f"result{res}\n!=\nexpected{expected}"
        del write_call[1]['dfs']
        assert write_call[1] == {'backend': 'tsdb', 'table': 'some/path'}
        i += 1


def test_write_to_tsdb_with_key_index():
    mock_frames_client = MockFramesClient()

    controller = build_flow([
        Source(),
        WriteToTSDB(path='some/path', time_col='time', index_cols='node=$key', columns=['cpu', 'disk'], rate='1/h',
                    max_events=1, frames_client=mock_frames_client)
    ]).run()

    expected_data = []
    date_time_str = '18/09/19 01:55:1'
    for i in range(9):
        now = datetime.strptime(date_time_str + str(i) + ' UTC-0000', '%d/%m/%y %H:%M:%S UTC%z')
        controller.emit([now, i + 1, i + 2], key=i)
        expected_data.append([now, i, i + 1, i + 2])

    controller.terminate()
    controller.await_termination()

    expected_create = ('create', {'if_exists': 1, 'rate': '1/h', 'aggregates': '', 'aggregation_granularity': '', 'backend': 'tsdb',
                                  'table': 'some/path'})
    assert mock_frames_client.call_log[0] == expected_create
    i = 0
    for write_call in mock_frames_client.call_log[1:]:
        assert write_call[0] == 'write'
        expected = pd.DataFrame([expected_data[i]], columns=['time', 'node', 'cpu', 'disk'])
        expected.set_index(keys=['time', 'node'], inplace=True)
        res = write_call[1]['dfs']
        assert expected.equals(res), f"result{res}\n!=\nexpected{expected}"
        del write_call[1]['dfs']
        assert write_call[1] == {'backend': 'tsdb', 'table': 'some/path'}
        i += 1


def test_write_to_tsdb_with_key_index_and_default_time():
    mock_frames_client = MockFramesClient()

    controller = build_flow([
        Source(),
        WriteToTSDB(path='some/path', index_cols='node=$key', columns=['cpu', 'disk'], rate='1/h',
                    max_events=1, frames_client=mock_frames_client)
    ]).run()

    expected_data = []
    date_time_str = '18/09/19 01:55:1'
    for i in range(9):
        now = datetime.strptime(date_time_str + str(i) + ' UTC-0000', '%d/%m/%y %H:%M:%S UTC%z')
        controller.emit([i + 1, i + 2], key=i, event_time=now)
        expected_data.append([now, i, i + 1, i + 2])

    controller.terminate()
    controller.await_termination()

    expected_create = ('create', {'if_exists': 1, 'rate': '1/h', 'aggregates': '', 'aggregation_granularity': '', 'backend': 'tsdb',
                                  'table': 'some/path'})
    assert mock_frames_client.call_log[0] == expected_create
    i = 0
    for write_call in mock_frames_client.call_log[1:]:
        assert write_call[0] == 'write'
        expected = pd.DataFrame([expected_data[i]], columns=['time', 'node', 'cpu', 'disk'])
        expected.set_index(keys=['time', 'node'], inplace=True)
        res = write_call[1]['dfs']
        assert expected.equals(res), f"result{res}\n!=\nexpected{expected}"
        del write_call[1]['dfs']
        assert write_call[1] == {'backend': 'tsdb', 'table': 'some/path'}
        i += 1


def test_csv_reader_parquet_write_ns(tmpdir):
    out_file = f'{tmpdir}/test_csv_reader_parquet_write_ns_{uuid.uuid4().hex}/out.parquet'
    columns = ['k', 't']

    controller = build_flow([
        ReadCSV('tests/test-with-timestamp-ns.csv', header=True, key_field='k',
                timestamp_field='t', timestamp_format='%d/%m/%Y %H:%M:%S.%f'),
        WriteToParquet(out_file, columns=columns, max_events=2)
    ]).run()

    expected = pd.DataFrame([['m1', "15/02/2020 02:03:04.12345678"], ['m2', "16/02/2020 02:03:04.12345678"]], columns=columns)
    controller.await_termination()
    read_back_df = pd.read_parquet(out_file, columns=columns)

    assert read_back_df.equals(expected), f"{read_back_df}\n!=\n{expected}"


<<<<<<< HEAD
def test_error_in_concurrent_by_key_task():
    table = Table('table', V3ioDriver(webapi='https://localhost:12345', access_key='abc'))

    controller = build_flow([
        Source(),
        WriteToTable(table, columns=['twice_total_activities']),
    ]).run()

    controller.emit({'col1': 0}, 'tal')

    controller.terminate()
    try:
        controller.await_termination()
    except FlowError as ex:
        assert isinstance(ex.__cause__, KeyError)


def test_async_task_error_and_complete():
    table = Table('table', NoopDriver())

    controller = build_flow([
        Source(),
        WriteToTable(table),
        Map(RaiseEx(1).raise_ex),
        Complete()
    ]).run()

    awaitable_result = controller.emit({'col1': 0}, 'tal', return_awaitable_result=True)
    try:
        awaitable_result.await_result()
        assert False
    except ATestException:
        pass

    controller.terminate()
    try:
        controller.await_termination()
        assert False
    except FlowError as ex:
        assert isinstance(ex.__cause__, ATestException)
=======
def test_push_error():
    class PushErrorContext:
        def push_error(self, event, message, source):
            self.event = event
            self.message = message
            self.source = source

    context = PushErrorContext()
    controller = build_flow([
        Source(),
        Map(RaiseEx(1).raise_ex, context=context),
        Reduce(0, lambda acc, x: acc + x),
    ]).run()

    try:
        controller.emit(0)
        controller.terminate()
        controller.await_termination()
        assert False
    except FlowError as flow_ex:
        assert isinstance(flow_ex.__cause__, ATestException)
        assert context.event.body == 0
        assert 'raise ATestException' in context.message
        assert context.source == 'Map'
>>>>>>> e9cddfb9
<|MERGE_RESOLUTION|>--- conflicted
+++ resolved
@@ -1726,7 +1726,6 @@
     assert read_back_df.equals(expected), f"{read_back_df}\n!=\n{expected}"
 
 
-<<<<<<< HEAD
 def test_error_in_concurrent_by_key_task():
     table = Table('table', V3ioDriver(webapi='https://localhost:12345', access_key='abc'))
 
@@ -1767,7 +1766,8 @@
         assert False
     except FlowError as ex:
         assert isinstance(ex.__cause__, ATestException)
-=======
+
+
 def test_push_error():
     class PushErrorContext:
         def push_error(self, event, message, source):
@@ -1791,5 +1791,4 @@
         assert isinstance(flow_ex.__cause__, ATestException)
         assert context.event.body == 0
         assert 'raise ATestException' in context.message
-        assert context.source == 'Map'
->>>>>>> e9cddfb9
+        assert context.source == 'Map'