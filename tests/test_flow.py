--- conflicted
+++ resolved
@@ -2556,7 +2556,6 @@
     assert result.time == datetime(2021, 5, 9, 14, 5, 27, tzinfo=pytz.utc)
 
 
-<<<<<<< HEAD
 def test_none_key_is_not_written():
     data = pd.DataFrame({'first_name': ['moshe', None, 'katya'], 'some_data': [1, 2, 3]})
     data.set_index(keys=['first_name'], inplace=True)
@@ -2568,7 +2567,8 @@
     result = controller.await_termination()
 
     assert len(result) == 2
-=======
+
+
 def test_csv_none_value_first_row(tmpdir):
     out_file_par = f'{tmpdir}/test_csv_none_value_first_row_{uuid.uuid4().hex}.parquet'
     out_file_csv = f'{tmpdir}/test_csv_none_value_first_row_{uuid.uuid4().hex}.csv'
@@ -2588,4 +2588,3 @@
 
     for c in columns:
         assert read_back_df.dtypes.to_dict()[c] == data.dtypes.to_dict()[c]
->>>>>>> ebcb1dab
