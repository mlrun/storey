--- conflicted
+++ resolved
@@ -2626,68 +2626,6 @@
     r2 = pd.read_parquet(out_file_par)
 
     for c in columns:
-<<<<<<< HEAD
-        assert read_back_df.dtypes.to_dict()[c] == data.dtypes.to_dict()[c]
-
-
-def test_redis_driver_write(redis):
-    driver = RedisDriver(redis)
-    controller = build_flow([
-        SyncEmitSource(),
-        NoSqlTarget(Table('test', driver)),
-        Complete()
-    ]).run()
-    controller.emit({'col1': 0}, 'key').await_result()
-    controller.terminate()
-    controller.await_termination()
-
-    data = driver.redis.hgetall("/key")
-    assert data == {b"col1": b"0"}
-
-
-def test_redis_driver_join(redis):
-    driver = RedisDriver(redis)
-    table = Table('test', driver)
-
-    # Create the data we'll join with in Redis.
-    driver.redis.hset("/1", mapping={"name": "1234"})
-
-    controller = build_flow([
-        SyncEmitSource(),
-        JoinWithTable(table, lambda x: x['col2']),
-        Reduce([], lambda acc, x: append_return(acc, x))
-    ]).run()
-
-    controller.emit({'col1': 1, 'col2': '1'}, 'key')
-    controller.emit({'col1': 1, 'col2': '1'}, 'key')
-    controller.terminate()
-    termination_result = controller.await_termination()
-
-    assert termination_result == [
-        {'col1': 1, 'col2': '1', b'name': b'1234'},
-        {'col1': 1, 'col2': '1', b'name': b'1234'}]
-
-
-def test_redis_driver_read(redis):
-    driver = RedisDriver(redis)
-    table = Table('test', driver)
-
-    write_controller = build_flow([
-        SyncEmitSource(),
-        NoSqlTarget(Table('test', driver)),
-        Complete()
-    ]).run()
-    write_controller.emit({'col1': 0}, 'key').await_result()
-    write_controller.terminate()
-    write_controller.await_termination()
-
-    read_controller = build_flow([
-        SyncEmitSource(),
-        QueryByKey(['col1'], table, 'key')
-    ]).run()
-    read_controller.terminate()
-    print(read_controller.await_termination())
-=======
         assert read_back_df.dtypes.to_dict()[c] == r2.dtypes.to_dict()[c]
 
 
@@ -2757,6 +2695,76 @@
     expected.set_index(index_columns, inplace=True)
     controller.terminate()
     termination_result = controller.await_termination()
-
     assert_frame_equal(expected, termination_result)
->>>>>>> 59d83808
+
+
+def test_redis_driver_write(redis):
+    driver = RedisDriver(redis)
+    controller = build_flow([
+        SyncEmitSource(),
+        NoSqlTarget(Table('test', driver)),
+        Complete()
+    ]).run()
+    controller.emit({'col1': 0}, 'key').await_result()
+    controller.terminate()
+    controller.await_termination()
+
+    data = driver.redis.hgetall("/key")
+    assert data == {b"col1": b"0"}
+
+
+def test_redis_driver_join(redis):
+    driver = RedisDriver(redis)
+    table = Table('test', driver)
+
+    table._update_static_attrs(9, {'age': 1, 'color': 'blue9'})
+    table._update_static_attrs(7, {'age': 3, 'color': 'blue7'})
+    table._internal_persist_key('tal', None)
+
+    write_controller = build_flow([
+        SyncEmitSource(),
+        NoSqlTarget(table),
+        Complete()
+    ]).run()
+    assert write_controller.emit({'color': 'blue9'}, 9).await_result()
+    assert write_controller.emit({'color': 'blue7'}, 7).await_result()
+    write_controller.terminate()
+    write_controller.await_termination()
+
+    read_controller = build_flow([
+        SyncEmitSource(),
+        Filter(lambda x: x['col1'] > 8),
+        JoinWithTable(table, lambda x: x['col1']),
+        Reduce([], lambda acc, x: append_and_return(acc, x))
+    ]).run()
+    for i in range(10):
+        read_controller.emit({'col1': i})
+
+    expected = [{'col1': 9, 'age': 1, 'color': 'blue9'}]
+    read_controller.terminate()
+    termination_result = read_controller.await_termination()
+    assert termination_result == expected
+
+
+def test_redis_driver_read_write(redis):
+    driver = RedisDriver(redis)
+    table = Table('test', driver)
+
+    write_controller = build_flow([
+        SyncEmitSource(),
+        NoSqlTarget(table),
+        Complete()
+    ]).run()
+    assert write_controller.emit({'col1': 0}, 'key').await_result() == {"col1": 0}
+    write_controller.terminate()
+    write_controller.await_termination()
+
+    read_controller = build_flow([
+        SyncEmitSource(),
+        QueryByKey(['col1'], table),
+        Reduce([], lambda acc, x: append_return(acc, x)),
+    ]).run()
+
+    read_controller.emit({'col2': '1'}, 'key')
+    read_controller.terminate()
+    assert read_controller.await_termination() ==  [{'col1': 0, 'col2': '1'}]