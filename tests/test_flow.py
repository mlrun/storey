# Copyright 2020 Iguazio
#
# Licensed under the Apache License, Version 2.0 (the "License");
# you may not use this file except in compliance with the License.
# You may obtain a copy of the License at
#
#   http://www.apache.org/licenses/LICENSE-2.0
#
# Unless required by applicable law or agreed to in writing, software
# distributed under the License is distributed on an "AS IS" BASIS,
# WITHOUT WARRANTIES OR CONDITIONS OF ANY KIND, either express or implied.
# See the License for the specific language governing permissions and
# limitations under the License.
#
import asyncio
import copy
import math
import os
import queue
import time
import traceback
import uuid
from datetime import datetime
from random import choice
from unittest.mock import MagicMock

import pandas as pd
import pyarrow.parquet as pq
import pytest
import pytz
from aiohttp import ClientConnectorError, InvalidURL
from pandas.testing import assert_frame_equal

import storey
<<<<<<< HEAD
from storey import build_flow, SyncEmitSource, Map, Filter, FlatMap, Reduce, MapWithState, CSVSource, Complete, \
    AsyncEmitSource, Choice, \
    Event, Batch, Table, CSVTarget, DataframeSource, MapClass, JoinWithTable, ReduceToDataFrame, ToDataFrame, \
    ParquetTarget, QueryByKey, \
    TSDBTarget, Extend, SendToHttp, HttpRequest, NoSqlTarget, NoopDriver, Driver, Recover, V3ioDriver, ParquetSource, \
    SQLSource
from storey.flow import _ConcurrentJobExecution, Context, ReifyMetadata, Rename
=======
from storey import (
    AsyncEmitSource,
    Batch,
    Choice,
    Complete,
    CSVSource,
    CSVTarget,
    DataframeSource,
    Driver,
    Event,
    Extend,
    Filter,
    FlatMap,
    HttpRequest,
    JoinWithTable,
    Map,
    MapClass,
    MapWithState,
    NoopDriver,
    NoSqlTarget,
    ParquetSource,
    ParquetTarget,
    QueryByKey,
    Recover,
    Reduce,
    ReduceToDataFrame,
    SendToHttp,
    SyncEmitSource,
    Table,
    ToDataFrame,
    TSDBTarget,
    V3ioDriver,
    build_flow,
)
from storey.flow import Context, ReifyMetadata, Rename, _ConcurrentJobExecution
>>>>>>> 026b1d24


class ATestException(Exception):
    pass


class RaiseEx:
    _counter = 0

    def __init__(self, raise_on_nth):
        self._raise_after = raise_on_nth

    def raise_ex(self, element):
        self._counter += 1
        if self._counter == self._raise_after:
            raise ATestException("test")
        return element


def test_functional_flow():
    controller = build_flow(
        [
            SyncEmitSource(),
            Map(lambda x: x + 1),
            Filter(lambda x: x < 3),
            FlatMap(lambda x: [x, x * 10]),
            Reduce(0, lambda acc, x: acc + x),
        ]
    ).run()

    for _ in range(100):
        for i in range(10):
            controller.emit(i)
    controller.terminate()
    termination_result = controller.await_termination()
    assert termination_result == 3300


def test_multiple_upstreams():
    source = SyncEmitSource()
    map1 = Map(lambda x: x + 1)
    map2 = Map(lambda x: x * 10)
    reduce = Reduce(0, lambda x, y: x + y)
    source.to(map1)
    source.to(map2)
    map1.to(reduce)
    map2.to(reduce)
    controller = source.run()

    for i in range(10):
        controller.emit(i)
    controller.terminate()
    termination_result = controller.await_termination()
    assert termination_result == 55 + 450


def test_multiple_upstreams_completion():
    source = SyncEmitSource()
    map1 = Map(lambda x: x + 1)
    map2 = Map(lambda x: x * 10)
    complete = Complete()
    source.to(map1)
    source.to(map2)
    map1.to(complete)
    map2.to(complete)
    controller = source.run()

    results = []
    try:
        for i in range(3):
            result = controller.emit(i, expected_number_of_results=2).await_result()
            results.append(result)
    finally:
        controller.terminate()
    controller.await_termination()
    assert results == [[1, 0], [2, 10], [3, 20]]


def test_recover():
    def increment_maybe_boom(x):
        inc = x + 1
        if inc == 7:
            raise ValueError("boom")
        return inc

    reduce = Reduce(0, lambda x, y: x + y)
    controller = build_flow(
        [
            SyncEmitSource(),
            Recover({ValueError: reduce}),
            Map(increment_maybe_boom),
            reduce,
        ]
    ).run()

    for i in range(10):
        controller.emit(i)
    controller.terminate()
    termination_result = controller.await_termination()
    assert termination_result == 54


# ML-777
def test_emit_timeless_event():
    class TimelessEvent:
        pass

    controller = build_flow([SyncEmitSource(), ReduceToDataFrame(insert_time_column_as="mytime")]).run()

    event = TimelessEvent()
    event.id = "myevent"
    event.body = {"salutation": "hello"}
    t = datetime(2020, 2, 15, 2, 0)
    event.timestamp = t

    controller.emit(event)
    controller.terminate()
    termination_result = controller.await_termination()
    expected = pd.DataFrame([["hello", t]], columns=["salutation", "mytime"])
    assert termination_result.equals(expected)


def test_csv_reader():
    controller = build_flow(
        [
            CSVSource("tests/test.csv", header=True),
            FlatMap(lambda x: x),
            Map(lambda x: int(x)),
            Reduce(0, lambda acc, x: acc + x),
        ]
    ).run()

    termination_result = controller.await_termination()
    assert termination_result == 21


def test_csv_reader_error_on_file_not_found():
    controller = build_flow(
        [
            CSVSource("tests/idontexist.csv", header=True),
        ]
    ).run()

    with pytest.raises(FileNotFoundError):
        controller.await_termination()


def test_csv_reader_as_dict():
    controller = build_flow(
        [
            CSVSource("tests/test.csv", header=True, build_dict=True),
            FlatMap(lambda x: [x["n1"], x["n2"], x["n3"]]),
            Map(lambda x: int(x)),
            Reduce(0, lambda acc, x: acc + x),
        ]
    ).run()

    termination_result = controller.await_termination()
    assert termination_result == 21


def append_and_return(lst, x):
    lst.append(x)
    return lst


def test_csv_reader_as_dict_with_key_and_timestamp():
    controller = build_flow(
        [
            CSVSource(
                "tests/test-with-timestamp.csv",
                header=True,
                build_dict=True,
                key_field="k",
                time_field="t",
                timestamp_format="%d/%m/%Y %H:%M:%S",
            ),
            Reduce([], append_and_return, full_event=True),
        ]
    ).run()

    termination_result = controller.await_termination()

    assert len(termination_result) == 2
    assert termination_result[0].key == "m1"
    assert termination_result[0].time == datetime(2020, 2, 15, 2, 0)
    assert termination_result[0].body == {
        "k": "m1",
        "t": datetime(2020, 2, 15, 2, 0),
        "v": 8,
        "b": True,
    }
    assert termination_result[1].key == "m2"
    assert termination_result[1].time == datetime(2020, 2, 16, 2, 0)
    assert termination_result[1].body == {
        "k": "m2",
        "t": datetime(2020, 2, 16, 2, 0),
        "v": 14,
        "b": False,
    }


def test_csv_reader_as_dict_with_compact_timestamp():
    controller = build_flow(
        [
            CSVSource(
                "tests/test-with-compact-timestamp.csv",
                header=True,
                build_dict=True,
                time_field="t",
                timestamp_format="%Y%m%d%H",
            ),
            Reduce([], append_and_return, full_event=True),
        ]
    ).run()

    termination_result = controller.await_termination()

    assert len(termination_result) == 2
    assert termination_result[0].key is None
    assert termination_result[0].time == datetime(2020, 2, 15, 2, 0)
    assert termination_result[0].body == {
        "k": "m1",
        "t": datetime(2020, 2, 15, 2, 0),
        "v": 8,
        "b": True,
    }
    assert termination_result[1].key is None
    assert termination_result[1].time == datetime(2020, 2, 16, 2, 0)
    assert termination_result[1].body == {
        "k": "m2",
        "t": datetime(2020, 2, 16, 2, 0),
        "v": 14,
        "b": False,
    }


def test_csv_reader_with_key_and_timestamp():
    controller = build_flow(
        [
            CSVSource(
                "tests/test-with-timestamp.csv",
                header=True,
                key_field="k",
                time_field="t",
                timestamp_format="%d/%m/%Y %H:%M:%S",
            ),
            Reduce([], append_and_return, full_event=True),
        ]
    ).run()

    termination_result = controller.await_termination()

    assert len(termination_result) == 2
    assert termination_result[0].key == "m1"
    assert termination_result[0].time == datetime(2020, 2, 15, 2, 0)
    assert termination_result[0].body == ["m1", datetime(2020, 2, 15, 2, 0), 8, True]
    assert termination_result[1].key == "m2"
    assert termination_result[1].time == datetime(2020, 2, 16, 2, 0)
    assert termination_result[1].body == ["m2", datetime(2020, 2, 16, 2, 0), 14, False]


def test_csv_reader_as_dict_no_header():
    controller = build_flow(
        [
            CSVSource("tests/test-no-header.csv", header=False, build_dict=True),
            FlatMap(lambda x: [x[0], x[1], x[2]]),
            Map(lambda x: int(x)),
            Reduce(0, lambda acc, x: acc + x),
        ]
    ).run()

    termination_result = controller.await_termination()
    assert termination_result == 21


def test_dataframe_source():
    df = pd.DataFrame([["hello", 1, 1.5], ["world", 2, 2.5]], columns=["string", "int", "float"])
    controller = build_flow(
        [
            DataframeSource(df),
            Reduce([], append_and_return),
        ]
    ).run()

    termination_result = controller.await_termination()
    expected = [
        {"string": "hello", "int": 1, "float": 1.5},
        {"string": "world", "int": 2, "float": 2.5},
    ]
    assert termination_result == expected


def test_indexed_dataframe_source():
    df = pd.DataFrame([["hello", 1, 1.5], ["world", 2, 2.5]], columns=["string", "int", "float"])
    df.set_index(["string", "int"], inplace=True)
    controller = build_flow(
        [
            DataframeSource(df),
            Reduce([], append_and_return),
        ]
    ).run()

    termination_result = controller.await_termination()
    expected = [
        {"string": "hello", "int": 1, "float": 1.5},
        {"string": "world", "int": 2, "float": 2.5},
    ]
    assert termination_result == expected


def test_dataframe_source_with_metadata():
    t1 = datetime(2020, 2, 15)
    t2 = datetime(2020, 2, 16)
    df = pd.DataFrame(
        [["key1", t1, "id1", 1.1], ["key2", t2, "id2", 2.2]],
        columns=["my_key", "my_time", "my_id", "my_value"],
    )
    controller = build_flow(
        [
            DataframeSource(df, key_field="my_key", time_field="my_time", id_field="my_id"),
            Reduce([], append_and_return, full_event=True),
        ]
    ).run()

    termination_result = controller.await_termination()
    expected = [
        Event(
            {"my_key": "key1", "my_time": t1, "my_id": "id1", "my_value": 1.1},
            key="key1",
            time=t1,
            id="id1",
        ),
        Event(
            {"my_key": "key2", "my_time": t2, "my_id": "id2", "my_value": 2.2},
            key="key2",
            time=t2,
            id="id2",
        ),
    ]
    assert termination_result == expected


async def async_dataframe_source():
    df = pd.DataFrame([["hello", 1, 1.5], ["world", 2, 2.5]], columns=["string", "int", "float"])
    controller = await build_flow(
        [
            DataframeSource(df),
            Reduce([], append_and_return),
        ]
    ).run_async()

    termination_result = await controller.await_termination()
    expected = [
        {"string": "hello", "int": 1, "float": 1.5},
        {"string": "world", "int": 2, "float": 2.5},
    ]
    assert termination_result == expected


def test_async_dataframe_source():
    asyncio.run(async_test_async_source())


def test_write_parquet_timestamp_nanosecs(tmpdir):
<<<<<<< HEAD
    pytest.skip('temp skip')
    out_dir = f'{tmpdir}/test_write_parquet_timestamp_nanosecs/{uuid.uuid4().hex}/'
    columns = ['string', 'timestamp1', 'timestamp2']
    df = pd.DataFrame([['hello', pd.Timestamp('2020-01-26 14:52:37.12325679'), pd.Timestamp('2020-01-26 12:41:37.123456789')],
                       ['world', pd.Timestamp('2018-05-11 13:52:37.333421789'), pd.Timestamp('2020-01-14 14:52:37.987654321')]],
                      columns=columns)
    df.set_index(keys=['timestamp1'], inplace=True)
    controller = build_flow([
        DataframeSource(df),
        ParquetTarget(out_dir, columns=['string', 'timestamp2'], partition_cols=[], index_cols='timestamp1')
    ]).run()
=======
    out_dir = f"{tmpdir}/test_write_parquet_timestamp_nanosecs/{uuid.uuid4().hex}/"
    columns = ["string", "timestamp1", "timestamp2"]
    df = pd.DataFrame(
        [
            [
                "hello",
                pd.Timestamp("2020-01-26 14:52:37.12325679"),
                pd.Timestamp("2020-01-26 12:41:37.123456789"),
            ],
            [
                "world",
                pd.Timestamp("2018-05-11 13:52:37.333421789"),
                pd.Timestamp("2020-01-14 14:52:37.987654321"),
            ],
        ],
        columns=columns,
    )
    df.set_index(keys=["timestamp1"], inplace=True)
    controller = build_flow(
        [
            DataframeSource(df),
            ParquetTarget(
                out_dir,
                columns=["string", "timestamp2"],
                partition_cols=[],
                index_cols="timestamp1",
            ),
        ]
    ).run()
>>>>>>> 026b1d24
    controller.await_termination()

    controller = build_flow(
        [
            ParquetSource(out_dir),
            Reduce([], append_and_return),
        ]
    ).run()

    termination_result = controller.await_termination()
    expected = [
        {
            "string": "hello",
            "timestamp1": pd.Timestamp("2020-01-26 14:52:37.123256"),
            "timestamp2": pd.Timestamp("2020-01-26 12:41:37.123456"),
        },
        {
            "string": "world",
            "timestamp1": pd.Timestamp("2018-05-11 13:52:37.333421"),
            "timestamp2": pd.Timestamp("2020-01-14 14:52:37.987654"),
        },
    ]
    assert termination_result == expected


def test_read_parquet():
    controller = build_flow(
        [
            ParquetSource("tests/test.parquet"),
            Reduce([], append_and_return),
        ]
    ).run()

    termination_result = controller.await_termination()
    expected = [
        {"string": "hello", "int": 1, "float": 1.5},
        {"string": "world", "int": 2, "float": 2.5},
    ]
    assert termination_result == expected


def test_read_parquet_files():
    controller = build_flow(
        [
            ParquetSource(["tests/test.parquet", "tests/test.parquet"]),
            Reduce([], append_and_return),
        ]
    ).run()

    termination_result = controller.await_termination()
    expected = [
        {"string": "hello", "int": 1, "float": 1.5},
        {"string": "world", "int": 2, "float": 2.5},
        {"string": "hello", "int": 1, "float": 1.5},
        {"string": "world", "int": 2, "float": 2.5},
    ]
    assert termination_result == expected


def test_write_parquet_read_parquet(tmpdir):
    out_dir = f"{tmpdir}/test_write_parquet_read_parquet/{uuid.uuid4().hex}/"
    columns = ["my_int", "my_string"]
    controller = build_flow([SyncEmitSource(), ParquetTarget(out_dir, columns=columns, partition_cols=[])]).run()

    expected = []
    for i in range(10):
        controller.emit([i, f"this is {i}"])
        expected.append({"my_int": i, "my_string": f"this is {i}"})
    controller.terminate()
    controller.await_termination()

    controller = build_flow(
        [
            ParquetSource(out_dir),
            Reduce([], append_and_return),
        ]
    ).run()
    read_back_result = controller.await_termination()

    assert read_back_result == expected


def test_write_parquet_read_parquet_partitioned(tmpdir):
    out_dir = f"{tmpdir}/test_write_parquet_read_parquet_partitioned/{uuid.uuid4().hex}/"
    columns = ["my_int", "my_string"]
    controller = build_flow(
        [
            SyncEmitSource(),
            ParquetTarget(out_dir, partition_cols="my_int", columns=columns),
        ]
    ).run()

    expected = []
    for i in range(10):
        controller.emit([i, f"this is {i}"])
        expected.append({"my_int": i, "my_string": f"this is {i}"})
    controller.terminate()
    controller.await_termination()

    controller = build_flow(
        [
            ParquetSource(out_dir),
            Reduce([], append_and_return),
        ]
    ).run()
    read_back_result = controller.await_termination()

    assert read_back_result == expected


async def async_test_write_parquet_flush(tmpdir):
    out_dir = f"{tmpdir}/test_write_parquet_read_parquet_partitioned/{uuid.uuid4().hex}/"
    columns = ["my_int", "my_string"]
    target = ParquetTarget(out_dir, partition_cols="my_int", columns=columns, flush_after_seconds=2)

    async def f():
        pass

    mock = MagicMock(return_value=asyncio.get_running_loop().create_task(f()))
    target._emit = mock

    controller = build_flow(
        [
            AsyncEmitSource(),
            target,
        ]
    ).run()

    for i in range(10):
        await controller.emit([i, f"this is {i}"])

    try:
        assert mock.call_count == 0
        await asyncio.sleep(3)
        assert mock.call_count == 10
    finally:
        await controller.terminate()
        await controller.await_termination()


def test_write_parquet_flush(tmpdir):
    asyncio.run(async_test_write_parquet_flush(tmpdir))


def test_error_flow():
    controller = build_flow(
        [
            SyncEmitSource(),
            Map(lambda x: x + 1),
            Map(RaiseEx(500).raise_ex),
            Reduce(0, lambda acc, x: acc + x),
        ]
    ).run()

    with pytest.raises(ATestException):
        for i in range(1000):
            controller.emit(i)
        controller.terminate()
        controller.await_termination()


def test_error_recovery():
    reduce = Reduce(0, lambda acc, x: acc + x)
    controller = build_flow(
        [
            SyncEmitSource(),
            Map(lambda x: x + 1),
            Map(RaiseEx(5).raise_ex, recovery_step=reduce),
            reduce,
        ]
    ).run()

    for i in range(10):
        controller.emit(i)

    controller.terminate()
    result = controller.await_termination()
    assert result == 55


def test_set_recovery_step():
    reduce = Reduce(0, lambda acc, x: acc + x)
    controller = build_flow(
        [
            SyncEmitSource(),
            Map(lambda x: x + 1),
            Map(RaiseEx(5).raise_ex).set_recovery_step(reduce),
            reduce,
        ]
    ).run()

    for i in range(10):
        controller.emit(i)

    controller.terminate()
    result = controller.await_termination()
    assert result == 55


def test_error_specific_recovery():
    reduce = Reduce(0, lambda acc, x: acc + x)
    controller = build_flow(
        [
            SyncEmitSource(),
            Map(lambda x: x + 1),
            Map(RaiseEx(5).raise_ex, recovery_step={ATestException: reduce}),
            reduce,
        ]
    ).run()

    for i in range(10):
        controller.emit(i)

    controller.terminate()
    result = controller.await_termination()
    assert result == 55


def test_error_specific_recovery_check_exception():
    reduce = Reduce(
        [],
        lambda acc, event: append_and_return(acc, type(event.error)),
        full_event=True,
    )
    controller = build_flow(
        [
            SyncEmitSource(),
            Map(RaiseEx(2).raise_ex, recovery_step={ATestException: reduce}),
            reduce,
        ]
    ).run()

    for i in range(3):
        controller.emit(i)

    controller.terminate()
    result = controller.await_termination()
    assert result == [type(None), ATestException, type(None)]


def test_error_nonrecovery():
    reduce = Reduce(0, lambda acc, x: acc + x)
    controller = build_flow(
        [
            SyncEmitSource(),
            Map(lambda x: x + 1),
            Map(RaiseEx(5).raise_ex, recovery_step={ValueError: reduce}),
            reduce,
        ]
    ).run()

    with pytest.raises(ATestException):
        for i in range(10):
            controller.emit(i)
        controller.terminate()
        controller.await_termination()


def test_error_recovery_containment():
    reduce = Reduce(0, lambda acc, x: acc + x)
    controller = build_flow(
        [
            SyncEmitSource(),
            Map(lambda x: x + 1, recovery_step=reduce),
            Map(RaiseEx(5).raise_ex),
            reduce,
        ]
    ).run()

    with pytest.raises(ATestException):
        for i in range(10):
            controller.emit(i)
        controller.terminate()
        controller.await_termination()


def test_broadcast():
    controller = build_flow(
        [
            SyncEmitSource(),
            Map(lambda x: x + 1),
            Filter(lambda x: x < 3, termination_result_fn=lambda x, y: x + y),
            [Reduce(0, lambda acc, x: acc + x)],
            [Reduce(0, lambda acc, x: acc + x)],
        ]
    ).run()

    for i in range(10):
        controller.emit(i)
    controller.terminate()
    termination_result = controller.await_termination()
    assert termination_result == 6


def test_broadcast_complex():
    controller = build_flow(
        [
            SyncEmitSource(),
            Map(lambda x: x + 1),
            Filter(lambda x: x < 3, termination_result_fn=lambda x, y: x + y),
            [
                Reduce(0, lambda acc, x: acc + x),
            ],
            [Map(lambda x: x * 100), Reduce(0, lambda acc, x: acc + x)],
            [Map(lambda x: x * 1000), Reduce(0, lambda acc, x: acc + x)],
        ]
    ).run()

    for i in range(10):
        controller.emit(i)
    controller.terminate()
    termination_result = controller.await_termination()
    assert termination_result == 3303


# Same as test_broadcast_complex but without using build_flow
def test_broadcast_complex_no_sugar():
    source = SyncEmitSource()
    filter = Filter(lambda x: x < 3, termination_result_fn=lambda x, y: x + y)
    source.to(Map(lambda x: x + 1)).to(filter)
    filter.to(
        Reduce(0, lambda acc, x: acc + x),
    )
    filter.to(Map(lambda x: x * 100)).to(Reduce(0, lambda acc, x: acc + x))
    filter.to(Map(lambda x: x * 1000)).to(Reduce(0, lambda acc, x: acc + x))
    controller = source.run()

    for i in range(10):
        controller.emit(i)
    controller.terminate()
    termination_result = controller.await_termination()
    assert termination_result == 3303


def test_nested_branching():
    controller = build_flow(
        [
            SyncEmitSource(),
            [[Reduce(0, lambda acc, x: acc + x)]],
            [
                [Map(lambda x: x * 100), Reduce(0, lambda acc, x: acc + x)],
                [Map(lambda x: x * 1000), Reduce(0, lambda acc, x: acc + x)],
            ],
        ]
    ).run()

    for i in range(10):
        controller.emit(i)
    controller.terminate()
    termination_result = controller.await_termination()
    assert termination_result == 45


def test_map_with_state_flow():
    controller = build_flow(
        [
            SyncEmitSource(),
            MapWithState(1000, lambda x, state: (state, x)),
            Reduce(0, lambda acc, x: acc + x),
        ]
    ).run()

    for i in range(10):
        controller.emit(i)
    controller.terminate()
    termination_result = controller.await_termination()
    assert termination_result == 1036


def test_map_with_state_flow_keyless_event():
    controller = build_flow(
        [
            SyncEmitSource(),
            MapWithState(1000, lambda x, state: (state, x)),
            Reduce(0, lambda acc, x: acc + x),
        ]
    ).run()

    for i in range(10):
        event = Event(i)
        del event.key
        controller.emit(event)
    controller.terminate()
    termination_result = controller.await_termination()
    assert termination_result == 1036


def test_map_with_table_state_flow():
    table_object = Table("table", NoopDriver())
    table_object["tal"] = {"color": "blue"}
    table_object["dina"] = {"color": "red"}

    def enrich(event, state):
        event["color"] = state["color"]
        state["counter"] = state.get("counter", 0) + 1
        return event, state

    table_path = "v3io:///mycontainer/mytable/"
    controller = build_flow(
        [
            SyncEmitSource(),
            MapWithState(
                table_path,
                lambda x, state: enrich(x, state),
                group_by_key=True,
                context=Context(initial_tables={table_path: table_object}),
            ),
            Reduce([], append_and_return),
        ]
    ).run()

    for i in range(10):
        key = "tal"
        if i % 3 == 0:
            key = "dina"
        controller.emit(Event(body={"col1": i}, key=key))
    controller.terminate()

    termination_result = controller.await_termination()
    expected = [
        {"col1": 0, "color": "red"},
        {"col1": 1, "color": "blue"},
        {"col1": 2, "color": "blue"},
        {"col1": 3, "color": "red"},
        {"col1": 4, "color": "blue"},
        {"col1": 5, "color": "blue"},
        {"col1": 6, "color": "red"},
        {"col1": 7, "color": "blue"},
        {"col1": 8, "color": "blue"},
        {"col1": 9, "color": "red"},
    ]
    expected_cache = {
        "tal": {"color": "blue", "counter": 6},
        "dina": {"color": "red", "counter": 4},
    }

    assert termination_result == expected
    assert len(table_object._attrs_cache) == len(expected_cache)
    assert table_object["tal"] == expected_cache["tal"]
    assert table_object["dina"] == expected_cache["dina"]


def test_map_with_empty_table_state_flow():
    table_object = Table("table", NoopDriver())

    def enrich(event, state):
        if "first_value" not in state:
            state["first_value"] = event["col1"]
        event["diff_from_first"] = event["col1"] - state["first_value"]
        state["counter"] = state.get("counter", 0) + 1
        return event, state

    controller = build_flow(
        [
            SyncEmitSource(),
            MapWithState(table_object, lambda x, state: enrich(x, state), group_by_key=True),
            Reduce([], append_and_return),
        ]
    ).run()

    for i in range(10):
        key = "tal"
        if i % 3 == 0:
            key = "dina"
        controller.emit(Event(body={"col1": i}, key=key))
    controller.terminate()

    termination_result = controller.await_termination()
    expected = [
        {"col1": 0, "diff_from_first": 0},
        {"col1": 1, "diff_from_first": 0},
        {"col1": 2, "diff_from_first": 1},
        {"col1": 3, "diff_from_first": 3},
        {"col1": 4, "diff_from_first": 3},
        {"col1": 5, "diff_from_first": 4},
        {"col1": 6, "diff_from_first": 6},
        {"col1": 7, "diff_from_first": 6},
        {"col1": 8, "diff_from_first": 7},
        {"col1": 9, "diff_from_first": 9},
    ]
    assert termination_result == expected
    expected_cache = {
        "dina": {"first_value": 0, "counter": 4},
        "tal": {"first_value": 1, "counter": 6},
    }
    assert len(table_object._attrs_cache) == len(expected_cache)
    assert table_object["tal"] == expected_cache["tal"]
    assert table_object["dina"] == expected_cache["dina"]


def test_awaitable_result():
    controller = build_flow(
        [
            SyncEmitSource(),
            Map(lambda x: x + 1, termination_result_fn=lambda _, x: x),
            [Complete()],
            [Reduce(0, lambda acc, x: acc + x)],
        ]
    ).run()

    for i in range(10):
        awaitable_result = controller.emit(i)
        assert awaitable_result.await_result() == i + 1
    controller.terminate()
    termination_result = controller.await_termination()
    assert termination_result == 55


def test_double_completion():
    controller = build_flow([SyncEmitSource(), Complete(), Complete(), Reduce(0, lambda acc, x: acc + x)]).run()

    for i in range(10):
        awaitable_result = controller.emit(i)
        assert awaitable_result.await_result() == i
    controller.terminate()
    termination_result = controller.await_termination()
    assert termination_result == 45


async def async_test_async_double_completion():
    controller = build_flow([AsyncEmitSource(), Complete(), Complete(), Reduce(0, lambda acc, x: acc + x)]).run()

    for i in range(10):
        result = await controller.emit(i)
        assert result == i
    await controller.terminate()
    termination_result = await controller.await_termination()
    assert termination_result == 45


def test_async_double_completion():
    asyncio.run(async_test_async_double_completion())


def test_awaitable_result_error():
    def boom(_):
        raise ValueError("boom")

    controller = build_flow([SyncEmitSource(), Map(boom), Complete()]).run()

    awaitable_result = controller.emit(0)
    try:
        with pytest.raises(ValueError):
            awaitable_result.await_result()
    finally:
        controller.terminate()


async def async_test_async_awaitable_result_error():
    def boom(_):
        raise ValueError("boom")

    controller = build_flow([AsyncEmitSource(), Map(boom), Complete()]).run()

    awaitable_result = controller.emit(0)
    try:
        with pytest.raises(ValueError):
            await awaitable_result
    finally:
        await controller.terminate()


def test_async_awaitable_result_error():
    asyncio.run(async_test_async_awaitable_result_error())


def test_complete_without_awaitable_result():
    def delete_awaitable(event):
        event._awaitable_result = None
        return event

    controller = build_flow([SyncEmitSource(), Map(delete_awaitable, full_event=True), Complete()]).run()
    for i in range(3):
        controller.emit(i)
    controller.terminate()
    controller.await_termination()


async def async_test_async_source():
    controller = build_flow(
        [
            AsyncEmitSource(),
            Map(lambda x: x + 1, termination_result_fn=lambda _, x: x),
            [Complete()],
            [Reduce(0, lambda acc, x: acc + x)],
        ]
    ).run()

    for i in range(10):
        result = await controller.emit(i)
        assert result == i + 1
    await controller.terminate()
    termination_result = await controller.await_termination()
    assert termination_result == 55


def test_async_source():
    loop = asyncio.new_event_loop()
    loop.run_until_complete(async_test_async_source())


async def async_test_error_async_flow():
    controller = build_flow(
        [
            AsyncEmitSource(),
            Map(lambda x: x + 1),
            Map(RaiseEx(5).raise_ex),
            Reduce(0, lambda acc, x: acc + x),
        ]
    ).run()

    try:
        for i in range(10):
            await controller.emit(i)
    except ATestException:
        pass


def test_awaitable_result_error_in_async_downstream():
    controller = build_flow(
        [
            SyncEmitSource(),
            SendToHttp(
                lambda _: HttpRequest("GET", "bad_url", ""),
                lambda _, response: response.status,
            ),
            Complete(),
        ]
    ).run()
    try:
        with pytest.raises(InvalidURL):
            controller.emit(1).await_result()
    finally:
        controller.terminate()


async def async_test_async_awaitable_result_error_in_async_downstream():
    controller = build_flow(
        [
            AsyncEmitSource(),
            SendToHttp(
                lambda _: HttpRequest("GET", "bad_url", ""),
                lambda _, response: response.status,
            ),
            Complete(),
        ]
    ).run()
    with pytest.raises(InvalidURL):
        await controller.emit(1)


def test_async_awaitable_result_error_in_async_downstream():
    asyncio.run(async_test_async_awaitable_result_error_in_async_downstream())


def test_awaitable_result_error_in_by_key_async_downstream():
    class DriverBoom(Driver):
        async def _save_key(
            self,
            container,
            table_path,
            key,
            aggr_item,
            partitioned_by_key,
            additional_data,
        ):
            raise ValueError("boom")

    controller = build_flow([SyncEmitSource(), NoSqlTarget(Table("test", DriverBoom())), Complete()]).run()
    try:
        with pytest.raises(ValueError):
            controller.emit({"col1": 0}, "key").await_result()
            controller.terminate()
            controller.await_termination()
    finally:
        controller.terminate()


def test_error_async_flow():
    loop = asyncio.new_event_loop()
    loop.run_until_complete(async_test_error_async_flow())


# ML-1147
def test_error_trace():
    def boom(_):
        raise ValueError("boom")

    controller = build_flow([SyncEmitSource(), Map(boom), Complete()]).run()

    awaitable_results = []
    for _ in range(2):
        try:
            awaitable_results.append(controller.emit(0))
        except ValueError:
            pass

    last_trace_size = None
    for awaitable_result in awaitable_results:
        try:
            awaitable_result.await_result()
            raise AssertionError()
        except ValueError:
            trace_size = len(traceback.format_exc())
            if last_trace_size is not None:
                assert trace_size == last_trace_size
            last_trace_size = trace_size
        finally:
            controller.terminate()


def test_choice():
    small_reduce = Reduce(0, lambda acc, x: acc + x)

    big_reduce = build_flow([Map(lambda x: x * 100), Reduce(0, lambda acc, x: acc + x)])

    controller = build_flow(
        [
            SyncEmitSource(),
            Choice(
                [(big_reduce, lambda x: x % 2 == 0)],
                default=small_reduce,
                termination_result_fn=lambda x, y: x + y,
            ),
        ]
    ).run()

    for i in range(10):
        controller.emit(i)
    controller.terminate()
    termination_result = controller.await_termination()
    assert termination_result == 2025


def test_metadata():
    def mapf(x):
        x.key = x.key + 1
        return x

    def redf(acc, x):
        if x.key not in acc:
            acc[x.key] = []
        acc[x.key].append(x.body)
        return acc

    controller = build_flow(
        [
            SyncEmitSource(),
            Map(mapf, full_event=True),
            Reduce({}, redf, full_event=True),
        ]
    ).run()

    for i in range(10):
        controller.emit(Event(i, key=i % 3))
    controller.terminate()
    termination_result = controller.await_termination()
    assert termination_result == {1: [0, 3, 6, 9], 2: [1, 4, 7], 3: [2, 5, 8]}


def test_metadata_immutability():
    def mapf(x):
        x.key = "new key"
        return x

    controller = build_flow(
        [
            SyncEmitSource(),
            Map(lambda x: "new body"),
            Map(mapf, full_event=True),
            Complete(full_event=True),
        ]
    ).run()

    event = Event("original body", key="original key")
    result = controller.emit(event).await_result()
    controller.terminate()
    controller.await_termination()

    assert event.key == "original key"
    assert event.body == "original body"
    assert result.key == "new key"
    assert result.body == "new body"


def test_batch():
    controller = build_flow(
        [
            SyncEmitSource(),
            Batch(4, 100),
            Reduce([], lambda acc, x: append_and_return(acc, x)),
        ]
    ).run()

    for i in range(10):
        controller.emit(i)
    controller.terminate()
    termination_result = controller.await_termination()
    assert termination_result == [[0, 1, 2, 3], [4, 5, 6, 7], [8, 9]]


def test_batch_full_event():
    def append_body_and_return(lst, x):
        ll = []
        for item in x:
            ll.append(item.body)
        lst.append(ll)
        return lst

    controller = build_flow(
        [
            SyncEmitSource(),
            Batch(4, 100, full_event=True),
            Reduce([], lambda acc, x: append_body_and_return(acc, x)),
        ]
    ).run()

    for i in range(10):
        controller.emit(i)
    controller.terminate()
    termination_result = controller.await_termination()
    assert termination_result == [[0, 1, 2, 3], [4, 5, 6, 7], [8, 9]]


def test_batch_by_user_key():
    def append_and_return(lst, x):
        lst.append(x)
        return lst

    controller = build_flow(
        [
            SyncEmitSource(),
            Batch(2, 100, "value"),
            Reduce([], lambda acc, x: append_and_return(acc, x)),
        ]
    ).run()

    values_1 = [i for i in range(4)]
    values_2 = [i for i in range(4)]
    values_3 = [i for i in range(4)]
    values_4 = [i for i in range(4)]

    for _ in range(4):
        rand_val_1 = choice(values_1)
        rand_val_2 = choice(values_2)
        rand_val_3 = choice(values_3)
        rand_val_4 = choice(values_4)

        values_1.remove(rand_val_1)
        values_2.remove(rand_val_2)
        values_3.remove(rand_val_3)
        values_4.remove(rand_val_4)

        controller.emit({"value": rand_val_1})
        controller.emit({"value": rand_val_2})
        controller.emit({"value": rand_val_3})
        controller.emit({"value": rand_val_4})

    controller.terminate()
    termination_result = controller.await_termination()

    assert len(termination_result) == 8

    for element in termination_result:
        assert len(element) == 2
        numbers = [e["value"] for e in element]
        assert numbers[0] == numbers[1]


def test_batch_by_event_key():
    def append_and_return(lst, x):
        lst.append(x)
        return lst

    controller = build_flow(
        [
            SyncEmitSource(),
            Batch(5, 100, "$key"),
            Reduce([], lambda acc, x: append_and_return(acc, x)),
        ]
    ).run()

    controller.emit(1, key="key1")
    controller.emit(2, key="key1")
    controller.emit(3, key="key1")
    controller.emit(4, key="key1")

    controller.emit(8, key="key2")
    controller.emit(9, key="key2")
    controller.emit(10, key="key2")

    controller.emit(5, key="key1")
    controller.emit(6, key="key1")
    controller.emit(7, key="key1")

    controller.terminate()
    termination_result = controller.await_termination()

    assert termination_result[0] == [1, 2, 3, 4, 5]  # Emitted first due to max_events
    assert termination_result[1] == [8, 9, 10]
    assert termination_result[2] == [6, 7]


def test_batch_by_field_value_key_extractor():
    def append_and_return(lst, x):
        lst.append(x)
        return lst

    controller = build_flow(
        [
            SyncEmitSource(),
            Batch(3, 100, "field"),
            Reduce([], lambda acc, x: append_and_return(acc, x)),
        ]
    ).run()

    controller.emit({"field": "name_1", "field_data": 10})
    controller.emit({"field": "name_2", "field_data": 9})
    controller.emit({"field": "name_1", "field_data": 8})
    controller.emit({"field": "name_2", "field_data": 7})
    controller.emit({"field": "name_1", "field_data": 6})
    controller.emit({"field": "name_2", "field_data": 5})
    controller.emit({"field": "name_1", "field_data": 4})
    controller.emit({"field": "name_2", "field_data": 3})
    controller.emit({"field": "name_1", "field_data": 2})
    controller.emit({"field": "name_2", "field_data": 1})
    controller.emit({"field": "name_1", "field_data": 0})

    controller.terminate()
    termination_result = controller.await_termination()

    # Grouped with same field value, emitted after 3 events due to configuration
    assert termination_result[0] == [
        {"field": "name_1", "field_data": 10},
        {"field": "name_1", "field_data": 8},
        {"field": "name_1", "field_data": 6},
    ]
    assert termination_result[1] == [
        {"field": "name_2", "field_data": 9},
        {"field": "name_2", "field_data": 7},
        {"field": "name_2", "field_data": 5},
    ]
    assert termination_result[2] == [
        {"field": "name_1", "field_data": 4},
        {"field": "name_1", "field_data": 2},
        {"field": "name_1", "field_data": 0},
    ]
    assert termination_result[3] == [
        {"field": "name_2", "field_data": 3},
        {"field": "name_2", "field_data": 1},
    ]


def test_batch_by_function_key_extractor():
    def append_and_return(lst, x):
        lst.append(x)
        return lst

    controller = build_flow(
        [
            SyncEmitSource(),
            Batch(10, 100, lambda event: event.body % 3 == 0),
            Reduce([], lambda acc, x: append_and_return(acc, x)),
        ]
    ).run()

    controller.emit(1)
    controller.emit(2)
    controller.emit(3)
    controller.emit(4)
    controller.emit(5)
    controller.emit(6)
    controller.emit(7)
    controller.emit(8)
    controller.emit(9)

    controller.terminate()
    termination_result = controller.await_termination()

    assert termination_result[0] == [1, 2, 4, 5, 7, 8]
    assert termination_result[1] == [
        3,
        6,
        9,
    ]  # Group all numbers that return true on Event.body % 3 == 0


def test_batch_grouping_with_timeout():
    q = queue.Queue(1)

    def reduce_fn(acc, event):
        if event == [1]:
            q.put(None)
        acc.append(event)
        return acc

    controller = build_flow(
        [
            SyncEmitSource(),
            Batch(3, 1, "$key"),
            Reduce([], lambda acc, x: reduce_fn(acc, x)),
        ]
    ).run()

    controller.emit(1, key=1)
    q.get()
    controller.emit(2, key=2)
    controller.emit(2, key=2)
    controller.emit(2, key=2)
    controller.emit(3, key=2)
    controller.emit(3, key=2)
    controller.emit(3, key=2)

    controller.terminate()
    termination_result = controller.await_termination()

    assert termination_result[0] == [1]  # Emitted first due to timeout
    assert termination_result[1] == [
        2,
        2,
        2,
    ]  # Emitted second due to max_events configuration
    assert termination_result[2] == [3, 3, 3]


def test_batch_with_timeout():
    q = queue.Queue(1)

    def reduce_fn(acc, x):
        if x[0] == 0:
            q.put(None)
        acc.append(x)
        return acc

    controller = build_flow(
        [
            SyncEmitSource(),
            Batch(4, 1),
            Reduce([], reduce_fn),
        ]
    ).run()

    for i in range(10):
        if i == 3:
            q.get()
        controller.emit(i, event_time=datetime(2020, 2, 15, 2, 0))
    controller.terminate()
    termination_result = controller.await_termination()
    assert termination_result == [[0, 1, 2], [3, 4, 5, 6], [7, 8, 9]]


async def async_test_write_csv(tmpdir):
    file_path = f"{tmpdir}/test_write_csv/out.csv"
    controller = build_flow([AsyncEmitSource(), CSVTarget(file_path, columns=["n", "n*10"], header=True)]).run()

    for i in range(10):
        await controller.emit([i, 10 * i])

    await controller.terminate()
    await controller.await_termination()

    with open(file_path) as file:
        result = file.read()

    expected = "n,n*10\n0,0\n1,10\n2,20\n3,30\n4,40\n5,50\n6,60\n7,70\n8,80\n9,90\n"
    assert result == expected


def test_write_csv(tmpdir):
    asyncio.run(async_test_write_csv(tmpdir))


async def async_test_write_csv_error(tmpdir):
    file_path = f"{tmpdir}/test_write_csv_error.csv"

    write_csv = CSVTarget(file_path)
    controller = build_flow([AsyncEmitSource(), write_csv]).run()

    with pytest.raises(TypeError):
        for i in range(10):
            await controller.emit(i)
        await controller.terminate()
        await controller.await_termination()


def test_write_csv_error(tmpdir):
    asyncio.run(async_test_write_csv_error(tmpdir))


def test_write_csv_with_dict(tmpdir):
    file_path = f"{tmpdir}/test_write_csv_with_dict.csv"
    controller = build_flow([SyncEmitSource(), CSVTarget(file_path, columns=["n", "n*10"], header=True)]).run()

    for i in range(10):
        controller.emit({"n": i, "n*10": 10 * i})

    controller.terminate()
    controller.await_termination()

    with open(file_path) as file:
        result = file.read()

    expected = "n,n*10\n0,0\n1,10\n2,20\n3,30\n4,40\n5,50\n6,60\n7,70\n8,80\n9,90\n"
    assert result == expected


def test_write_csv_infer_columns(tmpdir):
    file_path = f"{tmpdir}/test_write_csv_infer_columns.csv"
    controller = build_flow([SyncEmitSource(), CSVTarget(file_path, header=True)]).run()

    for i in range(10):
        controller.emit({"n": i, "n*10": 10 * i})

    controller.terminate()
    controller.await_termination()

    with open(file_path) as file:
        result = file.read()

    expected = "n,n*10\n0,0\n1,10\n2,20\n3,30\n4,40\n5,50\n6,60\n7,70\n8,80\n9,90\n"
    assert result == expected


def test_write_csv_infer_columns_without_header(tmpdir):
    file_path = f"{tmpdir}/test_write_csv_infer_columns_without_header.csv"
    controller = build_flow([SyncEmitSource(), CSVTarget(file_path)]).run()

    for i in range(10):
        controller.emit({"n": i, "n*10": 10 * i})

    controller.terminate()
    controller.await_termination()

    with open(file_path) as file:
        result = file.read()

    expected = "0,0\n1,10\n2,20\n3,30\n4,40\n5,50\n6,60\n7,70\n8,80\n9,90\n"
    assert result == expected


def test_write_csv_with_metadata(tmpdir):
    file_path = f"{tmpdir}/test_write_csv_with_metadata.csv"
    controller = build_flow(
        [
            SyncEmitSource(),
            CSVTarget(file_path, columns=["event_key=$key", "n", "n*10"], header=True),
        ]
    ).run()

    for i in range(10):
        controller.emit({"n": i, "n*10": 10 * i}, key=f"key{i}")

    controller.terminate()
    controller.await_termination()

    with open(file_path) as file:
        result = file.read()

    expected = (
        "event_key,n,n*10\n"
        "key0,0,0\n"
        "key1,1,10\n"
        "key2,2,20\n"
        "key3,3,30\n"
        "key4,4,40\n"
        "key5,5,50\n"
        "key6,6,60\n"
        "key7,7,70\n"
        "key8,8,80\n"
        "key9,9,90\n"
    )

    assert result == expected


def test_write_csv_with_metadata_no_rename(tmpdir):
    file_path = f"{tmpdir}/test_write_csv_with_metadata_no_rename.csv"
    controller = build_flow(
        [
            SyncEmitSource(),
            CSVTarget(file_path, columns=["$key", "n", "n*10"], header=True),
        ]
    ).run()

    for i in range(10):
        controller.emit({"n": i, "n*10": 10 * i}, key=f"key{i}")

    controller.terminate()
    controller.await_termination()

    with open(file_path) as file:
        result = file.read()

    expected = (
        "key,n,n*10\n"
        "key0,0,0\n"
        "key1,1,10\n"
        "key2,2,20\n"
        "key3,3,30\n"
        "key4,4,40\n"
        "key5,5,50\n"
        "key6,6,60\n"
        "key7,7,70\n"
        "key8,8,80\n"
        "key9,9,90\n"
    )

    assert result == expected


def test_write_csv_with_rename(tmpdir):
    file_path = f"{tmpdir}/test_write_csv_with_rename.csv"
    controller = build_flow(
        [
            SyncEmitSource(),
            CSVTarget(file_path, columns=["n", "n x 10=n*10"], header=True),
        ]
    ).run()

    for i in range(10):
        controller.emit({"n": i, "n*10": 10 * i})

    controller.terminate()
    controller.await_termination()

    with open(file_path) as file:
        result = file.read()

    expected = "n,n x 10\n0,0\n1,10\n2,20\n3,30\n4,40\n5,50\n6,60\n7,70\n8,80\n9,90\n"
    assert result == expected


def test_write_csv_from_lists_with_metadata(tmpdir):
    file_path = f"{tmpdir}/test_write_csv_with_metadata.csv"
    controller = build_flow(
        [
            SyncEmitSource(),
            CSVTarget(file_path, columns=["event_key=$key", "n", "n*10"], header=True),
        ]
    ).run()

    for i in range(10):
        controller.emit([i, 10 * i], key=f"key{i}")

    controller.terminate()
    controller.await_termination()

    with open(file_path) as file:
        result = file.read()

    expected = (
        "event_key,n,n*10\n"
        "key0,0,0\n"
        "key1,1,10\n"
        "key2,2,20\n"
        "key3,3,30\n"
        "key4,4,40\n"
        "key5,5,50\n"
        "key6,6,60\n"
        "key7,7,70\n"
        "key8,8,80\n"
        "key9,9,90\n"
    )

    assert result == expected


def test_write_csv_from_lists_with_metadata_and_column_pruning(tmpdir):
    file_path = f"{tmpdir}/test_write_csv_from_lists_with_metadata_and_column_pruning.csv"
    controller = build_flow(
        [
            SyncEmitSource(),
            CSVTarget(file_path, columns=["event_key=$key", "n*10"], header=True),
        ]
    ).run()

    for i in range(10):
        controller.emit({"n": i, "n*10": 10 * i}, key=f"key{i}")

    controller.terminate()
    controller.await_termination()

    with open(file_path) as file:
        result = file.read()

    expected = (
        "event_key,n*10\nkey0,0\nkey1,10\nkey2,20\nkey3,30\nkey4,40\nkey5,50\nkey6,60\nkey7,70\nkey8,80\nkey9,90\n"
    )
    assert result == expected


def test_write_csv_infer_with_metadata_columns(tmpdir):
    file_path = f"{tmpdir}/test_write_csv_infer_with_metadata_columns.csv"
    controller = build_flow(
        [
            SyncEmitSource(),
            CSVTarget(
                file_path,
                columns=["event_key=$key"],
                header=True,
                infer_columns_from_data=True,
            ),
        ]
    ).run()

    for i in range(10):
        controller.emit({"n": i, "n*10": 10 * i}, key=f"key{i}")

    controller.terminate()
    controller.await_termination()

    with open(file_path) as file:
        result = file.read()

    expected = (
        "event_key,n,n*10\n"
        "key0,0,0\n"
        "key1,1,10\n"
        "key2,2,20\n"
        "key3,3,30\n"
        "key4,4,40\n"
        "key5,5,50\n"
        "key6,6,60\n"
        "key7,7,70\n"
        "key8,8,80\n"
        "key9,9,90\n"
    )

    assert result == expected


def test_write_csv_fail_to_infer_columns(tmpdir):
    file_path = f"{tmpdir}/test_write_csv_fail_to_infer_columns.csv"
    controller = build_flow([SyncEmitSource(), CSVTarget(file_path, header=True)]).run()

    with pytest.raises(TypeError):
        controller.emit([0])
        controller.terminate()
        controller.await_termination()


def test_reduce_to_dataframe():
    controller = build_flow([SyncEmitSource(), ReduceToDataFrame()]).run()

    expected = []
    for i in range(10):
        controller.emit({"my_int": i, "my_string": f"this is {i}"})
        expected.append({"my_int": i, "my_string": f"this is {i}"})
    expected = pd.DataFrame(expected)
    controller.terminate()
    termination_result = controller.await_termination()
    assert termination_result.equals(expected), f"{termination_result}\n!=\n{expected}"


def test_reduce_to_dataframe_with_index():
    index = "my_int"
    controller = build_flow([SyncEmitSource(), ReduceToDataFrame(index=index)]).run()

    expected = []
    for i in range(10):
        controller.emit({"my_int": i, "my_string": f"this is {i}"})
        expected.append({"my_int": i, "my_string": f"this is {i}"})
    expected = pd.DataFrame(expected)
    expected.set_index(index, inplace=True)
    controller.terminate()
    termination_result = controller.await_termination()
    assert termination_result.equals(expected), f"{termination_result}\n!=\n{expected}"


def test_reduce_to_dataframe_with_index_from_lists():
    index = "my_int"
    controller = build_flow(
        [
            SyncEmitSource(),
            ReduceToDataFrame(index=index, columns=["my_int", "my_string"]),
        ]
    ).run()

    expected = []
    for i in range(10):
        controller.emit([i, f"this is {i}"])
        expected.append({"my_int": i, "my_string": f"this is {i}"})
    expected = pd.DataFrame(expected)
    expected.set_index(index, inplace=True)
    controller.terminate()
    termination_result = controller.await_termination()
    assert termination_result.equals(expected), f"{termination_result}\n!=\n{expected}"


def test_reduce_to_dataframe_indexed_by_key():
    index = "my_key"
    controller = build_flow([SyncEmitSource(), ReduceToDataFrame(index=index, insert_key_column_as=index)]).run()

    expected = []
    for i in range(10):
        controller.emit({"my_int": i, "my_string": f"this is {i}"}, key=f"key{i}")
        expected.append({"my_int": i, "my_string": f"this is {i}", "my_key": f"key{i}"})
    expected = pd.DataFrame(expected)
    expected.set_index(index, inplace=True)
    controller.terminate()
    termination_result = controller.await_termination()
    assert termination_result.equals(expected), f"{termination_result}\n!=\n{expected}"


def test_to_dataframe_with_index():
    index = "my_int"
    controller = build_flow(
        [
            SyncEmitSource(),
            Batch(5),
            ToDataFrame(index=index),
            Reduce([], append_and_return, full_event=True),
        ]
    ).run()

    expected1 = []
    for i in range(5):
        data = {"my_int": i, "my_string": f"this is {i}"}
        controller.emit(data)
        expected1.append(data)

    expected2 = []
    for i in range(5, 10):
        data = {"my_int": i, "my_string": f"this is {i}"}
        controller.emit(data)
        expected2.append(data)

    expected1 = pd.DataFrame(expected1)
    expected2 = pd.DataFrame(expected2)
    expected1.set_index(index, inplace=True)
    expected2.set_index(index, inplace=True)

    controller.terminate()
    termination_result = controller.await_termination()

    assert len(termination_result) == 2
    assert termination_result[0].body.equals(expected1), f"{termination_result[0]}\n!=\n{expected1}"
    assert termination_result[1].body.equals(expected2), f"{termination_result[1]}\n!=\n{expected2}"


def test_map_class():
    class MyMap(MapClass):
        def __init__(self, mul=1, **kwargs):
            super().__init__(**kwargs)
            self._mul = mul

        def do(self, event):
            if event["bid"] > 700:
                return self.filter()
            event["xx"] = event["bid"] * self._mul
            return event

    controller = build_flow(
        [
            SyncEmitSource(),
            MyMap(2),
            Reduce(0, lambda acc, x: acc + x["xx"]),
        ]
    ).run()

    controller.emit({"bid": 600})
    controller.emit({"bid": 700})
    controller.emit({"bid": 1000})
    controller.terminate()
    termination_result = controller.await_termination()
    assert termination_result == 2600


def test_extend():
    controller = build_flow(
        [
            SyncEmitSource(),
            Extend(lambda x: {"bid2": x["bid"] + 1}),
            Reduce([], append_and_return),
        ]
    ).run()

    controller.emit({"bid": 1})
    controller.emit({"bid": 11})
    controller.emit({"bid": 111})
    controller.terminate()
    termination_result = controller.await_termination()
    assert termination_result == [
        {"bid": 1, "bid2": 2},
        {"bid": 11, "bid2": 12},
        {"bid": 111, "bid2": 112},
    ]


def test_write_to_parquet(tmpdir):
    out_dir = f"{tmpdir}/test_write_to_parquet/{uuid.uuid4().hex}/"
    columns = ["my_int", "my_string"]
    controller = build_flow(
        [
            SyncEmitSource(),
            ParquetTarget(out_dir, partition_cols="my_int", columns=columns, max_events=1),
        ]
    ).run()

    expected = []
    for i in range(10):
        controller.emit([i, f"this is {i}"])
        expected.append([i, f"this is {i}"])
    expected_in_pyarrow1 = pd.DataFrame(expected, columns=columns)
    expected_in_pyarrow3 = expected_in_pyarrow1.copy()
    expected_in_pyarrow1["my_int"] = expected_in_pyarrow1["my_int"].astype("int32")
    expected_in_pyarrow3["my_int"] = expected_in_pyarrow3["my_int"].astype("category")
    controller.terminate()
    controller.await_termination()

    read_back_df = pd.read_parquet(out_dir, columns=columns)
    assert read_back_df.equals(expected_in_pyarrow1) or read_back_df.equals(expected_in_pyarrow3)


# Regression test for ML-2510.
# Partitioning by datetime is not something you would normally want to do.
def test_write_to_parquet_partition_by_datetime(tmpdir):
    out_dir = f"{tmpdir}/test_write_to_parquet_partition_by_datetime/{uuid.uuid4().hex}/"
    columns = ["my_int", "my_string", "my_datetime"]
    controller = build_flow(
        [
            SyncEmitSource(),
            ParquetTarget(out_dir, partition_cols="my_datetime", columns=columns, max_events=1),
        ]
    ).run()

    my_time = datetime(2020, 2, 15)

    expected = []
    for i in range(10):
        controller.emit([i, f"this is {i}", my_time])
        expected.append([i, f"this is {i}", my_time.isoformat(sep=" ")])
    expected_df = pd.DataFrame(expected, columns=columns)
    expected_df["my_datetime"] = expected_df["my_datetime"].astype("category")
    controller.terminate()
    controller.await_termination()

    read_back_df = pd.read_parquet(out_dir, columns=columns)
    read_back_df.sort_values("my_int", inplace=True)
    read_back_df.reset_index(drop=True, inplace=True)
    assert read_back_df.equals(expected_df)


def test_write_to_parquet_string_as_datetime(tmpdir):
    out_dir = f"{tmpdir}/test_write_to_parquet_string_to_datetime/{uuid.uuid4().hex}/"
    columns = ["my_int", "my_string", "my_datetime"]
    columns_with_type = [
        ("my_int", "int"),
        ("my_string", "str"),
        ("my_datetime", "datetime"),
    ]
    controller = build_flow(
        [
            SyncEmitSource(),
            ParquetTarget(out_dir, partition_cols=[], columns=columns_with_type, max_events=1),
        ]
    ).run()

    my_time = datetime(2020, 2, 15)

    expected = []
    for i in range(10):
        controller.emit([i, f"this is {i}", my_time.isoformat()])
        expected.append([i, f"this is {i}", my_time.isoformat(sep=" ")])
    expected_df = pd.DataFrame(expected, columns=columns)
    expected_df["my_datetime"] = expected_df["my_datetime"].astype("datetime64[us]")
    controller.terminate()
    controller.await_termination()

    read_back_df = pd.read_parquet(out_dir, columns=columns)
    read_back_df.sort_values("my_int", inplace=True)
    read_back_df.reset_index(drop=True, inplace=True)
    assert read_back_df.equals(expected_df)


def test_write_sparse_data_to_parquet(tmpdir):
    out_dir = f"{tmpdir}/test_write_sparse_data_to_parquet/{uuid.uuid4().hex}"
    columns = ["my_int", "my_string"]
    controller = build_flow([SyncEmitSource(), ParquetTarget(out_dir, columns=columns)]).run()

    expected = []
    for i in range(10):
        expected.append({"my_int": i})
        controller.emit({"my_int": i})
        expected.append({"my_string": f"this is {i}"})
        controller.emit({"my_string": f"this is {i}"})
    expected = pd.DataFrame(expected, columns=columns)
    controller.terminate()
    controller.await_termination()

    read_back_df = pd.read_parquet(out_dir, columns=columns)
    assert read_back_df.equals(expected), f"{read_back_df}\n!=\n{expected}"


def test_write_to_parquet_single_file_on_termination(tmpdir):
    out_file = f"{tmpdir}/test_write_to_parquet_single_file_on_termination_{uuid.uuid4().hex}/out.parquet"
    columns = ["my_int", "my_string"]
    controller = build_flow([SyncEmitSource(), ParquetTarget(out_file, columns=columns)]).run()

    expected = []
    for i in range(10):
        controller.emit([i, f"this is {i}"])
        expected.append([i, f"this is {i}"])
    expected = pd.DataFrame(expected, columns=columns, dtype="int64")
    controller.terminate()
    controller.await_termination()

    assert os.path.isfile(out_file)
    read_back_df = pd.read_parquet(out_file, columns=columns)
    assert read_back_df.equals(expected), f"{read_back_df}\n!=\n{expected}"


# ML-1500
def test_write_to_parquet_single_file_pandas_metadata(tmpdir):
    out_file = f"{tmpdir}/test_write_to_parquet_single_file_pandas_metadata{uuid.uuid4().hex}/out.parquet"
    controller = build_flow(
        [
            SyncEmitSource(),
            ParquetTarget(out_file, index_cols=[("my_int", "int")], columns=[("my_string", "str")]),
        ]
    ).run()

    expected = []
    for i in range(10):
        controller.emit([i, f"this is {i}"])
        expected.append([i, f"this is {i}"])
    controller.terminate()
    controller.await_termination()

    assert os.path.isfile(out_file)
    pf = pq.ParquetFile(out_file)
    assert pf.schema_arrow.pandas_metadata["columns"] == [
        {
            "field_name": "my_string",
            "metadata": None,
            "name": "my_string",
            "numpy_type": "object",
            "pandas_type": "unicode",
        },
        {
            "field_name": "my_int",
            "metadata": None,
            "name": "my_int",
            "numpy_type": "int64",
            "pandas_type": "int64",
        },
    ]


def test_write_to_parquet_with_metadata(tmpdir):
    out_file = f"{tmpdir}/test_write_to_parquet_with_metadata{uuid.uuid4().hex}/"
    columns = ["event_key", "my_int", "my_string"]
    controller = build_flow(
        [
            SyncEmitSource(),
            ParquetTarget(
                out_file,
                columns=["event_key=$key", "my_int", "my_string"],
                partition_cols=["$year", "$month", "$day", "$hour"],
            ),
        ]
    ).run()

    expected = []
    for i in range(10):
        controller.emit([i, f"this is {i}"], key=f"key{i}")
        expected.append([f"key{i}", i, f"this is {i}"])
    expected = pd.DataFrame(expected, columns=columns, dtype="int64")
    controller.terminate()
    controller.await_termination()

    read_back_df = pd.read_parquet(out_file, columns=columns)
    assert read_back_df.equals(expected), f"{read_back_df}\n!=\n{expected}"


def test_write_to_parquet_with_indices(tmpdir):
    out_file = f"{tmpdir}/test_write_to_parquet_with_indices{uuid.uuid4().hex}"
    controller = build_flow(
        [
            SyncEmitSource(),
            ParquetTarget(
                out_file,
                index_cols="event_key=$key",
                columns=["my_int", "my_string"],
                partition_cols=["$year", "$month", "$day", "$hour"],
            ),
        ]
    ).run()

    expected = []
    for i in range(10):
        controller.emit([i, f"this is {i}"], key=f"key{i}")
        expected.append([f"key{i}", i, f"this is {i}"])
    columns = ["event_key", "my_int", "my_string"]
    expected = pd.DataFrame(expected, columns=columns, dtype="int64")
    expected.set_index(["event_key"], inplace=True)
    controller.terminate()
    controller.await_termination()

    read_back_df = pd.read_parquet(out_file, columns=columns)
    assert read_back_df.equals(expected), f"{read_back_df}\n!=\n{expected}"


def test_write_to_parquet_partition_by_date(tmpdir):
    out_file = f"{tmpdir}/test_write_to_parquet_partition_by_date{uuid.uuid4().hex}"
    controller = build_flow(
        [
            SyncEmitSource(),
            ParquetTarget(out_file, partition_cols=["$date"], columns=["my_int", "my_string"]),
        ]
    ).run()

    my_time = datetime(2020, 2, 15)

    expected = []
    for i in range(10):
        controller.emit([i, f"this is {i}"], event_time=my_time)
        expected.append(["2020-02-15", i, f"this is {i}"])
    columns = ["date", "my_int", "my_string"]
    expected = pd.DataFrame(expected, columns=columns, dtype="int64")
    expected["date"] = expected["date"].astype("category")
    controller.terminate()
    controller.await_termination()

    read_back_df = pd.read_parquet(out_file, columns=columns)
    assert read_back_df.equals(expected), f"{read_back_df}\n!=\n{expected}"


def test_write_to_parquet_partition_by_hash(tmpdir):
    out_file = f"{tmpdir}/test_write_to_parquet_partition_by_hash{uuid.uuid4().hex}"
    controller = build_flow([SyncEmitSource(), ParquetTarget(out_file, columns=["my_int", "my_string"])]).run()

    my_time = datetime(2020, 2, 15)

    expected = []
    for i in range(10):
        controller.emit([i, f"this is {i}"], event_time=my_time, key=[i])
        expected.append([i, f"this is {i}"])
    columns = ["my_int", "my_string"]
    expected = pd.DataFrame(expected, columns=columns, dtype="int64")
    controller.terminate()
    controller.await_termination()

    read_back_df = pd.read_parquet(out_file, columns=columns)
    read_back_df.sort_values("my_int", inplace=True)
    read_back_df.reset_index(drop=True, inplace=True)
    assert read_back_df.equals(expected), f"{read_back_df}\n!=\n{expected}"


def test_write_to_parquet_partition_by_column(tmpdir):
    out_file = f"{tmpdir}/test_write_to_parquet_partition_by_column{uuid.uuid4().hex}"
    controller = build_flow(
        [
            SyncEmitSource(),
            ParquetTarget(
                out_file,
                columns=["my_int", "my_string", "even"],
                partition_cols=["even"],
            ),
        ]
    ).run()

    my_time = datetime(2020, 2, 15)

    expected = []
    for i in range(10):
        even = "even" if i % 2 == 0 else "odd"
        controller.emit([i, f"this is {i}", even], event_time=my_time, key=[i])
        expected.append([i, f"this is {i}", even])
    columns = ["my_int", "my_string", "even"]
    expected = pd.DataFrame(expected, columns=columns)
    expected["even"] = expected["even"].astype("category")
    controller.terminate()
    controller.await_termination()

    read_back_df = pd.read_parquet(out_file, columns=columns)
    read_back_df.sort_values("my_int", inplace=True)
    read_back_df.reset_index(drop=True, inplace=True)
    assert read_back_df.equals(expected), f"{read_back_df}\n!=\n{expected}"


def test_write_to_parquet_with_inference(tmpdir):
    out_dir = f"{tmpdir}/test_write_to_parquet_with_inference{uuid.uuid4().hex}/"
    controller = build_flow([SyncEmitSource(), ParquetTarget(out_dir, index_cols="$key", partition_cols=[])]).run()

    expected = []
    controller.emit({"only_first_event": "first", "my_int": -1}, key="first_key!")
    expected.append(["first_key!", "first", -1, None, None])
    for i in range(10):
        controller.emit({"my_int": i, "my_string": f"this is {i}"}, key=f"key{i}")
        expected.append([f"key{i}", None, i, f"this is {i}", None])
    controller.emit({"only_last_event": "last", "my_int": 1000}, key="last_key!")
    expected.append(["last_key!", None, 1000, None, "last"])
    expected = pd.DataFrame(
        expected,
        columns=["key", "only_first_event", "my_int", "my_string", "only_last_event"],
        dtype="int64",
    )
    expected.set_index(["key"], inplace=True)
    controller.terminate()
    controller.await_termination()

    read_back_df = pd.read_parquet(out_dir)
    assert read_back_df.equals(expected), f"{read_back_df}\n!=\n{expected}"


def test_write_to_parquet_with_inference_error_on_partition_index_collision(tmpdir):
    with pytest.raises(ValueError):
        ParquetTarget("out/", index_cols="$key", partition_cols=["$key"])


def test_join_by_key():
    table = Table("test", NoopDriver())
    table._update_static_attrs(9, {"age": 1, "color": "blue9"})
    table._update_static_attrs(7, {"age": 3, "color": "blue7"})

    controller = build_flow(
        [
            SyncEmitSource(),
            Filter(lambda x: x["col1"] > 8),
            JoinWithTable(table, lambda x: x["col1"]),
            Reduce([], lambda acc, x: append_and_return(acc, x)),
        ]
    ).run()
    for i in range(10):
        controller.emit({"col1": i})

    expected = [{"col1": 9, "age": 1, "color": "blue9"}]
    controller.terminate()
    termination_result = controller.await_termination()
    assert termination_result == expected


def test_join_by_key_error():
    table = Table("test", NoopDriver())
    table._update_static_attrs(1, {"age": 1, "color": "blue"})
    table._update_static_attrs(3, {"age": 3, "color": "red"})

    recovery_step = Reduce([], lambda acc, x: append_and_return(acc, x))
    terminal_step = Reduce([], lambda acc, x: append_and_return(acc, x))

    controller = build_flow(
        [
            SyncEmitSource(),
            JoinWithTable(
                table,
                "col1",
                join_function=lambda event, aug: aug["color"],
                recovery_step=recovery_step,
            ),
            terminal_step,
        ]
    ).run()
    for i in range(5):
        controller.emit({"col1": i})

    controller.terminate()
    termination_result = controller.await_termination()
    assert termination_result == ["blue", "red"]
    assert recovery_step._result == [{"col1": 0}, {"col1": 2}, {"col1": 4}]


def test_join_by_key_full_event():
    table = Table("test", NoopDriver())
    table._update_static_attrs(9, {"age": 1, "color": "blue9"})
    table._update_static_attrs(7, {"age": 3, "color": "blue7"})

    controller = build_flow(
        [
            SyncEmitSource(),
            Filter(lambda x: x["col1"] > 8),
            JoinWithTable(table, "col1", full_event=True),
            Reduce([], lambda acc, x: append_and_return(acc, x)),
        ]
    ).run()
    for i in range(10):
        controller.emit({"col1": i})

    expected = [{"col1": 9, "age": 1, "color": "blue9"}]
    controller.terminate()
    termination_result = controller.await_termination()
    assert termination_result == expected


def test_join_by_string_key():
    table = Table("test", NoopDriver())
    table._update_static_attrs(9, {"age": 1, "color": "blue9"})
    table._update_static_attrs(7, {"age": 3, "color": "blue7"})

    controller = build_flow(
        [
            SyncEmitSource(),
            Filter(lambda x: x["col1"] > 8),
            JoinWithTable(table, "col1"),
            Reduce([], lambda acc, x: append_and_return(acc, x)),
        ]
    ).run()
    for i in range(10):
        controller.emit({"col1": i})

    expected = [{"col1": 9, "age": 1, "color": "blue9"}]
    controller.terminate()
    termination_result = controller.await_termination()
    assert termination_result == expected


def test_join_with_join_function():
    table = Table("test", NoopDriver())
    table._update_static_attrs(2, {"age": 2, "color": "blue"})
    table._update_static_attrs(3, {"age": 3, "color": "red"})

    def join_function(event, aug):
        event.update(aug)
        if event["color"] != "blue":
            event["color"] = "Not blue"
        return event

    controller = build_flow(
        [
            SyncEmitSource(),
            JoinWithTable(table, "col1", inner_join=True, join_function=join_function),
            Reduce([], lambda acc, x: append_and_return(acc, x)),
        ]
    ).run()
    for i in range(5):
        controller.emit({"col1": i})

    expected = [
        {"col1": 2, "age": 2, "color": "blue"},
        {"col1": 3, "age": 3, "color": "Not blue"},
    ]
    controller.terminate()
    termination_result = controller.await_termination()
    assert termination_result == expected


def test_termination_result_order():
    controller = build_flow(
        [
            SyncEmitSource(),
            [Reduce(1, lambda acc, x: acc)],
            [Reduce(2, lambda acc, x: acc)],
        ]
    ).run()

    controller.terminate()
    termination_result = controller.await_termination()
    assert termination_result == 1


def test_termination_result_on_none():
    controller = build_flow(
        [
            SyncEmitSource(),
            [Reduce(None, lambda acc, x: acc)],
            [Reduce(2, lambda acc, x: acc)],
        ]
    ).run()

    controller.terminate()
    termination_result = controller.await_termination()
    assert termination_result == 2


class MockFramesClient:
    def __init__(self):
        self.call_log = []

    def create(self, backend, table, **kwargs):
        kwargs["backend"] = backend
        kwargs["table"] = table
        self.call_log.append(("create", kwargs))

    def write(self, backend, table, dfs, **kwargs):
        kwargs["backend"] = backend
        kwargs["table"] = table
        kwargs["dfs"] = dfs
        self.call_log.append(("write", kwargs))


def test_write_to_tsdb():
    mock_frames_client = MockFramesClient()

    controller = build_flow(
        [
            SyncEmitSource(),
            TSDBTarget(
                path="container/some/path",
                time_col="time",
                index_cols="node",
                columns=["cpu", "disk"],
                rate="1/h",
                max_events=1,
                frames_client=mock_frames_client,
            ),
        ]
    ).run()

    expected_data = []
    date_time_str = "18/09/19 01:55:1"
    for i in range(9):
        now = datetime.strptime(date_time_str + str(i) + " UTC-0000", "%d/%m/%y %H:%M:%S UTC%z")
        controller.emit([now, i, i + 1, i + 2])
        expected_data.append([now, i, i + 1, i + 2])

    controller.terminate()
    controller.await_termination()

    expected_create = (
        "create",
        {
            "if_exists": 1,
            "rate": "1/h",
            "aggregates": "",
            "aggregation_granularity": "",
            "backend": "tsdb",
            "table": "/some/path",
        },
    )
    assert mock_frames_client.call_log[0] == expected_create
    i = 0
    for write_call in mock_frames_client.call_log[1:]:
        assert write_call[0] == "write"
        expected = pd.DataFrame([expected_data[i]], columns=["time", "node", "cpu", "disk"])
        expected.set_index(keys=["time", "node"], inplace=True)
        res = write_call[1]["dfs"]
        assert expected.equals(res), f"result{res}\n!=\nexpected{expected}"
        del write_call[1]["dfs"]
        assert write_call[1] == {"backend": "tsdb", "table": "/some/path"}
        i += 1


def test_write_dict_to_tsdb():
    mock_frames_client = MockFramesClient()

    controller = build_flow(
        [
            SyncEmitSource(),
            TSDBTarget(
                path="container/some/path",
                time_col="time",
                index_cols="node",
                rate="1/h",
                infer_columns_from_data=True,
                max_events=1,
                frames_client=mock_frames_client,
            ),
        ]
    ).run()

    expected_data = []
    date_time_str = "18/09/19 01:55:1"
    for i in range(9):
        now = datetime.strptime(date_time_str + str(i) + " UTC-0000", "%d/%m/%y %H:%M:%S UTC%z")
        controller.emit({"time": now, "node": i, "cpu": i + 1, "disk": i + 2})
        expected_data.append([now, i, i + 1, i + 2])

    controller.terminate()
    controller.await_termination()

    expected_create = (
        "create",
        {
            "if_exists": 1,
            "rate": "1/h",
            "aggregates": "",
            "aggregation_granularity": "",
            "backend": "tsdb",
            "table": "/some/path",
        },
    )
    assert mock_frames_client.call_log[0] == expected_create
    i = 0
    for write_call in mock_frames_client.call_log[1:]:
        assert write_call[0] == "write"
        expected = pd.DataFrame([expected_data[i]], columns=["time", "node", "cpu", "disk"])
        expected.set_index(keys=["time", "node"], inplace=True)
        res = write_call[1]["dfs"]
        assert expected.equals(res), f"result{res}\n!=\nexpected{expected}"
        del write_call[1]["dfs"]
        assert write_call[1] == {"backend": "tsdb", "table": "/some/path"}
        i += 1


def test_write_dict_to_tsdb_error():
    mock_frames_client = MockFramesClient()

    controller = build_flow(
        [
            SyncEmitSource(),
            TSDBTarget(
                path="container/some/path",
                time_col="time",
                index_cols="node",
                rate="1/h",
                max_events=1,
                frames_client=mock_frames_client,
            ),
        ]
    ).run()

    expected_data = []
    date_time_str = "18/09/19 01:55:1"
    with pytest.raises(ValueError):
        for i in range(9):
            now = datetime.strptime(date_time_str + str(i) + " UTC-0000", "%d/%m/%y %H:%M:%S UTC%z")
            controller.emit({"time": now, "node": i, "cpu": i + 1, "disk": i + 2})
            expected_data.append([now, i, i + 1, i + 2])

        controller.terminate()
        controller.await_termination()


def test_write_to_tsdb_with_key_index():
    mock_frames_client = MockFramesClient()

    controller = build_flow(
        [
            SyncEmitSource(),
            TSDBTarget(
                path="container/some/path",
                time_col="time",
                index_cols="node=$key",
                columns=["cpu", "disk"],
                rate="1/h",
                max_events=1,
                frames_client=mock_frames_client,
            ),
        ]
    ).run()

    expected_data = []
    date_time_str = "18/09/19 01:55:1"
    for i in range(9):
        now = datetime.strptime(date_time_str + str(i) + " UTC-0000", "%d/%m/%y %H:%M:%S UTC%z")
        controller.emit([now, i + 1, i + 2], key=i)
        expected_data.append([now, i, i + 1, i + 2])

    controller.terminate()
    controller.await_termination()

    expected_create = (
        "create",
        {
            "if_exists": 1,
            "rate": "1/h",
            "aggregates": "",
            "aggregation_granularity": "",
            "backend": "tsdb",
            "table": "/some/path",
        },
    )
    assert mock_frames_client.call_log[0] == expected_create
    i = 0
    for write_call in mock_frames_client.call_log[1:]:
        assert write_call[0] == "write"
        expected = pd.DataFrame([expected_data[i]], columns=["time", "node", "cpu", "disk"])
        expected.set_index(keys=["time", "node"], inplace=True)
        res = write_call[1]["dfs"]
        assert expected.equals(res), f"result{res}\n!=\nexpected{expected}"
        del write_call[1]["dfs"]
        assert write_call[1] == {"backend": "tsdb", "table": "/some/path"}
        i += 1


def test_write_to_tsdb_with_key_index_and_default_time():
    mock_frames_client = MockFramesClient()

    controller = build_flow(
        [
            SyncEmitSource(),
            TSDBTarget(
                path="container/some/path",
                index_cols="node=$key",
                columns=["cpu", "disk"],
                rate="1/h",
                max_events=1,
                frames_client=mock_frames_client,
            ),
        ]
    ).run()

    expected_data = []
    date_time_str = "18/09/19 01:55:1"
    for i in range(9):
        now = datetime.strptime(date_time_str + str(i) + " UTC-0000", "%d/%m/%y %H:%M:%S UTC%z")
        controller.emit([i + 1, i + 2], key=i, event_time=now)
        expected_data.append([now, i, i + 1, i + 2])

    controller.terminate()
    controller.await_termination()

    expected_create = (
        "create",
        {
            "if_exists": 1,
            "rate": "1/h",
            "aggregates": "",
            "aggregation_granularity": "",
            "backend": "tsdb",
            "table": "/some/path",
        },
    )
    assert mock_frames_client.call_log[0] == expected_create
    i = 0
    for write_call in mock_frames_client.call_log[1:]:
        assert write_call[0] == "write"
        expected = pd.DataFrame([expected_data[i]], columns=["time", "node", "cpu", "disk"])
        expected.set_index(keys=["time", "node"], inplace=True)
        res = write_call[1]["dfs"]
        assert expected.equals(res), f"result{res}\n!=\nexpected{expected}"
        del write_call[1]["dfs"]
        assert write_call[1] == {"backend": "tsdb", "table": "/some/path"}
        i += 1


def test_csv_reader_parquet_write_microsecs(tmpdir):
    out_file = f"{tmpdir}/test_csv_reader_parquet_write_microsecs_{uuid.uuid4().hex}/"
    columns = ["k", "t"]

    time_format = "%d/%m/%Y %H:%M:%S.%f"
    controller = build_flow(
        [
            CSVSource(
                "tests/test-with-timestamp-microsecs.csv",
                header=True,
                key_field="k",
                time_field="t",
                timestamp_format=time_format,
            ),
            ParquetTarget(
                out_file,
                columns=columns,
                partition_cols=["$year", "$month", "$day", "$hour"],
                max_events=2,
            ),
        ]
    ).run()

    expected = pd.DataFrame(
        [
            ["m1", datetime.strptime("15/02/2020 02:03:04.123456", time_format)],
            ["m2", datetime.strptime("16/02/2020 02:03:04.123456", time_format)],
        ],
        columns=columns,
    )
    controller.await_termination()
    read_back_df = pd.read_parquet(out_file, columns=columns)

    assert read_back_df.equals(expected), f"{read_back_df}\n!=\n{expected}"


def test_csv_reader_parquet_write_nanosecs(tmpdir):
    out_file = f"{tmpdir}/test_csv_reader_parquet_write_nanosecs_{uuid.uuid4().hex}/"
    columns = ["k", "t"]

    time_format = "%d/%m/%Y %H:%M:%S.%f"
    controller = build_flow(
        [
            CSVSource(
                "tests/test-with-timestamp-nanosecs.csv",
                header=True,
                key_field="k",
                time_field="t",
                timestamp_format=time_format,
            ),
            ParquetTarget(
                out_file,
                columns=columns,
                partition_cols=["$year", "$month", "$day", "$hour"],
                max_events=2,
            ),
        ]
    ).run()

    expected = pd.DataFrame(
        [
            ["m1", datetime.strptime("15/02/2020 02:03:04.123456", time_format)],
            ["m2", datetime.strptime("16/02/2020 02:03:04.123456", time_format)],
        ],
        columns=columns,
    )
    controller.await_termination()
    read_back_df = pd.read_parquet(out_file, columns=columns)

    assert read_back_df.equals(expected), f"{read_back_df}\n!=\n{expected}"


def test_error_in_table_persist():
    table = Table(
        "table",
        V3ioDriver(
            webapi="https://localhost:12345",
            access_key="abc",
            v3io_client_kwargs={"retry_intervals": [0]},
        ),
    )

    controller = build_flow(
        [
            SyncEmitSource(),
            NoSqlTarget(table, columns=["col1"]),
        ]
    ).run()

    controller.emit({"col1": 0}, "tal")

    controller.terminate()
    with pytest.raises(ClientConnectorError):
        controller.await_termination()


def test_async_task_error_and_complete():
    table = Table("table", NoopDriver())

    controller = build_flow([SyncEmitSource(), NoSqlTarget(table), Map(RaiseEx(1).raise_ex), Complete()]).run()

    awaitable_result = controller.emit({"col1": 0}, "tal")
    try:
        with pytest.raises(ATestException):
            awaitable_result.await_result()
    finally:
        controller.terminate()

    with pytest.raises(ATestException):
        controller.await_termination()


def test_async_task_error_and_complete_repeated_emits():
    table = Table("table", NoopDriver())

    controller = build_flow([SyncEmitSource(), NoSqlTarget(table), Map(RaiseEx(1).raise_ex), Complete()]).run()
    for _ in range(3):
        try:
            awaitable_result = controller.emit({"col1": 0}, "tal")
        except ATestException:
            continue
        with pytest.raises(ATestException):
            awaitable_result.await_result()
    controller.terminate()
    with pytest.raises(ATestException):
        controller.await_termination()


def test_push_error():
    class PushErrorContext:
        def push_error(self, event, message, source):
            self.event = event
            self.message = message
            self.source = source

    context = PushErrorContext()
    controller = build_flow(
        [
            SyncEmitSource(),
            Map(RaiseEx(1).raise_ex, context=context),
            Reduce(0, lambda acc, x: acc + x),
        ]
    ).run()

    controller.emit(0)
    controller.terminate()
    controller.await_termination()
    assert context.event.body == 0
    assert "raise ATestException" in context.message
    assert context.source == "Map"


def test_metadata_fields():
    controller = build_flow(
        [
            SyncEmitSource(key_field="mykey", time_field="mytime"),
            Reduce([], append_and_return, full_event=True),
        ]
    ).run()

    t1 = datetime(2020, 2, 15, 2, 0)
    t2 = datetime(2020, 2, 15, 2, 1)
    body1 = {"mykey": "k1", "mytime": t1, "otherfield": "x"}
    body2 = {"mykey": "k2", "mytime": t2, "otherfield": "x"}

    controller.emit(body1)
    controller.emit(Event(body2, "k2", t2))

    controller.terminate()
    result = controller.await_termination()

    assert len(result) == 2

    result1 = result[0]
    assert result1.key == "k1"
    assert result1.time == t1
    assert result1.body == body1

    result2 = result[1]
    assert result2.key == "k2"
    assert result2.time == t2
    assert result2.body == body2


def test_time_parsed_on_emit():
    controller = build_flow(
        [
            SyncEmitSource(key_field="mykey", time_field="mytime"),
            Reduce([], append_and_return, full_event=True),
        ]
    ).run()

    timestamp_str = "2016-05-30 13:30:00.057"
    timestamp_datetime = datetime(2016, 5, 30, 13, 30, 0, 57000)
    body1 = {"mykey": "k1", "mytime": timestamp_str, "otherfield": "x"}
    expected_body1 = {"mykey": "k1", "mytime": timestamp_datetime, "otherfield": "x"}
    body2 = {"mykey": "k2", "otherfield": "x"}

    controller.emit(body1)
    controller.emit(body2, event_time=timestamp_datetime)

    controller.terminate()
    result = controller.await_termination()

    assert len(result) == 2

    result1 = result[0]
    assert result1.key == "k1"
    assert result1.time == timestamp_datetime
    assert result1.body == expected_body1

    result2 = result[1]
    assert result2.key == "k2"
    assert result2.time == timestamp_datetime
    assert result2.body == body2


async def async_test_async_metadata_fields():
    controller = build_flow(
        [
            AsyncEmitSource(key_field="mykey", time_field="mytime"),
            Reduce([], append_and_return, full_event=True),
        ]
    ).run()

    body = {"mykey": "k1", "mytime": datetime(2020, 2, 15, 2, 0), "otherfield": "x"}
    await controller.emit(body)
    await controller.terminate()
    result = await controller.await_termination()
    assert len(result) == 1
    result = result[0]
    assert result.key == "k1"
    assert result.time == datetime(2020, 2, 15, 2, 0)
    assert result.body == body


def test_async_metadata_fields():
    asyncio.run(async_test_async_metadata_fields())


def test_uuid():
    def copy_and_set_body(event):
        copy_event = copy.copy(event)
        copy_event.body = copy_event.id
        return copy_event

    controller = build_flow(
        [
            SyncEmitSource(),
            Map(copy_and_set_body, full_event=True),
            Reduce([], append_and_return),
        ]
    ).run()

    for _ in range(1025):
        controller.emit(0)

    controller.terminate()
    result = controller.await_termination()

    assert len(result) == 1025
    base_id = result[0][:32]
    for i, cur_id in enumerate(result[:1024]):
        assert cur_id == f"{base_id}-{i:04}"
    assert result[1024][:32] != base_id
    assert result[1024][32:] == "-0000"


def test_input_path():
    controller = build_flow(
        [
            SyncEmitSource(),
            Filter(lambda x: x < 5, input_path="col2.col3"),  # filter emits the full event
            Map(lambda x: x + 1, input_path="col2.col3"),
            Reduce(0, lambda acc, x: acc + x),
        ]
    ).run()

    for i in range(10):
        val = 5 if i % 2 == 0 else 1
        controller.emit({"col1": i, "col2": {"col3": val}})
    controller.terminate()
    termination_result = controller.await_termination()
    assert termination_result == 10


def test_result_path():
    controller = build_flow(
        [
            SyncEmitSource(),
            Map(lambda x: {"new_field": 5}, result_path="step_result"),
            Reduce(0, lambda acc, x: x),
        ]
    ).run()

    controller.emit({"col1": 1})
    controller.terminate()
    termination_result = controller.await_termination()
    assert termination_result == {"col1": 1, "step_result": {"new_field": 5}}


def test_to_dict():
    source = SyncEmitSource(name="my_source", buffer_size=5)
    identity = Map(lambda x: x, full_event=True, not_in_use=None)
    assert source.to_dict() == {
        "class_name": "storey.sources.SyncEmitSource",
        "class_args": {"buffer_size": 5},
        "name": "my_source",
    }
    assert identity.to_dict() == {
        "class_name": "storey.flow.Map",
        "class_args": {"not_in_use": None},
        "full_event": True,
        "name": "Map",
    }


def test_flow_reuse():
    flow = build_flow([SyncEmitSource(), Map(lambda x: x + 1), Reduce(0, lambda acc, x: acc + x)])

    for _ in range(3):
        controller = flow.run()
        for i in range(10):
            controller.emit(i)
        controller.terminate()
        result = controller.await_termination()
        assert result == 55


def test_flow_to_dict_read_csv():
    step = CSVSource(
        "tests/test-with-timestamp-microsecs.csv",
        header=True,
        key_field="k",
        time_field="t",
        timestamp_format="%d/%m/%Y %H:%M:%S.%f",
    )
    assert step.to_dict() == {
        "class_name": "storey.sources.CSVSource",
        "class_args": {
            "build_dict": False,
            "header": True,
            "key_field": "k",
            "paths": "tests/test-with-timestamp-microsecs.csv",
            "time_field": "t",
            "timestamp_format": "%d/%m/%Y %H:%M:%S.%f",
            "type_inference": True,
        },
        "name": "CSVSource",
    }


def test_flow_to_dict_write_to_parquet():
    step = ParquetTarget("outdir", columns=["col1", "col2"], max_events=2)
    assert step.to_dict() == {
        "class_name": "storey.targets.ParquetTarget",
        "class_args": {
            "path": "outdir",
            "columns": ["col1", "col2"],
            "max_events": 2,
            "flush_after_seconds": 60,
        },
        "name": "ParquetTarget",
    }


def test_flow_to_dict_write_to_tsdb():
    step = TSDBTarget(
        path="some/path",
        time_col="time",
        index_cols="node",
        columns=["cpu", "disk"],
        rate="1/h",
        max_events=1,
        frames_client=MockFramesClient(),
    )

    assert step.to_dict() == {
        "class_name": "storey.targets.TSDBTarget",
        "class_args": {
            "columns": ["cpu", "disk"],
            "index_cols": "node",
            "max_events": 1,
            "path": "some/path",
            "rate": "1/h",
            "time_col": "time",
        },
        "name": "TSDBTarget",
    }


def test_flow_to_dict_dataframe_source():
    df = pd.DataFrame(
        [["key1", datetime(2020, 2, 15), "id1", 1.1]],
        columns=["my_key", "my_time", "my_id", "my_value"],
    )
    step = DataframeSource(df, key_field="my_key", time_field="my_time", id_field="my_id")

    assert step.to_dict() == {
        "class_name": "storey.sources.DataframeSource",
        "class_args": {
            "id_field": "my_id",
            "key_field": "my_key",
            "time_field": "my_time",
        },
        "name": "DataframeSource",
    }


def test_flow_to_dict_concurrent_job_execution():
    step = _ConcurrentJobExecution(retries=2)
    assert step.to_dict() == {
        "class_args": {"retries": 2},
        "class_name": "storey.flow._ConcurrentJobExecution",
        "name": "_ConcurrentJobExecution",
    }


def test_to_code():
    flow = build_flow(
        [
            SyncEmitSource(),
            Batch(5),
            ToDataFrame(index=[]),
            Reduce([], append_and_return, full_event=True),
        ]
    )

    reconstructed_code = flow.to_code()
    expected = """sync_emit_source0 = SyncEmitSource()
batch0 = Batch(max_events=5)
to_data_frame0 = ToDataFrame()
reduce0 = Reduce(full_event=True, initial_value=[])

sync_emit_source0.to(batch0)
batch0.to(to_data_frame0)
to_data_frame0.to(reduce0)
"""
    assert reconstructed_code == expected


def test_split_flow_to_code():
    flow = build_flow(
        [
            SyncEmitSource(),
            [Batch(5), Reduce([], lambda x: len(x))],
            Batch(5),
            ToDataFrame(index=[]),
            Reduce([], append_and_return, full_event=True),
        ]
    )

    reconstructed_code = flow.to_code()
    expected = """sync_emit_source0 = SyncEmitSource()
batch0 = Batch(max_events=5)
reduce0 = Reduce(initial_value=[])
batch1 = Batch(max_events=5)
to_data_frame0 = ToDataFrame()
reduce1 = Reduce(full_event=True, initial_value=[])

sync_emit_source0.to(batch0)
batch0.to(reduce0)
sync_emit_source0.to(batch1)
batch1.to(to_data_frame0)
to_data_frame0.to(reduce1)
"""
    assert reconstructed_code == expected


def test_reader_writer_to_code():
    flow = build_flow([CSVSource("mycsv.csv"), ParquetTarget("mypq")])

    reconstructed_code = flow.to_code()
    print(reconstructed_code)
    expected = """c_s_v_source0 = CSVSource(paths='mycsv.csv', header=False, build_dict=False, type_inference=True)
parquet_target0 = ParquetTarget(path='mypq', max_events=10000, flush_after_seconds=60)

c_s_v_source0.to(parquet_target0)
"""
    assert reconstructed_code == expected


def test_illegal_step_no_source():
    try:
        Reduce([], append_and_return, full_event=True).run()
        raise AssertionError()
    except ValueError as ex:
        assert str(ex) == "Flow must start with a source"


def test_illegal_step_source_not_first_step():
    df = pd.DataFrame([["hello", 1, 1.5], ["world", 2, 2.5]], columns=["string", "int", "float"])
    try:
        build_flow(
            [
                ParquetSource("tests"),
                DataframeSource(df),
                Reduce([], append_and_return),
            ]
        ).run()
        raise AssertionError()
    except ValueError as ex:
        assert str(ex) == "DataframeSource can only appear as the first step of a flow"


def test_writer_downstream(tmpdir):
    file_path = f"{tmpdir}/test_writer_downstream/out.csv"
    controller = build_flow(
        [
            SyncEmitSource(),
            CSVTarget(file_path, columns=["n", "n*10"], header=True),
            Reduce(0, lambda acc, x: acc + x[0]),
        ]
    ).run()

    for i in range(10):
        controller.emit([i, i * 10])

    controller.terminate()
    result = controller.await_termination()
    assert result == 45


def test_complete_in_error_flow():
    reduce = build_flow([Complete(), Reduce(0, lambda acc, x: acc + x)])
    controller = build_flow(
        [
            SyncEmitSource(),
            Map(lambda x: x + 1),
            Map(RaiseEx(5).raise_ex, recovery_step=reduce),
            Map(lambda x: x * 100),
            reduce,
        ]
    ).run()

    for i in range(10):
        awaitable_result = controller.emit(i)
        if i == 4:
            assert awaitable_result.await_result() == i + 1
        else:
            assert awaitable_result.await_result() == (i + 1) * 100
    controller.terminate()
    termination_result = controller.await_termination()
    assert termination_result == 5005


def test_non_existing_key_query_by_key():
    df = pd.DataFrame(
        [["katya", "green", "hod hasharon"], ["dina", "blue", "ramat gan"]],
        columns=["name", "color", "city"],
    )
    table = Table("table", NoopDriver())
    controller = build_flow(
        [
            DataframeSource(df, key_field="name"),
            NoSqlTarget(table),
        ]
    ).run()
    controller.await_termination()

    controller = build_flow(
        [
            SyncEmitSource(),
            QueryByKey(["color"], table, key="name"),
            QueryByKey(["city"], table, key="name"),
        ]
    ).run()

    controller.emit({"nameeeee": "katya"}, "katya")
    controller.terminate()
    controller.await_termination()


# ML-2257
def test_query_by_key_edge_case_field_name():
    table = Table("table", NoopDriver())
    QueryByKey(["my_color_5sec"], table, key="name"),


def test_csv_source_with_none_values():
    controller = build_flow(
        [
            CSVSource("tests/test-with-none-values.csv", header=True, key_field="string"),
            Reduce([], append_and_return, full_event=True),
        ]
    ).run()

    termination_result = controller.await_termination()

    print(termination_result)

    assert len(termination_result) == 2
    assert termination_result[0].key == "a"
    assert termination_result[0].body == [
        "a",
        True,
        False,
        1,
        2.3,
        "2021-04-21 15:56:53.385444",
    ]
    assert termination_result[1].key == "b"
    assert termination_result[1].body == ["b", True, None, math.nan, math.nan, None]


def test_csv_source_event_metadata():
    controller = build_flow(
        [
            CSVSource(
                "tests/test-with-timestamp.csv",
                header=True,
                build_dict=True,
                key_field="k",
                time_field="t",
                timestamp_format="%d/%m/%Y %H:%M:%S",
                id_field="k",
            ),
            ReifyMetadata({"key", "time", "id"}),
            Reduce([], append_and_return, full_event=False),
        ]
    ).run()

    termination_result = controller.await_termination()

    assert termination_result == [
        {
            "b": True,
            "id": "m1",
            "k": "m1",
            "key": "m1",
            "t": datetime(2020, 2, 15, 2, 0),
            "time": datetime(2020, 2, 15, 2, 0),
            "v": 8,
        },
        {
            "b": False,
            "id": "m2",
            "k": "m2",
            "key": "m2",
            "t": datetime(2020, 2, 16, 2, 0),
            "time": datetime(2020, 2, 16, 2, 0),
            "v": 14,
        },
    ]


def test_bad_time_string_input():
    controller = build_flow(
        [
            SyncEmitSource(time_field="time"),
        ]
    ).run()

    try:
        with pytest.raises(ValueError):
            controller.emit({"time": "not a time for sure"})
    finally:
        controller.terminate()


def test_bad_time_input():
    controller = build_flow(
        [
            SyncEmitSource(time_field="time"),
        ]
    ).run()

    try:
        with pytest.raises(ValueError):
            controller.emit({"time": object()})
    finally:
        controller.terminate()


def test_epoch_time_input():
    controller = build_flow([SyncEmitSource(time_field="time"), Complete(full_event=True)]).run()

    awaitable_result = controller.emit({"time": 1620569127})
    result = awaitable_result.await_result()
    controller.terminate()
    assert result.time == datetime(2021, 5, 9, 14, 5, 27, tzinfo=pytz.utc)


def test_iso_string_time_input():
    controller = build_flow([SyncEmitSource(time_field="time"), Complete(full_event=True)]).run()

    awaitable_result = controller.emit({"time": "2021-05-09T14:05:27+00:00"})
    result = awaitable_result.await_result()
    controller.terminate()
    assert result.time == datetime(2021, 5, 9, 14, 5, 27, tzinfo=pytz.utc)


def test_custom_string_time_input():
    controller = build_flow(
        [
            SyncEmitSource(time_field="time", time_format="%Y-%m-%dT%H:%M:%S%z"),
            Complete(full_event=True),
        ]
    ).run()

    awaitable_result = controller.emit({"time": "2021-05-09T14:05:27+00:00"})
    result = awaitable_result.await_result()
    controller.terminate()
    assert result.time == datetime(2021, 5, 9, 14, 5, 27, tzinfo=pytz.utc)


def test_none_key_is_not_written():
    data = pd.DataFrame({"first_name": ["moshe", None, "katya"], "some_data": [1, 2, 3]})
    data.set_index(keys=["first_name"], inplace=True)

    controller = build_flow(
        [
            DataframeSource(data, key_field=["first_name"]),
            Reduce([], append_and_return),
        ]
    ).run()
    result = controller.await_termination()
    expected = [
        {"first_name": "moshe", "some_data": 1},
        {"first_name": "katya", "some_data": 3},
    ]

    assert result == expected


def test_none_key_num_is_not_written():
    data = pd.DataFrame({"index": [10, None, 20], "some_data": [1, 2, 3]})
    data.set_index(keys=["index"], inplace=True)

    controller = build_flow(
        [
            DataframeSource(data, key_field=["index"]),
            Reduce([], append_and_return),
        ]
    ).run()
    result = controller.await_termination()
    expected = [{"index": 10, "some_data": 1}, {"index": 20, "some_data": 3}]

    assert result == expected


def test_none_key_date_is_not_written():
    data = pd.DataFrame(
        {
            "index": [
                datetime(2020, 6, 27, 10, 23, 8, 420581),
                None,
                datetime(2020, 6, 28, 10, 23, 8, 420581),
            ],
            "some_data": [1, 2, 3],
        }
    )
    data.set_index(keys=["index"], inplace=True)

    controller = build_flow(
        [
            DataframeSource(data, key_field=["index"]),
            Reduce([], append_and_return),
        ]
    ).run()
    result = controller.await_termination()
    expected = [
        {"index": datetime(2020, 6, 27, 10, 23, 8, 420581), "some_data": 1},
        {"index": datetime(2020, 6, 28, 10, 23, 8, 420581), "some_data": 3},
    ]

    assert result == expected


def test_csv_none_value_first_row(tmpdir):
    out_file_par = f"{tmpdir}/test_csv_none_value_first_row_{uuid.uuid4().hex}.parquet"
    out_file_csv = f"{tmpdir}/test_csv_none_value_first_row_{uuid.uuid4().hex}.csv"

    columns = ["first_name", "bid", "bool", "time"]
    data = pd.DataFrame(
        [
            ["katya", None, None, None],
            ["dina", 45.7, True, datetime(2021, 4, 21, 15, 56, 53, 385444)],
        ],
        columns=columns,
    )
    data.to_csv(out_file_csv)

    controller = build_flow(
        [
            CSVSource(out_file_csv, header=True, key_field="first_name", build_dict=True),
            ParquetTarget(out_file_par),
        ]
    ).run()

    controller.await_termination()
    read_back_df = pd.read_parquet(out_file_par)

    u = pd.read_csv(out_file_csv)
    u.to_parquet(out_file_par)
    r2 = pd.read_parquet(out_file_par)

    for c in columns:
        assert read_back_df.dtypes.to_dict()[c] == r2.dtypes.to_dict()[c]


def test_csv_none_value_string(tmpdir):
    out_file_par = f"{tmpdir}/test_csv_none_value_first_row_{uuid.uuid4().hex}.parquet"
    out_file_csv = f"{tmpdir}/test_csv_none_value_first_row_{uuid.uuid4().hex}.csv"

    columns = ["first_name", "str"]
    data = pd.DataFrame([["katya", "strrrr"], ["dina", None]], columns=columns)
    data.to_csv(out_file_csv)

    controller = build_flow(
        [
            CSVSource(out_file_csv, header=True, key_field="first_name", build_dict=True),
            ParquetTarget(out_file_par),
        ]
    ).run()

    controller.await_termination()
    read_back_df = pd.read_parquet(out_file_par)

    u = pd.read_csv(out_file_csv)
    u.to_parquet(out_file_par)
    r2 = pd.read_parquet(out_file_par)

    assert r2["str"].compare(read_back_df["str"]).empty


def test_csv_multiple_time_columns(tmpdir):
    with pytest.raises(ValueError):
        controller = build_flow(
            [
                CSVSource(
                    "tests/test-multiple-time-columns.csv",
                    header=True,
                    time_field="t1",
                    parse_dates=[2],
                ),
                Reduce([], append_and_return),
            ]
        ).run()

    # now do it correctly
    controller = build_flow(
        [
            CSVSource(
                "tests/test-multiple-time-columns.csv",
                header=True,
                time_field="t1",
                parse_dates=["t2"],
            ),
            Reduce([], append_and_return),
        ]
    ).run()

    termination_result = controller.await_termination()

    expected = [
        [
            "m1",
            datetime(2020, 6, 27, 10, 23, 8, 420581),
            "katya",
            datetime(2020, 6, 27, 12, 23, 8, 420581),
        ],
        [
            "m2",
            datetime(2021, 6, 27, 10, 23, 8, 420581),
            "dina",
            datetime(2021, 6, 27, 10, 21, 8, 420581),
        ],
    ]

    assert termination_result == expected


# ML-846 (inserting multiple columns in pandas 1.3)
def test_reduce_to_df_multiple_indexes():
    index_columns = ["szc", "gca", "pzi"]
    controller = build_flow(
        [
            SyncEmitSource(key_field=index_columns),
            ReduceToDataFrame(index=index_columns, insert_key_column_as=index_columns),
        ]
    ).run()

    a1 = {
        "time_stamp": pd.Timestamp("2002-04-01 04:32:34"),
        "szc": 0.4,
        "itz": False,
        "pzi": 2922242126195791,
        "gca": 0.05,
    }
    a2 = {
        "time_stamp": pd.Timestamp("2002-04-01 15:05:37"),
        "szc": 0.5,
        "itz": True,
        "pzi": -9144607787498184,
        "gca": 0.79,
    }

    controller.emit(a1)
    controller.emit(a2)

    expected = pd.DataFrame([a1, a2], columns=None)
    expected.set_index(index_columns, inplace=True)
    controller.terminate()
    termination_result = controller.await_termination()

    assert_frame_equal(expected, termination_result)


def test_func_parquet_target_terminate(tmpdir):
    out_file = f"{tmpdir}/test_func_parquet_target_terminate_{uuid.uuid4().hex}/"

    dictionary = {}

    def my_func(param1, param2):
        dictionary[param1] = param2

    data = [
        ["dina", pd.Timestamp("2019-07-01 00:00:00"), "tel aviv"],
        ["uri", pd.Timestamp("2018-12-30 09:00:00"), "tel aviv"],
        ["katya", pd.Timestamp("2020-12-31 14:00:00"), "hod hasharon"],
    ]

    df = pd.DataFrame(data, columns=["my_string", "my_time", "my_city"])
    df.set_index("my_string")

    controller = build_flow([DataframeSource(df), ParquetTarget(path=out_file, update_last_written=my_func)]).run()

    controller.await_termination()

    assert len(dictionary) == 1


def test_completion_on_error_in_concurrent_execution_step():
    class _ErrorInConcurrentExecution(_ConcurrentJobExecution):
        async def _process_event(self, event):
            pass

        async def _handle_completed(self, event, response):
            raise ATestException()

    controller = build_flow([SyncEmitSource(), _ErrorInConcurrentExecution(), Complete()]).run()

    awaitable_result = controller.emit(1)
    try:
        with pytest.raises(ATestException):
            awaitable_result.await_result()
    finally:
        controller.terminate()


@pytest.mark.parametrize("backoff_factor", [(0, 2, 0), (1, 2, 3), (0, 1, None)])
def test_completion_after_retry_in_concurrent_execution_step(backoff_factor):
    backoff_factor, retries, expected_sleep = backoff_factor

    class _ErrorInConcurrentExecution(_ConcurrentJobExecution):
        def __init__(self, **kwargs):
            super().__init__(**kwargs)
            self._nums_called = 0

        async def _process_event(self, event):
            self._nums_called += 1
            if self._nums_called <= 2:  # fail twice
                raise ATestException()

        async def _handle_completed(self, event, response):
            return await self._do_downstream(event)

    controller = build_flow(
        [
            SyncEmitSource(),
            _ErrorInConcurrentExecution(retries=retries, backoff_factor=backoff_factor),
            Complete(),
        ]
    ).run()

    awaitable_result = controller.emit(1)
    try:
        start = time.time()
        if expected_sleep is None:
            with pytest.raises(ATestException):
                awaitable_result.await_result()
        else:
            awaitable_result.await_result()
        end = time.time()
    finally:
        controller.terminate()
    if expected_sleep is None:
        with pytest.raises(ATestException):
            controller.await_termination()
    else:
        controller.await_termination()
        assert end - start > expected_sleep


# ML-1506
@pytest.mark.parametrize("max_in_flight", [1, 2, 4])
def test_concurrent_execution_max_in_flight(max_in_flight):
    class _TestConcurrentExecution(_ConcurrentJobExecution):
        def __init__(self, **kwargs):
            super().__init__(**kwargs)
            self._ongoing_processing = 0
            self.lazy_init_called = 0
            self.handle_completed_called = 0

        async def _lazy_init(self):
            self.lazy_init_called += 1

        async def _process_event(self, event):
            self._ongoing_processing += 1
            assert self._ongoing_processing <= max_in_flight
            await asyncio.sleep(1)
            self._ongoing_processing -= 1

        async def _handle_completed(self, event, response):
            self.handle_completed_called += 1

    concurrent_step = _TestConcurrentExecution(max_in_flight=max_in_flight)
    controller = build_flow(
        [
            SyncEmitSource(),
            concurrent_step,
        ]
    ).run()

    num_events = max_in_flight + 1
    for i in range(num_events):
        controller.emit(i)
    controller.terminate()
    controller.await_termination()

    assert concurrent_step.lazy_init_called == 1
    assert concurrent_step.handle_completed_called == num_events


def test_concurrent_execution_max_in_flight_error():
    class _TestConcurrentExecution(_ConcurrentJobExecution):
        async def _process_event(self, event):
            raise ATestException()

        async def _handle_completed(self, event, response):
            pass

    concurrent_step = _TestConcurrentExecution(max_in_flight=2)
    controller = build_flow([SyncEmitSource(), concurrent_step, Complete()]).run()

    awaitable_result = controller.emit(0)
    with pytest.raises(ATestException):
        awaitable_result.await_result()
    controller.terminate()
    with pytest.raises(ATestException):
        controller.await_termination()


def test_concurrent_execution_max_in_flight_push_error():
    class _TestConcurrentExecution(_ConcurrentJobExecution):
        def __init__(self, **kwargs):
            super().__init__(**kwargs)
            self._should_raise = True

        async def _process_event(self, event):
            if self._should_raise:
                self._should_raise = False
                raise ATestException()

        async def _handle_completed(self, event, response):
            await self._do_downstream(event)

    class ContextWithPushError(Context):
        def push_error(self, event, message, source):
            pass

    context = ContextWithPushError()

    concurrent_step = _TestConcurrentExecution(max_in_flight=2, context=context)
    controller = build_flow([SyncEmitSource(), concurrent_step, Complete()]).run()

    awaitable_result = controller.emit(0)
    with pytest.raises(ATestException):
        awaitable_result.await_result()
    for i in range(1, 5):
        awaitable_result = controller.emit(i)
        awaitable_result.await_result()
    controller.terminate()
    controller.await_termination()


class MockLogger:
    def __init__(self):
        self.logs = []

    def error(self, *args, **kwargs):
        self.logs.append(("error", args, kwargs))

    def warn(self, *args, **kwargs):
        self.logs.append(("warn", args, kwargs))

    def info(self, *args, **kwargs):
        self.logs.append(("info", args, kwargs))

    def debug(self, *args, **kwargs):
        self.logs.append(("debug", args, kwargs))


class MockContext:
    def __init__(self, logger, verbose):
        self.logger = logger
        self.verbose = verbose


def test_verbose_logs():
    logger = MockLogger()
    context = MockContext(logger, True)

    controller = build_flow(
        [
            SyncEmitSource(context=context),
            Map(lambda x: x, name="Map1", context=context),
            Map(lambda x: x, name="Map2", context=context),
        ]
    ).run()

    controller.emit(Event(id="myid", time=datetime.fromisoformat("2020-07-21T21:40:00+00:00"), body={}))
    controller.terminate()
    controller.await_termination()

    assert len(logger.logs) == 2

    level, args, kwargs = logger.logs[0]
    assert level == "debug"
    assert args == ("SyncEmitSource -> Map1 | Event(id=myid, time=2020-07-21 21:40:00+00:00, path=/, body={})",)
    assert kwargs == {}

    level, args, kwargs = logger.logs[1]
    assert level == "debug"
    assert args == ("Map1 -> Map2 | Event(id=myid, time=2020-07-21 21:40:00+00:00, path=/, body={})",)
    assert kwargs == {}


# ML-1716
def test_init_of_recovery_step():
    class WasInitCalled(storey.Flow):
        def __init__(self):
            super().__init__()
            self.times_init_called = 0

        def _init(self):
            self.times_init_called += 1

        async def _do(self, event):
            return event

    was_init_called_step = WasInitCalled()

    controller = build_flow([SyncEmitSource(), Map(lambda x: x, recovery_step=was_init_called_step)]).run()

    controller.terminate()
    controller.await_termination()

    assert was_init_called_step.times_init_called == 1


# ML-1727
@pytest.mark.parametrize(
    ["long_running", "use_mapclass"],
    [(True, True), (True, False), (False, True), (False, False)],
)
def test_long_running_parameter(long_running, use_mapclass):
    class CheckTime(storey.Flow):
        def __init__(self):
            super().__init__()
            self.failed = False
            self._worker_task = None
            self._terminate = False

        async def worker(self):
            last_time = time.monotonic()
            while not self._terminate:
                await asyncio.sleep(0)
                time_now = time.monotonic()
                self.failed = self.failed or time_now > last_time + 0.5
                last_time = time_now

        async def _do(self, event):
            if not self._worker_task:
                self._worker_task = asyncio.create_task(self.worker())
            if event is storey.dtypes._termination_obj:
                self._terminate = True
                await self._worker_task
            return await self._do_downstream(event)

    def sleep_and_return(event):
        time.sleep(0.6)
        return event

    class MyLongMap(MapClass):
        def do(self, event):
            return sleep_and_return(event)

    check_time = CheckTime()
    if use_mapclass:
        map_step = MyLongMap(long_running=long_running)
    else:
        map_step = Map(sleep_and_return, long_running=long_running)
    controller = build_flow(
        [
            SyncEmitSource(),
            map_step,
            check_time,
            Reduce([], lambda acc, x: append_and_return(acc, x)),
        ]
    ).run()

    controller.emit(1)
    controller.emit(2)
    controller.terminate()
    termination_result = controller.await_termination()
    assert termination_result == [1, 2]

    should_fail = not long_running
    assert check_time.failed == should_fail


def test_rename():
    controller = build_flow(
        [
            SyncEmitSource(),
            Rename({}),
            Rename({"a": "b", "c": "d"}),
            Rename({"d": "c"}),
            Reduce([], lambda acc, x: append_and_return(acc, x)),
        ]
    ).run()

    controller.emit({"a": 1, "b": 2, "c": 3, "d": 4, "e": 5})
    controller.terminate()
    termination_result = controller.await_termination()
<<<<<<< HEAD
    assert termination_result == [{'b': 1, 'c': 3, 'e': 5}]


def test_read_sql_db():
    import sqlalchemy as db
    engine = db.create_engine('sqlite:///test.db', echo=True)
    with engine.connect() as conn:
        origin_df = pd.DataFrame({'string': ['hello', 'world'], 'int': [1, 2], 'float': [1.5, 2.5]})
        origin_df.to_sql('table_1', conn, if_exists="replace")
        conn.close()
    controller = build_flow([
        SQLSource('sqlite:///test.db', 'table_1', 'string'),
        Reduce([], append_and_return),
    ]).run()

    termination_result = controller.await_termination()
    expected = [
        {'string': 'hello', 'int': 1, 'float': 1.5}, {'string': 'world', 'int': 2, 'float': 2.5},
    ]
    assert termination_result == expected
=======
    assert termination_result == [{"b": 1, "c": 3, "e": 5}]
>>>>>>> 026b1d24
<|MERGE_RESOLUTION|>--- conflicted
+++ resolved
@@ -32,15 +32,7 @@
 from pandas.testing import assert_frame_equal
 
 import storey
-<<<<<<< HEAD
-from storey import build_flow, SyncEmitSource, Map, Filter, FlatMap, Reduce, MapWithState, CSVSource, Complete, \
-    AsyncEmitSource, Choice, \
-    Event, Batch, Table, CSVTarget, DataframeSource, MapClass, JoinWithTable, ReduceToDataFrame, ToDataFrame, \
-    ParquetTarget, QueryByKey, \
-    TSDBTarget, Extend, SendToHttp, HttpRequest, NoSqlTarget, NoopDriver, Driver, Recover, V3ioDriver, ParquetSource, \
-    SQLSource
-from storey.flow import _ConcurrentJobExecution, Context, ReifyMetadata, Rename
-=======
+
 from storey import (
     AsyncEmitSource,
     Batch,
@@ -74,9 +66,8 @@
     TSDBTarget,
     V3ioDriver,
     build_flow,
+    SQLSource
 )
-from storey.flow import Context, ReifyMetadata, Rename, _ConcurrentJobExecution
->>>>>>> 026b1d24
 
 
 class ATestException(Exception):
@@ -442,19 +433,6 @@
 
 
 def test_write_parquet_timestamp_nanosecs(tmpdir):
-<<<<<<< HEAD
-    pytest.skip('temp skip')
-    out_dir = f'{tmpdir}/test_write_parquet_timestamp_nanosecs/{uuid.uuid4().hex}/'
-    columns = ['string', 'timestamp1', 'timestamp2']
-    df = pd.DataFrame([['hello', pd.Timestamp('2020-01-26 14:52:37.12325679'), pd.Timestamp('2020-01-26 12:41:37.123456789')],
-                       ['world', pd.Timestamp('2018-05-11 13:52:37.333421789'), pd.Timestamp('2020-01-14 14:52:37.987654321')]],
-                      columns=columns)
-    df.set_index(keys=['timestamp1'], inplace=True)
-    controller = build_flow([
-        DataframeSource(df),
-        ParquetTarget(out_dir, columns=['string', 'timestamp2'], partition_cols=[], index_cols='timestamp1')
-    ]).run()
-=======
     out_dir = f"{tmpdir}/test_write_parquet_timestamp_nanosecs/{uuid.uuid4().hex}/"
     columns = ["string", "timestamp1", "timestamp2"]
     df = pd.DataFrame(
@@ -484,7 +462,6 @@
             ),
         ]
     ).run()
->>>>>>> 026b1d24
     controller.await_termination()
 
     controller = build_flow(
@@ -3938,7 +3915,6 @@
     controller.emit({"a": 1, "b": 2, "c": 3, "d": 4, "e": 5})
     controller.terminate()
     termination_result = controller.await_termination()
-<<<<<<< HEAD
     assert termination_result == [{'b': 1, 'c': 3, 'e': 5}]
 
 
@@ -3959,6 +3935,3 @@
         {'string': 'hello', 'int': 1, 'float': 1.5}, {'string': 'world', 'int': 2, 'float': 2.5},
     ]
     assert termination_result == expected
-=======
-    assert termination_result == [{"b": 1, "c": 3, "e": 5}]
->>>>>>> 026b1d24
