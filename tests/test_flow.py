import asyncio
import os
import time
import uuid
from datetime import datetime

import pandas as pd

from storey import build_flow, Source, Map, Filter, FlatMap, Reduce, FlowError, MapWithState, ReadCSV, Complete, AsyncSource, Choice, Event, \
<<<<<<< HEAD
    Batch, Cache, NoopDriver, WriteCSV, DataframeSource
from storey.dataframe import ReduceToDataFrame, ToDataFrame, WriteToParquet
=======
    Batch, Cache, NoopDriver, WriteCSV, DataframeSource, MapClass
from storey.dataframe import ReduceToDataFrame, ToDataFrame
>>>>>>> 04f6e901


class ATestException(Exception):
    pass


class RaiseEx:
    _counter = 0

    def __init__(self, raise_after):
        self._raise_after = raise_after

    def raise_ex(self, element):
        if self._counter == self._raise_after:
            raise ATestException("test")
        self._counter += 1
        return element


def test_functional_flow():
    controller = build_flow([
        Source(),
        Map(lambda x: x + 1),
        Filter(lambda x: x < 3),
        FlatMap(lambda x: [x, x * 10]),
        Reduce(0, lambda acc, x: acc + x),
    ]).run()

    for _ in range(100):
        for i in range(10):
            controller.emit(i)
    controller.terminate()
    termination_result = controller.await_termination()
    assert termination_result == 3300


def test_csv_reader():
    controller = build_flow([
        ReadCSV('tests/test.csv', with_header=True),
        FlatMap(lambda x: x),
        Map(lambda x: int(x)),
        Reduce(0, lambda acc, x: acc + x),
    ]).run()

    termination_result = controller.await_termination()
    assert termination_result == 21


def test_csv_reader_as_dict():
    controller = build_flow([
        ReadCSV('tests/test.csv', with_header=True, build_dict=True),
        FlatMap(lambda x: [x['n1'], x['n2'], x['n3']]),
        Map(lambda x: int(x)),
        Reduce(0, lambda acc, x: acc + x),
    ]).run()

    termination_result = controller.await_termination()
    assert termination_result == 21


def append_and_return(lst, x):
    lst.append(x)
    return lst


def test_csv_reader_as_dict_with_key_and_timestamp():
    controller = build_flow([
        ReadCSV('tests/test-with-timestamp.csv', with_header=True, build_dict=True, key_field='k',
                timestamp_field='t', timestamp_format='%d/%m/%Y %H:%M:%S'),
        Reduce([], append_and_return, full_event=True),
    ]).run()

    termination_result = controller.await_termination()

    assert len(termination_result) == 2
    assert termination_result[0].key == 'm1'
    assert termination_result[0].time == datetime(2020, 2, 15, 2, 0)
    assert termination_result[0].body == {'k': 'm1', 't': '15/02/2020 02:00:00', 'v': '8'}
    assert termination_result[1].key == 'm2'
    assert termination_result[1].time == datetime(2020, 2, 16, 2, 0)
    assert termination_result[1].body == {'k': 'm2', 't': '16/02/2020 02:00:00', 'v': '14'}


def test_csv_reader_with_key_and_timestamp():
    controller = build_flow([
        ReadCSV('tests/test-with-timestamp.csv', with_header=True, key_field='k',
                timestamp_field='t', timestamp_format='%d/%m/%Y %H:%M:%S'),
        Reduce([], append_and_return, full_event=True),
    ]).run()

    termination_result = controller.await_termination()

    assert len(termination_result) == 2
    assert termination_result[0].key == 'm1'
    assert termination_result[0].time == datetime(2020, 2, 15, 2, 0)
    assert termination_result[0].body == ['m1', '15/02/2020 02:00:00', '8']
    assert termination_result[1].key == 'm2'
    assert termination_result[1].time == datetime(2020, 2, 16, 2, 0)
    assert termination_result[1].body == ['m2', '16/02/2020 02:00:00', '14']


def test_csv_reader_as_dict_no_header():
    controller = build_flow([
        ReadCSV('tests/test-no-header.csv', with_header=False, build_dict=True),
        FlatMap(lambda x: [x[0], x[1], x[2]]),
        Map(lambda x: int(x)),
        Reduce(0, lambda acc, x: acc + x),
    ]).run()

    termination_result = controller.await_termination()
    assert termination_result == 21


def test_dataframe_source():
    df = pd.DataFrame([['hello', 1, 1.5], ['world', 2, 2.5]], columns=['string', 'int', 'float'])
    controller = build_flow([
        DataframeSource(df),
        Reduce([], append_and_return),
    ]).run()

    termination_result = controller.await_termination()
    expected = [{'string': 'hello', 'int': 1, 'float': 1.5}, {'string': 'world', 'int': 2, 'float': 2.5}]
    assert termination_result == expected


def test_indexed_dataframe_source():
    df = pd.DataFrame([['hello', 1, 1.5], ['world', 2, 2.5]], columns=['string', 'int', 'float'])
    df.set_index(['string', 'int'], inplace=True)
    controller = build_flow([
        DataframeSource(df),
        Reduce([], append_and_return),
    ]).run()

    termination_result = controller.await_termination()
    expected = [{'string': 'hello', 'int': 1, 'float': 1.5}, {'string': 'world', 'int': 2, 'float': 2.5}]
    assert termination_result == expected


def test_dataframe_source_with_metadata():
    t1 = datetime(2020, 2, 15)
    t2 = datetime(2020, 2, 16)
    df = pd.DataFrame([['key1', t1, 'id1', 1.1], ['key2', t2, 'id2', 2.2]],
                      columns=['my_key', 'my_time', 'my_id', 'my_value'])
    controller = build_flow([
        DataframeSource(df, key_column='my_key', time_column='my_time', id_column='my_id'),
        Reduce([], append_and_return, full_event=True),
    ]).run()

    termination_result = controller.await_termination()
    expected = [Event({'my_value': 1.1}, key='key1', time=t1, id='id1'), Event({'my_value': 2.2}, key='key2', time=t2, id='id2')]
    assert termination_result == expected


async def async_dataframe_source():
    df = pd.DataFrame([['hello', 1, 1.5], ['world', 2, 2.5]], columns=['string', 'int', 'float'])
    controller = await build_flow([
        DataframeSource(df),
        Reduce([], append_and_return),
    ]).run_async()

    termination_result = await controller.await_termination()
    expected = [{'string': 'hello', 'int': 1, 'float': 1.5}, {'string': 'world', 'int': 2, 'float': 2.5}]
    assert termination_result == expected


def test_async_dataframe_source():
    asyncio.run(async_test_async_source())


def test_error_flow():
    controller = build_flow([
        Source(),
        Map(lambda x: x + 1),
        Map(RaiseEx(500).raise_ex),
        Reduce(0, lambda acc, x: acc + x),
    ]).run()

    try:
        for i in range(1000):
            controller.emit(i)
    except FlowError as flow_ex:
        assert isinstance(flow_ex.__cause__, ATestException)


def test_broadcast():
    controller = build_flow([
        Source(),
        Map(lambda x: x + 1),
        Filter(lambda x: x < 3, termination_result_fn=lambda x, y: x + y),
        [
            Reduce(0, lambda acc, x: acc + x)
        ],
        [
            Reduce(0, lambda acc, x: acc + x)
        ]
    ]).run()

    for i in range(10):
        controller.emit(i)
    controller.terminate()
    termination_result = controller.await_termination()
    assert termination_result == 6


def test_broadcast_complex():
    controller = build_flow([
        Source(),
        Map(lambda x: x + 1),
        Filter(lambda x: x < 3, termination_result_fn=lambda x, y: x + y),
        [
            Reduce(0, lambda acc, x: acc + x),
        ],
        [
            Map(lambda x: x * 100),
            Reduce(0, lambda acc, x: acc + x)
        ],
        [
            Map(lambda x: x * 1000),
            Reduce(0, lambda acc, x: acc + x)
        ]
    ]).run()

    for i in range(10):
        controller.emit(i)
    controller.terminate()
    termination_result = controller.await_termination()
    assert termination_result == 3303


# Same as test_broadcast_complex but without using build_flow
def test_broadcast_complex_no_sugar():
    source = Source()
    filter = Filter(lambda x: x < 3, termination_result_fn=lambda x, y: x + y)
    source.to(Map(lambda x: x + 1)).to(filter)
    filter.to(Reduce(0, lambda acc, x: acc + x), )
    filter.to(Map(lambda x: x * 100)).to(Reduce(0, lambda acc, x: acc + x))
    filter.to(Map(lambda x: x * 1000)).to(Reduce(0, lambda acc, x: acc + x))
    controller = source.run()

    for i in range(10):
        controller.emit(i)
    controller.terminate()
    termination_result = controller.await_termination()
    assert termination_result == 3303


def test_map_with_state_flow():
    controller = build_flow([
        Source(),
        MapWithState(1000, lambda x, state: (state, x)),
        Reduce(0, lambda acc, x: acc + x),
    ]).run()

    for i in range(10):
        controller.emit(i)
    controller.terminate()
    termination_result = controller.await_termination()
    assert termination_result == 1036


def test_map_with_cache_state_flow():
    cache = Cache("table", NoopDriver())
    cache._cache['tal'] = {'color': 'blue'}
    cache._cache['dina'] = {'color': 'red'}

    def enrich(event, state):
        event['color'] = state['color']
        state['counter'] = state.get('counter', 0) + 1
        return event, state

    controller = build_flow([
        Source(),
        MapWithState(cache, lambda x, state: enrich(x, state), group_by_key=True),
        Reduce([], append_and_return),
    ]).run()

    for i in range(10):
        key = 'tal'
        if i % 3 == 0:
            key = 'dina'
        controller.emit(Event(body={'col1': i}, key=key))
    controller.terminate()

    termination_result = controller.await_termination()
    expected = [{'col1': 0, 'color': 'red'},
                {'col1': 1, 'color': 'blue'},
                {'col1': 2, 'color': 'blue'},
                {'col1': 3, 'color': 'red'},
                {'col1': 4, 'color': 'blue'},
                {'col1': 5, 'color': 'blue'},
                {'col1': 6, 'color': 'red'},
                {'col1': 7, 'color': 'blue'},
                {'col1': 8, 'color': 'blue'},
                {'col1': 9, 'color': 'red'}]
    expected_cache = {'tal': {'color': 'blue', 'counter': 6}, 'dina': {'color': 'red', 'counter': 4}}

    assert termination_result == expected
    assert cache._cache == expected_cache


def test_map_with_empty_cache_state_flow():
    cache = Cache("table", NoopDriver())

    def enrich(event, state):
        if 'first_value' not in state:
            state['first_value'] = event['col1']
        event['diff_from_first'] = event['col1'] - state['first_value']
        state['counter'] = state.get('counter', 0) + 1
        return event, state

    controller = build_flow([
        Source(),
        MapWithState(cache, lambda x, state: enrich(x, state), group_by_key=True),
        Reduce([], append_and_return),
    ]).run()

    for i in range(10):
        key = 'tal'
        if i % 3 == 0:
            key = 'dina'
        controller.emit(Event(body={'col1': i}, key=key))
    controller.terminate()

    termination_result = controller.await_termination()
    expected = [{'col1': 0, 'diff_from_first': 0},
                {'col1': 1, 'diff_from_first': 0},
                {'col1': 2, 'diff_from_first': 1},
                {'col1': 3, 'diff_from_first': 3},
                {'col1': 4, 'diff_from_first': 3},
                {'col1': 5, 'diff_from_first': 4},
                {'col1': 6, 'diff_from_first': 6},
                {'col1': 7, 'diff_from_first': 6},
                {'col1': 8, 'diff_from_first': 7},
                {'col1': 9, 'diff_from_first': 9}]
    expected_cache = {'dina': {'first_value': 0, 'counter': 4}, 'tal': {'first_value': 1, 'counter': 6}}
    assert termination_result == expected
    assert cache._cache == expected_cache


def test_awaitable_result():
    controller = build_flow([
        Source(),
        Map(lambda x: x + 1, termination_result_fn=lambda _, x: x),
        [
            Complete()
        ],
        [
            Reduce(0, lambda acc, x: acc + x)
        ]
    ]).run()

    for i in range(10):
        awaitable_result = controller.emit(i, return_awaitable_result=True)
        assert awaitable_result.await_result() == i + 1
    controller.terminate()
    termination_result = controller.await_termination()
    assert termination_result == 55


async def async_test_async_source():
    controller = await build_flow([
        AsyncSource(),
        Map(lambda x: x + 1, termination_result_fn=lambda _, x: x),
        [
            Complete()
        ],
        [
            Reduce(0, lambda acc, x: acc + x)
        ]
    ]).run()

    for i in range(10):
        result = await controller.emit(i, await_result=True)
        assert result == i + 1
    await controller.terminate()
    termination_result = await controller.await_termination()
    assert termination_result == 55


def test_async_source():
    loop = asyncio.new_event_loop()
    loop.run_until_complete(async_test_async_source())


async def async_test_error_async_flow():
    controller = await build_flow([
        AsyncSource(),
        Map(lambda x: x + 1),
        Map(RaiseEx(500).raise_ex),
        Reduce(0, lambda acc, x: acc + x),
    ]).run()

    try:
        for i in range(1000):
            await controller.emit(i)
    except FlowError as flow_ex:
        assert isinstance(flow_ex.__cause__, ATestException)


def test_error_async_flow():
    loop = asyncio.new_event_loop()
    loop.run_until_complete(async_test_error_async_flow())


def test_choice():
    small_reduce = Reduce(0, lambda acc, x: acc + x)

    big_reduce = build_flow([
        Map(lambda x: x * 100),
        Reduce(0, lambda acc, x: acc + x)
    ])

    controller = build_flow([
        Source(),
        Choice([(big_reduce, lambda x: x % 2 == 0)],
               default=small_reduce,
               termination_result_fn=lambda x, y: x + y)
    ]).run()

    for i in range(10):
        controller.emit(i)
    controller.terminate()
    termination_result = controller.await_termination()
    assert termination_result == 2025


def test_metadata():
    def mapf(x):
        x.key = x.key + 1
        return x

    def redf(acc, x):
        if x.key not in acc:
            acc[x.key] = []
        acc[x.key].append(x.body)
        return acc

    controller = build_flow([
        Source(),
        Map(mapf, full_event=True),
        Reduce({}, redf, full_event=True)
    ]).run()

    for i in range(10):
        controller.emit(Event(i, key=i % 3))
    controller.terminate()
    termination_result = controller.await_termination()
    assert termination_result == {1: [0, 3, 6, 9], 2: [1, 4, 7], 3: [2, 5, 8]}


def test_metadata_immutability():
    def mapf(x):
        x.key = 'new key'
        return x

    controller = build_flow([
        Source(),
        Map(lambda x: 'new body'),
        Map(mapf, full_event=True),
        Complete(full_event=True)
    ]).run()

    event = Event('original body', key='original key')
    result = controller.emit(event, return_awaitable_result=True).await_result()
    controller.terminate()
    controller.await_termination()

    assert event.key == 'original key'
    assert event.body == 'original body'
    assert result.key == 'new key'
    assert result.body == 'new body'


def test_batch():
    controller = build_flow([
        Source(),
        Batch(4, 100),
        Reduce([], lambda acc, x: append_and_return(acc, x)),
    ]).run()

    for i in range(10):
        controller.emit(i)
    controller.terminate()
    termination_result = controller.await_termination()
    assert termination_result == [[0, 1, 2, 3], [4, 5, 6, 7], [8, 9]]


def test_batch_full_event():
    def append_body_and_return(lst, x):
        ll = []
        for item in x:
            ll.append(item.body)
        lst.append(ll)
        return lst

    controller = build_flow([
        Source(),
        Batch(4, 100, full_event=True),
        Reduce([], lambda acc, x: append_body_and_return(acc, x)),
    ]).run()

    for i in range(10):
        controller.emit(i)
    controller.terminate()
    termination_result = controller.await_termination()
    assert termination_result == [[0, 1, 2, 3], [4, 5, 6, 7], [8, 9]]


def test_batch_with_timeout():
    controller = build_flow([
        Source(),
        Batch(4, 2),
        Reduce([], lambda acc, x: append_and_return(acc, x)),
    ]).run()

    for i in range(10):
        if i == 3:
            time.sleep(3)
        controller.emit(i)
    controller.terminate()
    termination_result = controller.await_termination()
    assert termination_result == [[0, 1, 2], [3, 4, 5, 6], [7, 8, 9]]


async def async_test_write_csv():
    file_name = 'test_write_csv.csv'
    try:
        controller = await build_flow([
            AsyncSource(),
            WriteCSV(file_name, lambda x: [x, 10 * x], header=['n', 'n*10'])
        ]).run()

        for i in range(10):
            await controller.emit(i)

        await controller.terminate()
        await controller.await_termination()

        with open(file_name) as file:
            result = file.read()

        expected = "n,n*10\n0,0\n1,10\n2,20\n3,30\n4,40\n5,50\n6,60\n7,70\n8,80\n9,90\n"
        assert result == expected
    finally:
        try:
            os.remove(file_name)
        except:
            pass


def test_write_csv():
    asyncio.run(async_test_write_csv())


async def async_test_write_csv_error():
    file_name = 'test_write_csv_error.csv'

    try:
        write_csv = WriteCSV(file_name, RaiseEx(5).raise_ex, header=['n', 'n*10'])
        controller = await build_flow([
            AsyncSource(),
            Map(lambda x: [x]),
            write_csv
        ]).run()

        try:
            for i in range(10):
                await controller.emit(i)
            await controller.terminate()
            await controller.await_termination()
            assert False
        except FlowError as ex:
            assert isinstance(ex.__cause__, ATestException)
        assert write_csv._open_file.closed
    finally:
        try:
            os.remove(file_name)
        except:
            pass


def test_write_csv_error():
    asyncio.run(async_test_write_csv_error())


def test_reduce_to_dataframe():
    controller = build_flow([
        Source(),
        ReduceToDataFrame()
    ]).run()

    expected = []
    for i in range(10):
        controller.emit({'my_int': i, 'my_string': f'this is {i}'})
        expected.append({'my_int': i, 'my_string': f'this is {i}'})
    expected = pd.DataFrame(expected)
    controller.terminate()
    termination_result = controller.await_termination()
    assert termination_result.equals(expected), f"{termination_result}\n!=\n{expected}"


def test_reduce_to_dataframe_with_index():
    index = 'my_int'
    controller = build_flow([
        Source(),
        ReduceToDataFrame(index=index)
    ]).run()

    expected = []
    for i in range(10):
        controller.emit({'my_int': i, 'my_string': f'this is {i}'})
        expected.append({'my_int': i, 'my_string': f'this is {i}'})
    expected = pd.DataFrame(expected)
    expected.set_index(index, inplace=True)
    controller.terminate()
    termination_result = controller.await_termination()
    assert termination_result.equals(expected), f"{termination_result}\n!=\n{expected}"


def test_reduce_to_dataframe_with_index_from_lists():
    index = 'my_int'
    controller = build_flow([
        Source(),
        ReduceToDataFrame(index=index, columns=['my_int', 'my_string'])
    ]).run()

    expected = []
    for i in range(10):
        controller.emit([i, f'this is {i}'])
        expected.append({'my_int': i, 'my_string': f'this is {i}'})
    expected = pd.DataFrame(expected)
    expected.set_index(index, inplace=True)
    controller.terminate()
    termination_result = controller.await_termination()
    assert termination_result.equals(expected), f"{termination_result}\n!=\n{expected}"


def test_reduce_to_dataframe_indexed_by_key():
    index = 'my_key'
    controller = build_flow([
        Source(),
        ReduceToDataFrame(index=index, insert_key_column_as=index)
    ]).run()

    expected = []
    for i in range(10):
        controller.emit({'my_int': i, 'my_string': f'this is {i}'}, key=f'key{i}')
        expected.append({'my_int': i, 'my_string': f'this is {i}', 'my_key': f'key{i}'})
    expected = pd.DataFrame(expected)
    expected.set_index(index, inplace=True)
    controller.terminate()
    termination_result = controller.await_termination()
    assert termination_result.equals(expected), f"{termination_result}\n!=\n{expected}"


def test_to_dataframe_with_index():
    index = 'my_int'
    controller = build_flow([
        Source(),
        Batch(5),
        ToDataFrame(index=index),
        Reduce([], append_and_return, full_event=True)
    ]).run()

    expected1 = []
    for i in range(5):
        data = {'my_int': i, 'my_string': f'this is {i}'}
        controller.emit(data)
        expected1.append(data)

    expected2 = []
    for i in range(5, 10):
        data = {'my_int': i, 'my_string': f'this is {i}'}
        controller.emit(data)
        expected2.append(data)

    expected1 = pd.DataFrame(expected1)
    expected2 = pd.DataFrame(expected2)
    expected1.set_index(index, inplace=True)
    expected2.set_index(index, inplace=True)

    controller.terminate()
    termination_result = controller.await_termination()

    assert len(termination_result) == 2
    assert termination_result[0].body.equals(expected1), f"{termination_result[0]}\n!=\n{expected1}"
    assert termination_result[1].body.equals(expected2), f"{termination_result[1]}\n!=\n{expected2}"


<<<<<<< HEAD
def test_write_to_parquet(tmpdir):
    out_dir = f'{tmpdir}/test_write_to_parquet/{uuid.uuid4().hex}/'
    columns = ['my_int', 'my_string']
    controller = build_flow([
        Source(),
        ToDataFrame(columns=columns),
        WriteToParquet(out_dir, partition_cols='my_int')
    ]).run()

    expected = []
    for i in range(10):
        controller.emit([[i, f'this is {i}']])
        expected.append([i, f'this is {i}'])
    expected = pd.DataFrame(expected, columns=columns, dtype='int32')
    controller.terminate()
    controller.await_termination()

    read_back_df = pd.read_parquet(out_dir, columns=columns)
    assert read_back_df.equals(expected), f"{read_back_df}\n!=\n{expected}"
=======
def test_map_class():
    class MyMap(MapClass):
        def __init__(self, mul=1, **kwargs):
            super().__init__(**kwargs)
            self._mul = mul

        def do(self, event):
            if event['bid'] > 700:
                return self.filter()
            event['xx'] = event['bid'] * self._mul
            return event

    controller = build_flow([
        Source(),
        MyMap(2),
        Reduce(0, lambda acc, x: acc + x['xx']),
    ]).run()

    controller.emit({'bid': 600})
    controller.emit({'bid': 700})
    controller.emit({'bid': 1000})
    controller.terminate()
    termination_result = controller.await_termination()
    assert termination_result == 2600
>>>>>>> 04f6e901
<|MERGE_RESOLUTION|>--- conflicted
+++ resolved
@@ -7,13 +7,8 @@
 import pandas as pd
 
 from storey import build_flow, Source, Map, Filter, FlatMap, Reduce, FlowError, MapWithState, ReadCSV, Complete, AsyncSource, Choice, Event, \
-<<<<<<< HEAD
-    Batch, Cache, NoopDriver, WriteCSV, DataframeSource
+    Batch, Cache, NoopDriver, WriteCSV, DataframeSource, MapClass
 from storey.dataframe import ReduceToDataFrame, ToDataFrame, WriteToParquet
-=======
-    Batch, Cache, NoopDriver, WriteCSV, DataframeSource, MapClass
-from storey.dataframe import ReduceToDataFrame, ToDataFrame
->>>>>>> 04f6e901
 
 
 class ATestException(Exception):
@@ -703,27 +698,6 @@
     assert termination_result[1].body.equals(expected2), f"{termination_result[1]}\n!=\n{expected2}"
 
 
-<<<<<<< HEAD
-def test_write_to_parquet(tmpdir):
-    out_dir = f'{tmpdir}/test_write_to_parquet/{uuid.uuid4().hex}/'
-    columns = ['my_int', 'my_string']
-    controller = build_flow([
-        Source(),
-        ToDataFrame(columns=columns),
-        WriteToParquet(out_dir, partition_cols='my_int')
-    ]).run()
-
-    expected = []
-    for i in range(10):
-        controller.emit([[i, f'this is {i}']])
-        expected.append([i, f'this is {i}'])
-    expected = pd.DataFrame(expected, columns=columns, dtype='int32')
-    controller.terminate()
-    controller.await_termination()
-
-    read_back_df = pd.read_parquet(out_dir, columns=columns)
-    assert read_back_df.equals(expected), f"{read_back_df}\n!=\n{expected}"
-=======
 def test_map_class():
     class MyMap(MapClass):
         def __init__(self, mul=1, **kwargs):
@@ -748,4 +722,24 @@
     controller.terminate()
     termination_result = controller.await_termination()
     assert termination_result == 2600
->>>>>>> 04f6e901
+
+
+def test_write_to_parquet(tmpdir):
+    out_dir = f'{tmpdir}/test_write_to_parquet/{uuid.uuid4().hex}/'
+    columns = ['my_int', 'my_string']
+    controller = build_flow([
+        Source(),
+        ToDataFrame(columns=columns),
+        WriteToParquet(out_dir, partition_cols='my_int')
+    ]).run()
+
+    expected = []
+    for i in range(10):
+        controller.emit([[i, f'this is {i}']])
+        expected.append([i, f'this is {i}'])
+    expected = pd.DataFrame(expected, columns=columns, dtype='int32')
+    controller.terminate()
+    controller.await_termination()
+
+    read_back_df = pd.read_parquet(out_dir, columns=columns)
+    assert read_back_df.equals(expected), f"{read_back_df}\n!=\n{expected}"